// Copyright (c) 2009-2010 Satoshi Nakamoto
// Copyright (c) 2009-2019 The Bitcoin Core developers
// Copyright (c) 2015-2019 The PIVX developers
// Copyright (c) 2019 The Veil developers
// Distributed under the MIT software license, see the accompanying
// file COPYING or http://www.opensource.org/licenses/mit-license.php.

#include <validation.h>

#include <veil/zerocoin/accumulatormap.h>
#include <veil/ringct/anon.h>
#include <arith_uint256.h>
#include <chain.h>
#include <chainparams.h>
#include <checkpoints.h>
#include <checkqueue.h>
#include <consensus/consensus.h>
#include <consensus/merkle.h>
#include <consensus/tx_verify.h>
#include <consensus/validation.h>
#include <cuckoocache.h>
#include <hash.h>
#include <index/txindex.h>
#include <key_io.h>
#include <libzerocoin/Accumulator.h>
#include <libzerocoin/Denominations.h>
#include <policy/fees.h>
#include <policy/policy.h>
#include <policy/rbf.h>
#include <pow.h>
#include <primitives/block.h>
#include <primitives/transaction.h>
#include <random.h>
#include <reverse_iterator.h>
#include <script/script.h>
#include <script/sigcache.h>
#include <script/standard.h>
#include <shutdown.h>
#include <timedata.h>
#include <tinyformat.h>
#include <txdb.h>
#include <txmempool.h>
#include <ui_interface.h>
#include <undo.h>
#include <util.h>
#include <utilmoneystr.h>
#include <utilstrencodings.h>
#include <validationinterface.h>
#include <warnings.h>

#include <veil/proofoffullnode/proofoffullnode.h>
#include <veil/proofofstake/blockvalidation.h>
#include <veil/budget.h>
#include <veil/zerocoin/zchain.h>
#include <veil/proofofstake/kernel.h>
#include <veil/ringct/blind.h>

#include <wallet/wallet.h>

#include <future>
#include <sstream>

#include <boost/algorithm/string/replace.hpp>
#include <boost/thread.hpp>
#include "veil/zerocoin/accumulators.h"

#if defined(NDEBUG)
# error "Veil cannot be compiled without assertions."
#endif

#define MICRO 0.000001
#define MILLI 0.001

/**
 * Global state
 */
namespace {
    struct CBlockIndexWorkComparator
    {
        bool operator()(const CBlockIndex *pa, const CBlockIndex *pb) const {
            // First sort by most total work, ...
            if (pa->nChainWork > pb->nChainWork) return false;
            if (pa->nChainWork < pb->nChainWork) return true;

            // ... then by earliest time received, ...
            if (pa->nSequenceId < pb->nSequenceId) return false;
            if (pa->nSequenceId > pb->nSequenceId) return true;

            // Use pointer address as tie breaker (should only happen with blocks
            // loaded from disk, as those all have id 0).
            if (pa < pb) return false;
            if (pa > pb) return true;

            // Identical blocks.
            return false;
        }
    };
} // anon namespace

enum DisconnectResult
{
    DISCONNECT_OK,      // All good.
    DISCONNECT_UNCLEAN, // Rolled back, but UTXO set was inconsistent with block.
    DISCONNECT_FAILED   // Something else went wrong.
};

class ConnectTrace;

/**
 * CChainState stores and provides an API to update our local knowledge of the
 * current best chain and header tree.
 *
 * It generally provides access to the current block tree, as well as functions
 * to provide new data, which it will appropriately validate and incorporate in
 * its state as necessary.
 *
 * Eventually, the API here is targeted at being exposed externally as a
 * consumable libconsensus library, so any functions added must only call
 * other class member functions, pure functions in other parts of the consensus
 * library, callbacks via the validation interface, or read/write-to-disk
 * functions (eventually this will also be via callbacks).
 */
class CChainState {
private:
    /**
     * The set of all CBlockIndex entries with BLOCK_VALID_TRANSACTIONS (for itself and all ancestors) and
     * as good as our current tip or better. Entries may be failed, though, and pruning nodes may be
     * missing the data for the block.
     */
    std::set<CBlockIndex*, CBlockIndexWorkComparator> setBlockIndexCandidates;

    /**
     * Every received block is assigned a unique and increasing identifier, so we
     * know which one to give priority in case of a fork.
     */
    CCriticalSection cs_nBlockSequenceId;
    /** Blocks loaded from disk are assigned id 0, so start the counter at 1. */
    int32_t nBlockSequenceId = 1;
    /** Decreasing counter (used by subsequent preciousblock calls). */
    int32_t nBlockReverseSequenceId = -1;
    /** chainwork for the last block that preciousblock has been applied to. */
    arith_uint256 nLastPreciousChainwork = 0;

    /** In order to efficiently track invalidity of headers, we keep the set of
      * blocks which we tried to connect and found to be invalid here (ie which
      * were set to BLOCK_FAILED_VALID since the last restart). We can then
      * walk this set and check if a new header is a descendant of something in
      * this set, preventing us from having to walk mapBlockIndex when we try
      * to connect a bad block and fail.
      *
      * While this is more complicated than marking everything which descends
      * from an invalid block as invalid at the time we discover it to be
      * invalid, doing so would require walking all of mapBlockIndex to find all
      * descendants. Since this case should be very rare, keeping track of all
      * BLOCK_FAILED_VALID blocks in a set should be just fine and work just as
      * well.
      *
      * Because we already walk mapBlockIndex in height-order at startup, we go
      * ahead and mark descendants of invalid blocks as FAILED_CHILD at that time,
      * instead of putting things in this set.
      */
    std::set<CBlockIndex*> m_failed_blocks;

    /**
     * the ChainState CriticalSection
     * A lock that must be held when modifying this ChainState - held in ActivateBestChain()
     */
    CCriticalSection m_cs_chainstate;

public:
    CChain chainActive;
    BlockMap mapBlockIndex;
    std::multimap<CBlockIndex*, CBlockIndex*> mapBlocksUnlinked;
    CBlockIndex *pindexBestInvalid = nullptr;

    bool LoadBlockIndex(const Consensus::Params& consensus_params, CBlockTreeDB& blocktree) EXCLUSIVE_LOCKS_REQUIRED(cs_main);

    bool ActivateBestChain(CValidationState &state, const CChainParams& chainparams, std::shared_ptr<const CBlock> pblock);

    /**
     * If a block header hasn't already been seen, call CheckBlockHeader on it, ensure
     * that it doesn't descend from an invalid block, and then add it to mapBlockIndex.
     */
    bool AcceptBlockHeader(const CBlockHeader& block, CValidationState& state, const CChainParams& chainparams,
            CBlockIndex** ppindex, bool fProofOfStake, bool fProofOfFullNode, int nMaxHeightNoPoWScore) EXCLUSIVE_LOCKS_REQUIRED(cs_main);
    bool AcceptBlock(const std::shared_ptr<const CBlock>& pblock, CValidationState& state, const CChainParams& chainparams, CBlockIndex** ppindex, bool fRequested, const CDiskBlockPos* dbp, bool* fNewBlock) EXCLUSIVE_LOCKS_REQUIRED(cs_main);
    bool ContextualCheckZerocoinStake(CBlockIndex* pindex, CStakeInput* stake);

    // Block (dis)connection on a given view:
    DisconnectResult DisconnectBlock(const CBlock& block, const CBlockIndex* pindex, CCoinsViewCache& view);
    bool ConnectBlock(const CBlock& block, CValidationState& state, CBlockIndex* pindex,
                    CCoinsViewCache& view, const CChainParams& chainparams, bool fJustCheck = false);

    // Block disconnection on our pcoinsTip:
    bool DisconnectTip(CValidationState& state, const CChainParams& chainparams, DisconnectedBlockTransactions *disconnectpool);

    // Manual block validity manipulation:
    bool PreciousBlock(CValidationState& state, const CChainParams& params, CBlockIndex* pindex) LOCKS_EXCLUDED(cs_main);
    bool InvalidateBlock(CValidationState& state, const CChainParams& chainparams, CBlockIndex* pindex) EXCLUSIVE_LOCKS_REQUIRED(cs_main);
    void ResetBlockFailureFlags(CBlockIndex* pindex) EXCLUSIVE_LOCKS_REQUIRED(cs_main);

    bool ReplayBlocks(const CChainParams& params, CCoinsView* view);
    bool RewindBlockIndex(const CChainParams& params);
    bool LoadGenesisBlock(const CChainParams& chainparams);

    void PruneBlockIndexCandidates();

    void UnloadBlockIndex();

private:
    bool ActivateBestChainStep(CValidationState& state, const CChainParams& chainparams, CBlockIndex* pindexMostWork, const std::shared_ptr<const CBlock>& pblock, bool& fInvalidFound, ConnectTrace& connectTrace);
    bool ConnectTip(CValidationState& state, const CChainParams& chainparams, CBlockIndex* pindexNew, const std::shared_ptr<const CBlock>& pblock, ConnectTrace& connectTrace, DisconnectedBlockTransactions &disconnectpool);

    CBlockIndex* AddToBlockIndex(const CBlockHeader& block, bool fProofOfStake = false, bool fProofOfFullNode = false) EXCLUSIVE_LOCKS_REQUIRED(cs_main);
    /** Create a new block index entry for a given block hash */
    CBlockIndex* InsertBlockIndex(const uint256& hash) EXCLUSIVE_LOCKS_REQUIRED(cs_main);
    /**
     * Make various assertions about the state of the block index.
     *
     * By default this only executes fully when using the Regtest chain; see: fCheckBlockIndex.
     */
    void CheckBlockIndex(const Consensus::Params& consensusParams);

    void InvalidBlockFound(CBlockIndex *pindex, const CValidationState &state);
    CBlockIndex* FindMostWorkChain() EXCLUSIVE_LOCKS_REQUIRED(cs_main);
    void ReceivedBlockTransactions(const CBlock& block, CBlockIndex* pindexNew, const CDiskBlockPos& pos, const Consensus::Params& consensusParams) EXCLUSIVE_LOCKS_REQUIRED(cs_main);


    bool RollforwardBlock(const CBlockIndex* pindex, CCoinsViewCache& inputs, const CChainParams& params) EXCLUSIVE_LOCKS_REQUIRED(cs_main);

} g_chainstate;



CCriticalSection cs_main;

BlockMap& mapBlockIndex = g_chainstate.mapBlockIndex;
CChain& chainActive = g_chainstate.chainActive;
CBlockIndex *pindexBestHeader = nullptr;
CWaitableCriticalSection g_best_block_mutex;
CConditionVariable g_best_block_cv;
uint256 g_best_block;
int nScriptCheckThreads = 0;
std::atomic_bool fImporting(false);
std::atomic_bool fReindex(false);
std::atomic_bool fReindexChainState(false);
std::atomic_bool fVerifying(false);
bool fSkipRangeproof = false;
bool fHavePruned = false;
bool fPruneMode = false;
bool fIsBareMultisigStd = DEFAULT_PERMIT_BAREMULTISIG;
bool fRequireStandard = true;
bool fCheckBlockIndex = false;
bool fCheckpointsEnabled = DEFAULT_CHECKPOINTS_ENABLED;
size_t nCoinCacheUsage = 5000 * 300;
std::map<uint256, unsigned int> mapHashedBlocks;
std::map<unsigned int, unsigned int> mapStakeHashCounter;
std::set<uint256> setBatchVerified;
std::map<uint256, uint256> mapStakeSeen; //stakehash, blockhash
uint64_t nPruneTarget = 0;
int64_t nMaxTipAge = DEFAULT_MAX_TIP_AGE;
bool fEnableReplacement = DEFAULT_ENABLE_REPLACEMENT;
unsigned int nStakeMinAge = 60;
static bool fVerifyingDB = false;

bool fClearSpendCache = false;


uint256 hashAssumeValid;
arith_uint256 nMinimumChainWork;

CFeeRate minRelayTxFee = CFeeRate(DEFAULT_MIN_RELAY_TX_FEE);
CAmount maxTxFee = DEFAULT_TRANSACTION_MAXFEE;

CBlockPolicyEstimator feeEstimator;
CTxMemPool mempool(&feeEstimator);
std::atomic_bool g_is_mempool_loaded{false};

/** Constant stuff for coinbase transactions we create: */
CScript COINBASE_FLAGS;

const std::string strMessageMagic = "Veil Signed Message:\n";

// Internal stuff
namespace {
    CBlockIndex *&pindexBestInvalid = g_chainstate.pindexBestInvalid;

    /** All pairs A->B, where A (or one of its ancestors) misses transactions, but B has transactions.
     * Pruned nodes may have entries where B is missing data.
     */
    std::multimap<CBlockIndex*, CBlockIndex*>& mapBlocksUnlinked = g_chainstate.mapBlocksUnlinked;

    CCriticalSection cs_LastBlockFile;
    std::vector<CBlockFileInfo> vinfoBlockFile;
    int nLastBlockFile = 0;
    /** Global flag to indicate we should check to see if there are
     *  block/undo files that should be deleted.  Set on startup
     *  or if we allocate more file space when we're in prune mode
     */
    bool fCheckForPruning = false;

    /** Dirty block index entries. */
    std::set<CBlockIndex*> setDirtyBlockIndex;

    /** Dirty block file entries. */
    std::set<int> setDirtyFileInfo;
} // anon namespace

CBlockIndex* FindForkInGlobalIndex(const CChain& chain, const CBlockLocator& locator)
{
    AssertLockHeld(cs_main);

    // Find the latest block common to locator and chain - we expect that
    // locator.vHave is sorted descending by height.
    for (const uint256& hash : locator.vHave) {
        CBlockIndex* pindex = LookupBlockIndex(hash);
        if (pindex) {
            if (chain.Contains(pindex))
                return pindex;
            if (pindex->GetAncestor(chain.Height()) == chain.Tip()) {
                return chain.Tip();
            }
        }
    }
    return chain.Genesis();
}

std::unique_ptr<CCoinsViewDB> pcoinsdbview;
std::unique_ptr<CCoinsViewCache> pcoinsTip;
std::unique_ptr<CBlockTreeDB> pblocktree;
std::unique_ptr<CZerocoinDB> pzerocoinDB;
std::unique_ptr<CPrecomputeDB> pprecomputeDB;

enum class FlushStateMode {
    NONE,
    IF_NEEDED,
    PERIODIC,
    ALWAYS
};

// See definition for documentation
static bool FlushStateToDisk(const CChainParams& chainParams, CValidationState &state, FlushStateMode mode, int nManualPruneHeight=0);
static void FindFilesToPruneManual(std::set<int>& setFilesToPrune, int nManualPruneHeight);
static void FindFilesToPrune(std::set<int>& setFilesToPrune, uint64_t nPruneAfterHeight);
bool CheckInputs(const CTransaction& tx, CValidationState &state, const CCoinsViewCache &inputs, bool fScriptChecks,
        unsigned int flags, bool cacheSigStore, bool cacheFullScriptStore, PrecomputedTransactionData& txdata,
        std::vector<CScriptCheck> *pvChecks = nullptr, bool fAnonChecks = true);
static FILE* OpenUndoFile(const CDiskBlockPos &pos, bool fReadOnly = false);

bool CheckFinalTx(const CTransaction &tx, int flags)
{
    AssertLockHeld(cs_main);

    // By convention a negative value for flags indicates that the
    // current network-enforced consensus rules should be used. In
    // a future soft-fork scenario that would mean checking which
    // rules would be enforced for the next block and setting the
    // appropriate flags. At the present time no soft-forks are
    // scheduled, so no flags are set.
    flags = std::max(flags, 0);

    // CheckFinalTx() uses chainActive.Height()+1 to evaluate
    // nLockTime because when IsFinalTx() is called within
    // CBlock::AcceptBlock(), the height of the block *being*
    // evaluated is what is used. Thus if we want to know if a
    // transaction can be part of the *next* block, we need to call
    // IsFinalTx() with one more than chainActive.Height().
    const int nBlockHeight = chainActive.Height() + 1;

    // BIP113 requires that time-locked transactions have nLockTime set to
    // less than the median time of the previous block they're contained in.
    // When the next block is created its previous block will be the current
    // chain tip, so we use that to calculate the median time passed to
    // IsFinalTx() if LOCKTIME_MEDIAN_TIME_PAST is set.
    const int64_t nBlockTime = (flags & LOCKTIME_MEDIAN_TIME_PAST)
                             ? chainActive.Tip()->GetMedianTimePast()
                             : GetAdjustedTime();

    return IsFinalTx(tx, nBlockHeight, nBlockTime);
}

bool TestLockPointValidity(const LockPoints* lp)
{
    AssertLockHeld(cs_main);
    assert(lp);
    // If there are relative lock times then the maxInputBlock will be set
    // If there are no relative lock times, the LockPoints don't depend on the chain
    if (lp->maxInputBlock) {
        // Check whether chainActive is an extension of the block at which the LockPoints
        // calculation was valid.  If not LockPoints are no longer valid
        if (!chainActive.Contains(lp->maxInputBlock)) {
            return false;
        }
    }

    // LockPoints still valid
    return true;
}

bool CheckSequenceLocks(const CTransaction &tx, int flags, LockPoints* lp, bool useExistingLockPoints)
{
    AssertLockHeld(cs_main);
    AssertLockHeld(mempool.cs);

    CBlockIndex* tip = chainActive.Tip();
    assert(tip != nullptr);

    CBlockIndex index;
    index.pprev = tip;
    // CheckSequenceLocks() uses chainActive.Height()+1 to evaluate
    // height based locks because when SequenceLocks() is called within
    // ConnectBlock(), the height of the block *being*
    // evaluated is what is used.
    // Thus if we want to know if a transaction can be part of the
    // *next* block, we need to use one more than chainActive.Height()
    index.nHeight = tip->nHeight + 1;

    std::pair<int, int64_t> lockPair;
    if (useExistingLockPoints) {
        assert(lp);
        lockPair.first = lp->height;
        lockPair.second = lp->time;
    }
    else {
        // pcoinsTip contains the UTXO set for chainActive.Tip()
        CCoinsViewMemPool viewMemPool(pcoinsTip.get(), mempool);
        std::vector<int> prevheights;
        prevheights.resize(tx.vin.size());
        for (size_t txinIndex = 0; txinIndex < tx.vin.size(); txinIndex++) {
            const CTxIn& txin = tx.vin[txinIndex];

            if (txin.IsAnonInput()) {
                prevheights[txinIndex] = tip->nHeight + 1;
                continue;
            }

            if (txin.scriptSig.IsZerocoinSpend()) {
                prevheights[txinIndex] = tip->nHeight + 1;
                continue;
            }
            Coin coin;
            if (!viewMemPool.GetCoin(txin.prevout, coin)) {
                return error("%s: Missing input", __func__);
            }
            if (coin.nHeight == MEMPOOL_HEIGHT) {
                // Assume all mempool transaction confirm in the next block
                prevheights[txinIndex] = tip->nHeight + 1;
            } else {
                prevheights[txinIndex] = coin.nHeight;
            }
        }
        lockPair = CalculateSequenceLocks(tx, flags, &prevheights, index);
        if (lp) {
            lp->height = lockPair.first;
            lp->time = lockPair.second;
            // Also store the hash of the block with the highest height of
            // all the blocks which have sequence locked prevouts.
            // This hash needs to still be on the chain
            // for these LockPoint calculations to be valid
            // Note: It is impossible to correctly calculate a maxInputBlock
            // if any of the sequence locked inputs depend on unconfirmed txs,
            // except in the special case where the relative lock time/height
            // is 0, which is equivalent to no sequence lock. Since we assume
            // input height of tip+1 for mempool txs and test the resulting
            // lockPair from CalculateSequenceLocks against tip+1.  We know
            // EvaluateSequenceLocks will fail if there was a non-zero sequence
            // lock on a mempool input, so we can use the return value of
            // CheckSequenceLocks to indicate the LockPoints validity
            int maxInputHeight = 0;
            for (int height : prevheights) {
                // Can ignore mempool inputs since we'll fail if they had non-zero locks
                if (height != tip->nHeight+1) {
                    maxInputHeight = std::max(maxInputHeight, height);
                }
            }
            lp->maxInputBlock = tip->GetAncestor(maxInputHeight);
        }
    }
    return EvaluateSequenceLocks(index, lockPair);
}

// Returns the script flags which should be checked for a given block
static unsigned int GetBlockScriptFlags(const CBlockIndex* pindex, const Consensus::Params& chainparams);

static void LimitMempoolSize(CTxMemPool& pool, size_t limit, unsigned long age) {
    int expired = pool.Expire(GetTime() - age);
    if (expired != 0) {
        LogPrint(BCLog::MEMPOOL, "Expired %i transactions from the memory pool\n", expired);
    }

    std::vector<COutPoint> vNoSpendsRemaining;
    pool.TrimToSize(limit, &vNoSpendsRemaining);
    for (const COutPoint& removed : vNoSpendsRemaining)
        pcoinsTip->Uncache(removed);
}

/** Convert CValidationState to a human-readable message for logging */
std::string FormatStateMessage(const CValidationState &state)
{
    return strprintf("%s%s (code %i)",
        state.GetRejectReason(),
        state.GetDebugMessage().empty() ? "" : ", "+state.GetDebugMessage(),
        state.GetRejectCode());
}

static bool IsCurrentForFeeEstimation()
{
    AssertLockHeld(cs_main);
    if (IsInitialBlockDownload())
        return false;
    if (chainActive.Tip()->GetBlockTime() < (GetTime() - MAX_FEE_ESTIMATION_TIP_AGE))
        return false;
    if (chainActive.Height() < pindexBestHeader->nHeight - 1)
        return false;
    return true;
}

/* Make mempool consistent after a reorg, by re-adding or recursively erasing
 * disconnected block transactions from the mempool, and also removing any
 * other transactions from the mempool that are no longer valid given the new
 * tip/height.
 *
 * Note: we assume that disconnectpool only contains transactions that are NOT
 * confirmed in the current chain nor already in the mempool (otherwise,
 * in-mempool descendants of such transactions would be removed).
 *
 * Passing fAddToMempool=false will skip trying to add the transactions back,
 * and instead just erase from the mempool as needed.
 */

static void UpdateMempoolForReorg(DisconnectedBlockTransactions &disconnectpool, bool fAddToMempool)
{
    AssertLockHeld(cs_main);
    std::vector<uint256> vHashUpdate;
    // disconnectpool's insertion_order index sorts the entries from
    // oldest to newest, but the oldest entry will be the last tx from the
    // latest mined block that was disconnected.
    // Iterate disconnectpool in reverse, so that we add transactions
    // back to the mempool starting with the earliest transaction that had
    // been previously seen in a block.
    auto it = disconnectpool.queuedTx.get<insertion_order>().rbegin();
    while (it != disconnectpool.queuedTx.get<insertion_order>().rend()) {
        // ignore validation errors in resurrected transactions
        CValidationState stateDummy;
        if (!fAddToMempool || (*it)->IsCoinBase() ||
            !AcceptToMemoryPool(mempool, stateDummy, *it, nullptr /* pfMissingInputs */,
                                nullptr /* plTxnReplaced */, true /* bypass_limits */, 0 /* nAbsurdFee */)) {
            // If the transaction doesn't make it in to the mempool, remove any
            // transactions that depend on it (which would now be orphans).
            mempool.removeRecursive(**it, MemPoolRemovalReason::REORG);
        } else if (mempool.exists((*it)->GetHash())) {
            vHashUpdate.push_back((*it)->GetHash());
        }
        ++it;
    }
    disconnectpool.queuedTx.clear();
    // AcceptToMemoryPool/addUnchecked all assume that new mempool entries have
    // no in-mempool children, which is generally not true when adding
    // previously-confirmed transactions back to the mempool.
    // UpdateTransactionsFromBlock finds descendants of any transactions in
    // the disconnectpool that were added back and cleans up the mempool state.
    mempool.UpdateTransactionsFromBlock(vHashUpdate);

    // We also need to remove any now-immature transactions
    mempool.removeForReorg(pcoinsTip.get(), chainActive.Tip()->nHeight + 1, STANDARD_LOCKTIME_VERIFY_FLAGS);
    // Re-limit mempool size, in case we added any transactions
    LimitMempoolSize(mempool, gArgs.GetArg("-maxmempool", DEFAULT_MAX_MEMPOOL_SIZE) * 1000000, gArgs.GetArg("-mempoolexpiry", DEFAULT_MEMPOOL_EXPIRY) * 60 * 60);
}

// Used to avoid mempool polluting consensus critical paths if CCoinsViewMempool
// were somehow broken and returning the wrong scriptPubKeys
static bool CheckInputsFromMempoolAndCache(const CTransaction& tx, CValidationState& state, const CCoinsViewCache& view, const CTxMemPool& pool,
                 unsigned int flags, bool cacheSigStore, PrecomputedTransactionData& txdata) {
    AssertLockHeld(cs_main);

    // pool.cs should be locked already, but go ahead and re-take the lock here
    // to enforce that mempool doesn't change between when we check the view
    // and when we actually call through to CheckInputs
    LOCK(pool.cs);

    assert(!tx.IsCoinBase());
    for (const CTxIn& txin : tx.vin) {
        if (txin.IsAnonInput())
            continue;

        if (txin.scriptSig.IsZerocoinSpend())
            continue;
        const Coin& coin = view.AccessCoin(txin.prevout);

        // At this point we haven't actually checked if the coins are all
        // available (or shouldn't assume we have, since CheckInputs does).
        // So we just return failure if the inputs are not available here,
        // and then only have to check equivalence for available inputs.
        if (coin.IsSpent()) return false;

        const CTransactionRef& txFrom = pool.get(txin.prevout.hash);
        if (txFrom) {
            assert(txFrom->GetNumVOuts() > txin.prevout.n);
            assert(txFrom->GetHash() == txin.prevout.hash);
            assert(coin.Matches(txFrom->vpout[txin.prevout.n].get()));
        } else {
            const Coin& coinFromDisk = pcoinsTip->AccessCoin(txin.prevout);
            assert(!coinFromDisk.IsSpent());
            assert(coinFromDisk.out == coin.out);
        }
    }

    return CheckInputs(tx, state, view, true, flags, cacheSigStore, true, txdata);
}

static bool AcceptToMemoryPoolWorker(const CChainParams& chainparams, CTxMemPool& pool, CValidationState& state, const CTransactionRef& ptx,
                              bool* pfMissingInputs, int64_t nAcceptTime, std::list<CTransactionRef>* plTxnReplaced,
                              bool bypass_limits, const CAmount& nAbsurdFee, std::vector<COutPoint>& coins_to_uncache, bool test_accept)
{
    const CTransaction& tx = *ptx;
    const uint256 hash = tx.GetHash();
    AssertLockHeld(cs_main);
    LOCK(pool.cs); // mempool "read lock" (held through GetMainSignals().TransactionAddedToMempool())
    if (pfMissingInputs) {
        *pfMissingInputs = false;
    }

    if (!CheckTransaction(tx, state))
        return false; // state filled in by CheckTransaction

    // Coinbase is only valid in a block, not as a loose transaction
    if (tx.IsCoinBase())
        return state.DoS(100, false, REJECT_INVALID, "coinbase");

    // Coinstake is only valid in a block, not as a loose transaction
    if (tx.IsCoinStake())
        return state.DoS(100, false, REJECT_INVALID, "coinstake");

    // Rather not work on nonstandard transactions (unless -testnet/-regtest)
    std::string reason;
    if (fRequireStandard && !IsStandardTx(tx, reason))
        return state.DoS(0, false, REJECT_NONSTANDARD, reason);

    // Do not work on transactions that are too small.
    // A transaction with 1 segwit input and 1 P2WPHK output has non-witness size of 82 bytes.
    // Transactions smaller than this are not relayed to reduce unnecessary malloc overhead.
    if (::GetSerializeSize(tx, SER_NETWORK, PROTOCOL_VERSION | SERIALIZE_TRANSACTION_NO_WITNESS) < MIN_STANDARD_TX_NONWITNESS_SIZE)
        return state.DoS(0, false, REJECT_NONSTANDARD, "tx-size-small");

    // Only accept nLockTime-using transactions that can be mined in the next
    // block; we don't want our mempool filled up with transactions that can't
    // be mined yet.
    if (!CheckFinalTx(tx, STANDARD_LOCKTIME_VERIFY_FLAGS))
        return state.DoS(0, false, REJECT_NONSTANDARD, "non-final");

    // is it already in the memory pool?
    if (pool.exists(hash)) {
        return state.Invalid(false, REJECT_DUPLICATE, "txn-already-in-mempool");
    }

    // Check for conflicts with in-memory transactions
    std::set<uint256> setConflicts;
    bool fHasAnonInputs = false;
    bool fHasStandardInputs = false;
    bool fHasZerocoinInputs = false;
    bool fHasBasecoinInputs = false;
    for (const CTxIn &txin : tx.vin)
    {
        if (txin.IsAnonInput()) {
            fHasAnonInputs = true;
            continue;
        }

        fHasStandardInputs = true;
        if (txin.scriptSig.IsZerocoinSpend()) {
            continue;
        }
        fHasBasecoinInputs = true;

        auto itConflicting = pool.mapNextTx.find(txin.prevout);
        if (itConflicting != pool.mapNextTx.end())
        {
            const CTransaction *ptxConflicting = itConflicting->second;
            if (!setConflicts.count(ptxConflicting->GetHash()))
            {
                // Allow opt-out of transaction replacement by setting
                // nSequence > MAX_BIP125_RBF_SEQUENCE (SEQUENCE_FINAL-2) on all inputs.
                //
                // SEQUENCE_FINAL-1 is picked to still allow use of nLockTime by
                // non-replaceable transactions. All inputs rather than just one
                // is for the sake of multi-party protocols, where we don't
                // want a single party to be able to disable replacement.
                //
                // The opt-out ignores descendants as anyone relying on
                // first-seen mempool behavior should be checking all
                // unconfirmed ancestors anyway; doing otherwise is hopelessly
                // insecure.
                bool fReplacementOptOut = true;
                if (fEnableReplacement)
                {
                    for (const CTxIn &_txin : ptxConflicting->vin)
                    {
                        if (_txin.nSequence <= MAX_BIP125_RBF_SEQUENCE)
                        {
                            fReplacementOptOut = false;
                            break;
                        }
                    }
                }
                if (fReplacementOptOut) {
                    return state.Invalid(false, REJECT_DUPLICATE, "txn-mempool-conflict");
                }

                setConflicts.insert(ptxConflicting->GetHash());
            }
        }
    }

    // Only allow anon input or standard inputs, but not both
    if (fHasAnonInputs && fHasStandardInputs)
        return state.Invalid(error("%s: tx mixes anon and standard inputs", __func__, REJECT_INVALID, "txn-mixed-anon-inputs"));

    // Zerocoinspend should not be mixed with basecoin inputs
    if (fHasBasecoinInputs && fHasZerocoinInputs)
        return state.Invalid(error("%s: tx mixes zerocoin and basecoin inputs", __func__, REJECT_INVALID, "txn-mixed-zerocoin-inputs"));

    std::vector<libzerocoin::SerialNumberSoKProof> vProofs;
    {
        CCoinsView dummy;
        CCoinsViewCache view(&dummy);

        LockPoints lp;
        CCoinsViewMemPool viewMemPool(pcoinsTip.get(), pool);
        view.SetBackend(viewMemPool);

        // do all inputs exist?
        std::set<CBigNum> setSerials;
        for (const CTxIn& txin : tx.vin) {
            if (txin.IsAnonInput()) {
                state.fHasAnonInput = true;
                const std::vector<uint8_t> &vKeyImages = txin.scriptData.stack[0];

                uint32_t nInputs, nRingSize;
                txin.GetAnonInfo(nInputs, nRingSize);
                if (vKeyImages.size() != nInputs * 33)
                    return state.Invalid(false, REJECT_DUPLICATE, "anonin-badkeyimagesize");

                for (size_t k = 0; k < nInputs; ++k) {
                    const CCmpPubKey &ki = *((CCmpPubKey *) &vKeyImages[k * 33]);
                    uint256 txidKeyImage;
                    if (pool.HaveKeyImage(ki, txidKeyImage))
                        return state.Invalid(false, REJECT_DUPLICATE, "keyimage-already-known");
                    if (pblocktree->ReadRCTKeyImage(ki, txidKeyImage)) {
                        LogPrint(BCLog::NET, "%s: Key image in tx %s\n", __func__, txidKeyImage.GetHex());
                        return state.Invalid(false, REJECT_DUPLICATE, "bad-anonin-dup-keyimage");
                    }
                }
                continue;
            }

            //Veil: check for duplicate zerocoin spends
            if (txin.scriptSig.IsZerocoinSpend()) {
                auto spend = TxInToZerocoinSpend(txin);
                if (!spend)
                    return false;
                auto bnSerial = spend->getCoinSerialNumber();
                int nHeight;
                if (IsSerialInBlockchain(bnSerial, nHeight))
                    return state.Invalid(false, REJECT_DUPLICATE, "zcspend-already-known");
                if (setSerials.count(bnSerial))
                    return state.Invalid(false, REJECT_INVALID, "zcspend-tx-dupl-serials");
                uint256 hashSerial = GetSerialHash(bnSerial);
                if (mempool.HasZerocoinSerial(hashSerial)) {
                    LogPrint(BCLog::NET, "%s: serial:%s already in mempool tx:%s\n", __func__, hashSerial.GetHex(), hash.GetHex());
                    return state.Invalid(false, REJECT_DUPLICATE, "zcspend-already-in-mempool");
                }

                if (!ContextualCheckZerocoinSpend(tx, *spend, pindexBestHeader->GetBlockHash(), pindexBestHeader, /*fSkipVerify*/true))
                    return state.Invalid(false, REJECT_INVALID, "failed-zcspend-context-checks");

                libzerocoin::SerialNumberSoKProof proof(spend->getSmallSoK(), spend->getCoinSerialNumber(),
                                                        spend->getSerialComm(), spend->getHashSig());
                if (!setBatchVerified.count(tx.GetHash()))
                    vProofs.emplace_back(proof);
                setSerials.emplace(bnSerial);
                continue;
            }

            if (!pcoinsTip->HaveCoinInCache(txin.prevout)) {
                coins_to_uncache.push_back(txin.prevout);
            }

            if (!view.HaveCoin(txin.prevout)) {
                // Are inputs missing because we already have the tx?
                for (size_t out = 0;out < tx.GetNumVOuts(); out++) {
                    // Optimistically just do efficient check of cache for outputs
                    if (pcoinsTip->HaveCoinInCache(COutPoint(hash, out))) {
                        return state.Invalid(false, REJECT_DUPLICATE, "txn-already-known");
                    }
                }
                // Otherwise assume this might be an orphan tx for which we just haven't seen parents yet
                if (pfMissingInputs) {
                    *pfMissingInputs = true;
                }
                LogPrint(BCLog::NET, "%s:%s Missing: %s txid %s\n", __func__, __LINE__, txin.prevout.ToString(), txin.prevout.hash.GetHex());
                return false; // fMissingInputs and !state.IsInvalid() is used to detect this condition, don't set state.Invalid()
            }
        }

        //Weed out pubcoin that are either 1)already in the mempool in a different txid 2)already in the chain in a different txid
        std::set<uint256> setPubcoins;
        TxToPubcoinHashSet(&tx, setPubcoins);
        for (const uint256& hashPubcoin : setPubcoins) {
            if (pool.HasPublicCoin(hashPubcoin)) {
                LogPrint(BCLog::NET, "%s: pubcoin already in mempool. Reject tx %s.\n", __func__, tx.GetHash().GetHex());
                return false;
            }

            int nHeightTx;
            uint256 txid;
            if (IsPubcoinInBlockchain(hashPubcoin, nHeightTx, txid, chainActive.Tip())) {
                LogPrint(BCLog::NET, "%s: pubcoin already in blockchain. Reject tx %s.\n", __func__, tx.GetHash().GetHex());
                return false;
            }
        }

        for (const auto& pout : tx.vpout) {
            //Do context checks of mint
            if (pout->IsZerocoinMint()) {
                libzerocoin::PublicCoin pubcoin(Params().Zerocoin_Params());
                if (!OutputToPublicCoin(pout.get(), pubcoin))
                    return state.Invalid(false, REJECT_INVALID, "zcmint-malformed");
                if (!ContextualCheckZerocoinMint(tx, pubcoin, chainActive.Tip()))
                    return state.Invalid(false, REJECT_INVALID, "zcmint-fail-context-check");
            }
        }

        if (!AllAnonOutputsUnknown(tx, state)) // set state.fHasAnonOutput
            return error("%s: already spent anon outputs", __func__); // Already in the blockchain, containing block could have been received before loose tx

        // Bring the best block into scope
        view.GetBestBlock();

        // we have all inputs cached now, so switch back to dummy, so we don't need to keep lock on mempool
        view.SetBackend(dummy);

        // Only accept BIP68 sequence locked transactions that can be mined in the next
        // block; we don't want our mempool filled up with transactions that can't
        // be mined yet.
        // Must keep pool.cs for this unless we change CheckSequenceLocks to take a
        // CoinsViewCache instead of create its own
        if (!CheckSequenceLocks(tx, STANDARD_LOCKTIME_VERIFY_FLAGS, &lp))
            return state.DoS(0, false, REJECT_NONSTANDARD, "non-BIP68-final");

        CAmount nFees, nValueIn, nValueOut;
        if (!Consensus::CheckTxInputs(tx, state, view, GetSpendHeight(view), nFees, nValueIn, nValueOut)) {
            return error("%s: Consensus::CheckTxInputs: %s, %s", __func__, tx.GetHash().ToString(), FormatStateMessage(state));
        }

        // Check for non-standard pay-to-script-hash in inputs
        if (fRequireStandard && !AreInputsStandard(tx, view))
            return state.Invalid(false, REJECT_NONSTANDARD, "bad-txns-nonstandard-inputs");

        // Check for non-standard witness in P2WSH
        if (tx.HasWitness() && fRequireStandard && !IsWitnessStandard(tx, view))
            return state.DoS(0, false, REJECT_NONSTANDARD, "bad-witness-nonstandard", true);

        int64_t nSigOpsCost = GetTransactionSigOpCost(tx, view, STANDARD_SCRIPT_VERIFY_FLAGS);

        // nModifiedFees includes any fee deltas from PrioritiseTransaction
        CAmount nModifiedFees = nFees;
        pool.ApplyDelta(hash, nModifiedFees);

        // Keep track of transactions that spend a coinbase, which we re-scan
        // during reorgs to ensure COINBASE_MATURITY is still met.
        bool fSpendsCoinbase = false;
        for (const CTxIn &txin : tx.vin) {
            if (txin.IsAnonInput())
                continue;

            const Coin &coin = view.AccessCoin(txin.prevout);
            if (coin.IsCoinBase()) {
                fSpendsCoinbase = true;
                break;
            }
        }

        CTxMemPoolEntry entry(ptx, nFees, nAcceptTime, chainActive.Height(),
                              fSpendsCoinbase, nSigOpsCost, lp);
        unsigned int nSize = entry.GetTxSize();

        // Check that the transaction doesn't have an excessive number of
        // sigops, making it impossible to mine. Since the coinbase transaction
        // itself can contain sigops MAX_STANDARD_TX_SIGOPS is less than
        // MAX_BLOCK_SIGOPS; we still consider this an invalid rather than
        // merely non-standard transaction.
        if (nSigOpsCost > MAX_STANDARD_TX_SIGOPS_COST)
            return state.DoS(0, false, REJECT_NONSTANDARD, "bad-txns-too-many-sigops", false,
                strprintf("%d", nSigOpsCost));

        CAmount mempoolRejectFee = pool.GetMinFee(gArgs.GetArg("-maxmempool", DEFAULT_MAX_MEMPOOL_SIZE) * 1000000).GetFee(nSize);
        if (state.fHasAnonOutput)
            mempoolRejectFee *= ANON_FEE_MULTIPLIER;

        if (!bypass_limits && mempoolRejectFee > 0 && nModifiedFees < mempoolRejectFee) {
            return state.DoS(0, false, REJECT_INSUFFICIENTFEE, "mempool min fee not met", false, strprintf("%d < %d", nModifiedFees, mempoolRejectFee));
        }

        // No transactions are allowed below minRelayTxFee except from disconnected blocks
        if (!bypass_limits && nModifiedFees < ::minRelayTxFee.GetFee(nSize) && !tx.IsZerocoinSpend()) {
            return state.DoS(0, false, REJECT_INSUFFICIENTFEE, "min relay fee not met", false, strprintf("%d < %d", nModifiedFees, ::minRelayTxFee.GetFee(nSize)));
        }

        if (nAbsurdFee && nFees > nAbsurdFee) {
            // Don't consider the higher minting fee as absurd
            int nMints = 0;
            if (tx.IsZerocoinMint()) {
                for (const auto& pout : tx.vpout) {
                    if (pout->IsZerocoinMint())
                        nMints++;
                }
            }
            if (nFees != nMints * Params().Zerocoin_MintFee())
                return state.Invalid(false, REJECT_HIGHFEE, "absurdly-high-fee", strprintf("%d > %d", nFees, nAbsurdFee));
        }

        // Calculate in-mempool ancestors, up to a limit.
        CTxMemPool::setEntries setAncestors;
        size_t nLimitAncestors = gArgs.GetArg("-limitancestorcount", DEFAULT_ANCESTOR_LIMIT);
        size_t nLimitAncestorSize = gArgs.GetArg("-limitancestorsize", DEFAULT_ANCESTOR_SIZE_LIMIT)*1000;
        size_t nLimitDescendants = gArgs.GetArg("-limitdescendantcount", DEFAULT_DESCENDANT_LIMIT);
        size_t nLimitDescendantSize = gArgs.GetArg("-limitdescendantsize", DEFAULT_DESCENDANT_SIZE_LIMIT)*1000;
        std::string errString;
        if (!pool.CalculateMemPoolAncestors(entry, setAncestors, nLimitAncestors, nLimitAncestorSize, nLimitDescendants, nLimitDescendantSize, errString)) {
            return state.DoS(0, false, REJECT_NONSTANDARD, "too-long-mempool-chain", false, errString);
        }

        // A transaction that spends outputs that would be replaced by it is invalid. Now
        // that we have the set of all ancestors we can detect this
        // pathological case by making sure setConflicts and setAncestors don't
        // intersect.
        for (CTxMemPool::txiter ancestorIt : setAncestors)
        {
            const uint256 &hashAncestor = ancestorIt->GetTx().GetHash();
            if (setConflicts.count(hashAncestor))
            {
                return state.DoS(10, false,
                                 REJECT_INVALID, "bad-txns-spends-conflicting-tx", false,
                                 strprintf("%s spends conflicting transaction %s",
                                           hash.ToString(),
                                           hashAncestor.ToString()));
            }
        }

        // Check if it's economically rational to mine this transaction rather
        // than the ones it replaces.
        CAmount nConflictingFees = 0;
        size_t nConflictingSize = 0;
        uint64_t nConflictingCount = 0;
        CTxMemPool::setEntries allConflicting;

        // If we don't hold the lock allConflicting might be incomplete; the
        // subsequent RemoveStaged() and addUnchecked() calls don't guarantee
        // mempool consistency for us.
        const bool fReplacementTransaction = setConflicts.size();
        if (fReplacementTransaction)
        {
            CFeeRate newFeeRate(nModifiedFees, nSize);
            std::set<uint256> setConflictsParents;
            const int maxDescendantsToVisit = 100;
            CTxMemPool::setEntries setIterConflicting;
            for (const uint256 &hashConflicting : setConflicts)
            {
                CTxMemPool::txiter mi = pool.mapTx.find(hashConflicting);
                if (mi == pool.mapTx.end())
                    continue;

                // Save these to avoid repeated lookups
                setIterConflicting.insert(mi);

                // Don't allow the replacement to reduce the feerate of the
                // mempool.
                //
                // We usually don't want to accept replacements with lower
                // feerates than what they replaced as that would lower the
                // feerate of the next block. Requiring that the feerate always
                // be increased is also an easy-to-reason about way to prevent
                // DoS attacks via replacements.
                //
                // We only consider the feerates of transactions being directly
                // replaced, not their indirect descendants. While that does
                // mean high feerate children are ignored when deciding whether
                // or not to replace, we do require the replacement to pay more
                // overall fees too, mitigating most cases.
                CFeeRate oldFeeRate(mi->GetModifiedFee(), mi->GetTxSize());
                if (newFeeRate <= oldFeeRate)
                {
                    return state.DoS(0, false,
                            REJECT_INSUFFICIENTFEE, "insufficient fee", false,
                            strprintf("rejecting replacement %s; new feerate %s <= old feerate %s",
                                  hash.ToString(),
                                  newFeeRate.ToString(),
                                  oldFeeRate.ToString()));
                }

                for (const CTxIn &txin : mi->GetTx().vin)
                {
                    setConflictsParents.insert(txin.prevout.hash);
                }

                nConflictingCount += mi->GetCountWithDescendants();
            }
            // This potentially overestimates the number of actual descendants
            // but we just want to be conservative to avoid doing too much
            // work.
            if (nConflictingCount <= maxDescendantsToVisit) {
                // If not too many to replace, then calculate the set of
                // transactions that would have to be evicted
                for (CTxMemPool::txiter it : setIterConflicting) {
                    pool.CalculateDescendants(it, allConflicting);
                }
                for (CTxMemPool::txiter it : allConflicting) {
                    nConflictingFees += it->GetModifiedFee();
                    nConflictingSize += it->GetTxSize();
                }
            } else {
                return state.DoS(0, false,
                        REJECT_NONSTANDARD, "too many potential replacements", false,
                        strprintf("rejecting replacement %s; too many potential replacements (%d > %d)\n",
                            hash.ToString(),
                            nConflictingCount,
                            maxDescendantsToVisit));
            }

            for (unsigned int j = 0; j < tx.vin.size(); j++)
            {
                if (tx.vin[j].IsAnonInput())
                    continue;

                // We don't want to accept replacements that require low
                // feerate junk to be mined first. Ideally we'd keep track of
                // the ancestor feerates and make the decision based on that,
                // but for now requiring all new inputs to be confirmed works.
                if (!setConflictsParents.count(tx.vin[j].prevout.hash))
                {
                    // Rather than check the UTXO set - potentially expensive -
                    // it's cheaper to just check if the new input refers to a
                    // tx that's in the mempool.
                    if (pool.mapTx.find(tx.vin[j].prevout.hash) != pool.mapTx.end())
                        return state.DoS(0, false,
                                         REJECT_NONSTANDARD, "replacement-adds-unconfirmed", false,
                                         strprintf("replacement %s adds unconfirmed input, idx %d",
                                                  hash.ToString(), j));
                }
            }

            // The replacement must pay greater fees than the transactions it
            // replaces - if we did the bandwidth used by those conflicting
            // transactions would not be paid for.
            if (nModifiedFees < nConflictingFees)
            {
                return state.DoS(0, false,
                                 REJECT_INSUFFICIENTFEE, "insufficient fee", false,
                                 strprintf("rejecting replacement %s, less fees than conflicting txs; %s < %s",
                                          hash.ToString(), FormatMoney(nModifiedFees), FormatMoney(nConflictingFees)));
            }

            // Finally in addition to paying more fees than the conflicts the
            // new transaction must pay for its own bandwidth.
            CAmount nDeltaFees = nModifiedFees - nConflictingFees;
            if (nDeltaFees < ::incrementalRelayFee.GetFee(nSize))
            {
                return state.DoS(0, false,
                        REJECT_INSUFFICIENTFEE, "insufficient fee", false,
                        strprintf("rejecting replacement %s, not enough additional fees to relay; %s < %s",
                              hash.ToString(),
                              FormatMoney(nDeltaFees),
                              FormatMoney(::incrementalRelayFee.GetFee(nSize))));
            }
        }

        constexpr unsigned int scriptVerifyFlags = STANDARD_SCRIPT_VERIFY_FLAGS;

        // Check against previous transactions
        // This is done last to help prevent CPU exhaustion denial-of-service attacks.
        PrecomputedTransactionData txdata(tx);
        if (!CheckInputs(tx, state, view, true, scriptVerifyFlags, true, false, txdata)) {
            // SCRIPT_VERIFY_CLEANSTACK requires SCRIPT_VERIFY_WITNESS, so we
            // need to turn both off, and compare against just turning off CLEANSTACK
            // to see if the failure is specifically due to witness validation.
            CValidationState stateDummy; // Want reported failures to be from first CheckInputs
            if (!tx.HasWitness() && CheckInputs(tx, stateDummy, view, true, scriptVerifyFlags & ~(SCRIPT_VERIFY_WITNESS | SCRIPT_VERIFY_CLEANSTACK), true, false, txdata) &&
                !CheckInputs(tx, stateDummy, view, true, scriptVerifyFlags & ~SCRIPT_VERIFY_CLEANSTACK, true, false, txdata)) {
                // Only the witness is missing, so the transaction itself may be fine.
                state.SetCorruptionPossible();
            }
            return false; // state filled in by CheckInputs
        }

        // Check again against the current block tip's script verification
        // flags to cache our script execution flags. This is, of course,
        // useless if the next block has different script flags from the
        // previous one, but because the cache tracks script flags for us it
        // will auto-invalidate and we'll just have a few blocks of extra
        // misses on soft-fork activation.
        //
        // This is also useful in case of bugs in the standard flags that cause
        // transactions to pass as valid when they're actually invalid. For
        // instance the STRICTENC flag was incorrectly allowing certain
        // CHECKSIG NOT scripts to pass, even though they were invalid.
        //
        // There is a similar check in CreateNewBlock() to prevent creating
        // invalid blocks (using TestBlockValidity), however allowing such
        // transactions into the mempool can be exploited as a DoS attack.
        unsigned int currentBlockScriptVerifyFlags = GetBlockScriptFlags(chainActive.Tip(), Params().GetConsensus());
        if (!CheckInputsFromMempoolAndCache(tx, state, view, pool, currentBlockScriptVerifyFlags, true, txdata)) {
            return error("%s: BUG! PLEASE REPORT THIS! CheckInputs failed against latest-block but not STANDARD flags %s, %s",
                    __func__, hash.ToString(), FormatStateMessage(state));
        }

        // Last we batch verify zerocoin spend proofs
        if (!vProofs.empty()) {
            if (!ThreadedBatchVerify(&vProofs)) {
                return state.DoS(100, error("%s: Failed to verify zerocoinspend proofs for tx %s", __func__,
                                            tx.GetHash().GetHex()), REJECT_INVALID);
            }
            setBatchVerified.emplace(tx.GetHash());
        }

        if (test_accept) {
            // Tx was accepted, but not added
            return true;
        }

        // Remove conflicting transactions from the mempool
        for (CTxMemPool::txiter it : allConflicting)
        {
            LogPrint(BCLog::MEMPOOL, "replacing tx %s with %s for %s VEIL additional fees, %d delta bytes\n",
                    it->GetTx().GetHash().ToString(),
                    hash.ToString(),
                    FormatMoney(nModifiedFees - nConflictingFees),
                    (int)nSize - (int)nConflictingSize);
            if (plTxnReplaced)
                plTxnReplaced->push_back(it->GetSharedTx());
        }
        pool.RemoveStaged(allConflicting, false, MemPoolRemovalReason::REPLACED);

        // This transaction should only count for fee estimation if:
        // - it isn't a BIP 125 replacement transaction (may not be widely supported)
        // - it's not being re-added during a reorg which bypasses typical mempool fee limits
        // - the node is not behind
        // - the transaction is not dependent on any other transactions in the mempool
        bool validForFeeEstimation = !fReplacementTransaction && !bypass_limits && IsCurrentForFeeEstimation() && pool.HasNoInputsOf(tx);

        // Store transaction in memory
        pool.addUnchecked(hash, entry, setAncestors, validForFeeEstimation);

        // trim mempool and check if tx was trimmed
        if (!bypass_limits) {
            LimitMempoolSize(pool, gArgs.GetArg("-maxmempool", DEFAULT_MAX_MEMPOOL_SIZE) * 1000000, gArgs.GetArg("-mempoolexpiry", DEFAULT_MEMPOOL_EXPIRY) * 60 * 60);
            if (!pool.exists(hash))
                return state.DoS(0, false, REJECT_INSUFFICIENTFEE, "mempool full");
        }
    }

    if (!AddKeyImagesToMempool(tx, pool))
        return state.DoS(100, error("%s: AddKeyImagesToMempool failed.", __func__), REJECT_MALFORMED, "bad-anonin-keyimages");

    GetMainSignals().TransactionAddedToMempool(ptx);
    return true;
}

/** (try to) add transaction to memory pool with a specified acceptance time **/
static bool AcceptToMemoryPoolWithTime(const CChainParams& chainparams, CTxMemPool& pool, CValidationState &state, const CTransactionRef &tx,
                        bool* pfMissingInputs, int64_t nAcceptTime, std::list<CTransactionRef>* plTxnReplaced,
                        bool bypass_limits, const CAmount nAbsurdFee, bool test_accept)
{
    std::vector<COutPoint> coins_to_uncache;
    bool res = AcceptToMemoryPoolWorker(chainparams, pool, state, tx, pfMissingInputs, nAcceptTime, plTxnReplaced, bypass_limits, nAbsurdFee, coins_to_uncache, test_accept);
    if (!res) {
        for (const COutPoint& hashTx : coins_to_uncache)
            pcoinsTip->Uncache(hashTx);
        LogPrint(BCLog::NET, "%s: failed to accept tx %s to mempool: %s\n", __func__, tx->GetHash().GetHex(), state.GetRejectReason());
    }
    // After we've (potentially) uncached entries, ensure our coins cache is still within its size limits
    CValidationState stateDummy;
    FlushStateToDisk(chainparams, stateDummy, FlushStateMode::PERIODIC);
    return res;
}

bool AcceptToMemoryPool(CTxMemPool& pool, CValidationState &state, const CTransactionRef &tx,
                        bool* pfMissingInputs, std::list<CTransactionRef>* plTxnReplaced,
                        bool bypass_limits, const CAmount nAbsurdFee, bool test_accept)
{
    const CChainParams& chainparams = Params();
    return AcceptToMemoryPoolWithTime(chainparams, pool, state, tx, pfMissingInputs, GetTime(), plTxnReplaced, bypass_limits, nAbsurdFee, test_accept);
}

/**
 * Return transaction in txOut, and if it was found inside a block, its hash is placed in hashBlock.
 * If blockIndex is provided, the transaction is fetched from the corresponding block.
 */
bool GetTransaction(const uint256& hash, CTransactionRef& txOut, const Consensus::Params& consensusParams, uint256& hashBlock, bool fAllowSlow, CBlockIndex* blockIndex)
{
    CBlockIndex* pindexSlow = blockIndex;

    LOCK(cs_main);

    if (!blockIndex) {
        CTransactionRef ptx = mempool.get(hash);
        if (ptx) {
            txOut = ptx;
            return true;
        }

        if (g_txindex) {
            return g_txindex->FindTx(hash, hashBlock, txOut);
        }

        if (fAllowSlow) { // use coin database to locate block that contains transaction, and scan it
            const Coin& coin = AccessByTxid(*pcoinsTip, hash);
            if (!coin.IsSpent()) pindexSlow = chainActive[coin.nHeight];
        }
    }

    if (pindexSlow) {
        CBlock block;
        if (ReadBlockFromDisk(block, pindexSlow, consensusParams)) {
            for (const auto& tx : block.vtx) {
                if (tx->GetHash() == hash) {
                    txOut = tx;
                    hashBlock = pindexSlow->GetBlockHash();
                    return true;
                }
            }
        }
    }

    return false;
}

bool IsBlockHashInChain(const uint256& hashBlock, int& nHeight, const CBlockIndex* pindex)
{
    LOCK(cs_main);

    if (hashBlock == uint256() || !mapBlockIndex.count(hashBlock))
        return false;

    auto pindexCheck = mapBlockIndex.at(hashBlock);
    bool inChainActive = chainActive.Contains(mapBlockIndex.at(hashBlock));
    nHeight = pindexCheck->nHeight;

    //It is possible that the block is part of chainactive, but we are trying to reorg. If pindex is included, and it is not part of
    //chain active, then see if the blockhash is part of the same chain as pindex
    if (pindex) {
        //The block we are checking from is a lower height or equal height, then this is not considered in the same chain from this reference point
        if (pindex->nHeight <= nHeight)
            return false;
        auto pindexAncestor = pindex->GetAncestor(nHeight);
        if (!pindexAncestor)
            return false;
        //If the same block height that is on the same linked list as this pindex has a different hash, then they are on different chains
        return pindexAncestor->GetBlockHash() == pindexCheck->GetBlockHash();
    }

    return inChainActive;
}

bool IsTransactionInChain(const uint256& txId, int& nHeightTx, CTransactionRef& txRef, const Consensus::Params& params, const CBlockIndex* pindex)
{
    uint256 hashBlock;
    if (!GetTransaction(txId, txRef, params, hashBlock, true))
        return false;

    return IsBlockHashInChain(hashBlock, nHeightTx, pindex);
}

bool IsTransactionInChain(const uint256& txId, int& nHeightTx, const Consensus::Params& params, const CBlockIndex* pindex)
{
    CTransactionRef tx;
    return IsTransactionInChain(txId, nHeightTx, tx, params, pindex);
}




//////////////////////////////////////////////////////////////////////////////
//
// CBlock and CBlockIndex
//

static bool WriteBlockToDisk(const CBlock& block, CDiskBlockPos& pos, const CMessageHeader::MessageStartChars& messageStart)
{
    // Open history file to append
    CAutoFile fileout(OpenBlockFile(pos), SER_DISK, CLIENT_VERSION);
    if (fileout.IsNull())
        return error("WriteBlockToDisk: OpenBlockFile failed");

    // Write index header
    unsigned int nSize = GetSerializeSize(fileout, block);
    fileout << messageStart << nSize;

    // Write block
    long fileOutPos = ftell(fileout.Get());
    if (fileOutPos < 0)
        return error("WriteBlockToDisk: ftell failed");
    pos.nPos = (unsigned int)fileOutPos;
    fileout << block;

    return true;
}

bool ReadBlockFromDisk(CBlock& block, const CDiskBlockPos& pos, const Consensus::Params& consensusParams)
{
    block.SetNull();

    // Open history file to read
    CAutoFile filein(OpenBlockFile(pos, true), SER_DISK, CLIENT_VERSION);
    if (filein.IsNull())
        return error("ReadBlockFromDisk: OpenBlockFile failed for %s", pos.ToString());

    // Read block
    try {
        filein >> block;
    }
    catch (const std::exception& e) {
        return error("%s: Deserialize or I/O error - %s at %s", __func__, e.what(), pos.ToString());
    }

    // Check the header
    //if (!CheckProofOfWork(block.GetPoWHash(), block.nBits, consensusParams))
    //    return error("ReadBlockFromDisk: Errors in block header at %s", pos.ToString());

    return true;
}

bool ReadBlockFromDisk(CBlock& block, const CBlockIndex* pindex, const Consensus::Params& consensusParams)
{
    CDiskBlockPos blockPos;
    {
        LOCK(cs_main);
        blockPos = pindex->GetBlockPos();
    }

    if (!ReadBlockFromDisk(block, blockPos, consensusParams)) {
        return false;
    }

    if (block.GetHash() != pindex->GetBlockHash())
        return error("ReadBlockFromDisk(CBlock&, CBlockIndex*): GetHash() doesn't match index for %s at %s",
                pindex->ToString(), pindex->GetBlockPos().ToString());
    return true;
}

bool ReadRawBlockFromDisk(std::vector<uint8_t>& block, const CDiskBlockPos& pos, const CMessageHeader::MessageStartChars& message_start)
{
    CDiskBlockPos hpos = pos;
    hpos.nPos -= 8; // Seek back 8 bytes for meta header
    CAutoFile filein(OpenBlockFile(hpos, true), SER_DISK, CLIENT_VERSION);
    if (filein.IsNull()) {
        return error("%s: OpenBlockFile failed for %s", __func__, pos.ToString());
    }

    try {
        CMessageHeader::MessageStartChars blk_start;
        unsigned int blk_size;

        filein >> blk_start >> blk_size;

        if (memcmp(blk_start, message_start, CMessageHeader::MESSAGE_START_SIZE)) {
            return error("%s: Block magic mismatch for %s: %s versus expected %s", __func__, pos.ToString(),
                    HexStr(blk_start, blk_start + CMessageHeader::MESSAGE_START_SIZE),
                    HexStr(message_start, message_start + CMessageHeader::MESSAGE_START_SIZE));
        }

        if (blk_size > MAX_SIZE) {
            return error("%s: Block data is larger than maximum deserialization size for %s: %s versus %s", __func__, pos.ToString(),
                    blk_size, MAX_SIZE);
        }

        block.resize(blk_size); // Zeroing of memory is intentional here
        filein.read((char*)block.data(), blk_size);
    } catch(const std::exception& e) {
        return error("%s: Read from block file failed: %s for %s", __func__, e.what(), pos.ToString());
    }

    return true;
}

bool ReadRawBlockFromDisk(std::vector<uint8_t>& block, const CBlockIndex* pindex, const CMessageHeader::MessageStartChars& message_start)
{
    CDiskBlockPos block_pos;
    {
        LOCK(cs_main);
        block_pos = pindex->GetBlockPos();
    }

    return ReadRawBlockFromDisk(block, block_pos, message_start);
}

CAmount GetBlockSubsidy(int nHeight, const Consensus::Params& consensusParams)
{
    int halvings = nHeight / consensusParams.nSubsidyHalvingInterval;
    // Force block reward to zero when right shift is undefined.
    if (halvings >= 64)
        return 0;

    CAmount nSubsidy = 50 * COIN;
    // Subsidy is cut in half every 210,000 blocks which will occur approximately every 4 years.
    nSubsidy >>= halvings;
    return nSubsidy;
}

bool HeadersAndBlocksSynced()
{
    LOCK(cs_main);
    if (IsInitialBlockDownload())
        return false;
    return chainActive.Height() >= pindexBestHeader->nHeight;
}

bool IsInitialBlockDownload()
{
    // Once this function has returned false, it must remain false.
    static std::atomic<bool> latchToFalse{false};
    // Optimization: pre-test latch before taking the lock.
    if (latchToFalse.load(std::memory_order_relaxed))
        return false;

    LOCK(cs_main);
    if (latchToFalse.load(std::memory_order_relaxed))
        return false;
    if (fImporting || fReindex)
        return true;
    if (chainActive.Tip() == nullptr)
        return true;
//    if (chainActive.Tip()->nChainWork < nMinimumChainWork)
//        return true;
    if (chainActive.Tip()->GetBlockTime() < (GetTime() - nMaxTipAge))
        return true;
    LogPrintf("Leaving InitialBlockDownload (latching to false)\n");
    latchToFalse.store(true, std::memory_order_relaxed);
    return false;
}

CBlockIndex *pindexBestForkTip = nullptr, *pindexBestForkBase = nullptr;

static void AlertNotify(const std::string& strMessage)
{
    uiInterface.NotifyAlertChanged();
    std::string strCmd = gArgs.GetArg("-alertnotify", "");
    if (strCmd.empty()) return;

    // Alert text should be plain ascii coming from a trusted source, but to
    // be safe we first strip anything not in safeChars, then add single quotes around
    // the whole string before passing it to the shell:
    std::string singleQuote("'");
    std::string safeStatus = SanitizeString(strMessage);
    safeStatus = singleQuote+safeStatus+singleQuote;
    boost::replace_all(strCmd, "%s", safeStatus);

    std::thread t(runCommand, strCmd);
    t.detach(); // thread runs free
}

static void CheckForkWarningConditions()
{
    AssertLockHeld(cs_main);
    // Before we get past initial download, we cannot reliably alert about forks
    // (we assume we don't get stuck on a fork before finishing our initial sync)
    if (IsInitialBlockDownload())
        return;

    // If our best fork is no longer within 72 blocks (+/- 12 hours if no one mines it)
    // of our head, drop it
    if (pindexBestForkTip && chainActive.Height() - pindexBestForkTip->nHeight >= 72)
        pindexBestForkTip = nullptr;

    if (pindexBestForkTip || (pindexBestInvalid && pindexBestInvalid->nChainWork > chainActive.Tip()->nChainWork + (GetBlockProof(*chainActive.Tip()) * 6)))
    {
        if (!GetfLargeWorkForkFound() && pindexBestForkBase)
        {
            std::string warning = std::string("'Warning: Large-work fork detected, forking after block ") +
                pindexBestForkBase->phashBlock->ToString() + std::string("'");
            AlertNotify(warning);
        }
        if (pindexBestForkTip && pindexBestForkBase)
        {
            LogPrintf("%s: Warning: Large valid fork found\n  forking the chain at height %d (%s)\n  lasting to height %d (%s).\nChain state database corruption likely.\n", __func__,
                   pindexBestForkBase->nHeight, pindexBestForkBase->phashBlock->ToString(),
                   pindexBestForkTip->nHeight, pindexBestForkTip->phashBlock->ToString());
            SetfLargeWorkForkFound(true);
        }
        else
        {
            LogPrintf("%s: Warning: Found invalid chain at least ~6 blocks longer than our best chain.\nChain state database corruption likely.\n", __func__);
            SetfLargeWorkInvalidChainFound(true);
        }
    }
    else
    {
        SetfLargeWorkForkFound(false);
        SetfLargeWorkInvalidChainFound(false);
    }
}

static void CheckForkWarningConditionsOnNewFork(CBlockIndex* pindexNewForkTip)
{
    AssertLockHeld(cs_main);
    // If we are on a fork that is sufficiently large, set a warning flag
    CBlockIndex* pfork = pindexNewForkTip;
    CBlockIndex* plonger = chainActive.Tip();
    while (pfork && pfork != plonger)
    {
        while (plonger && plonger->nHeight > pfork->nHeight)
            plonger = plonger->pprev;
        if (pfork == plonger)
            break;
        pfork = pfork->pprev;
    }

    // We define a condition where we should warn the user about as a fork of at least 7 blocks
    // with a tip within 72 blocks (+/- 12 hours if no one mines it) of ours
    // We use 7 blocks rather arbitrarily as it represents just under 10% of sustained network
    // hash rate operating on the fork.
    // or a chain that is entirely longer than ours and invalid (note that this should be detected by both)
    // We define it this way because it allows us to only store the highest fork tip (+ base) which meets
    // the 7-block condition and from this always have the most-likely-to-cause-warning fork
    if (pfork && (!pindexBestForkTip || pindexNewForkTip->nHeight > pindexBestForkTip->nHeight) &&
            pindexNewForkTip->nChainWork - pfork->nChainWork > (GetBlockProof(*pfork) * 7) &&
            chainActive.Height() - pindexNewForkTip->nHeight < 72)
    {
        pindexBestForkTip = pindexNewForkTip;
        pindexBestForkBase = pfork;
    }

    CheckForkWarningConditions();
}

void static InvalidChainFound(CBlockIndex* pindexNew)
{
    if (!pindexBestInvalid || pindexNew->nChainWork > pindexBestInvalid->nChainWork)
        pindexBestInvalid = pindexNew;

    LogPrintf("%s: invalid block=%s  height=%d  log2_work=%.8g  date=%s\n", __func__,
      pindexNew->GetBlockHash().ToString(), pindexNew->nHeight,
      log(pindexNew->nChainWork.getdouble())/log(2.0), FormatISO8601DateTime(pindexNew->GetBlockTime()));
    CBlockIndex *tip = chainActive.Tip();
    assert (tip);
    LogPrintf("%s:  current best=%s  height=%d  log2_work=%.8g  date=%s\n", __func__,
      tip->GetBlockHash().ToString(), chainActive.Height(), log(tip->nChainWork.getdouble())/log(2.0),
      FormatISO8601DateTime(tip->GetBlockTime()));
    CheckForkWarningConditions();
}

void CChainState::InvalidBlockFound(CBlockIndex *pindex, const CValidationState &state) {
    if (!state.CorruptionPossible()) {
        pindex->nStatus |= BLOCK_FAILED_VALID;
        m_failed_blocks.insert(pindex);
        setDirtyBlockIndex.insert(pindex);
        setBlockIndexCandidates.erase(pindex);
        InvalidChainFound(pindex);
    }
}

void UpdateCoins(const CTransaction& tx, CCoinsViewCache& inputs, CTxUndo &txundo, int nHeight)
{
    // mark inputs spent
    if (!tx.IsCoinBase()) {
        txundo.vprevout.reserve(tx.vin.size());
        for (const CTxIn &txin : tx.vin) {
            if (txin.IsAnonInput())
                continue;

            txundo.vprevout.emplace_back();
            if (txin.scriptSig.IsZerocoinSpend())
                continue;
            bool is_spent = inputs.SpendCoin(txin.prevout, &txundo.vprevout.back());
            assert(is_spent);
        }
    }
    // add outputs
    AddCoins(inputs, tx, nHeight);
}

void UpdateCoins(const CTransaction& tx, CCoinsViewCache& inputs, int nHeight)
{
    CTxUndo txundo;
    UpdateCoins(tx, inputs, txundo, nHeight);
}

bool CScriptCheck::operator()() {
    const CScript &scriptSig = ptxTo->vin[nIn].scriptSig;
    const CScriptWitness *witness = &ptxTo->vin[nIn].scriptWitness;

    return VerifyScript(scriptSig, m_tx_out.scriptPubKey, witness, nFlags, CachingTransactionSignatureChecker(ptxTo, nIn, vchAmount, cacheStore, *txdata), &error);
    //return VerifyScript(scriptSig, m_tx_out.scriptPubKey, witness, nFlags, CachingTransactionSignatureChecker(ptxTo, nIn, m_tx_out.nValue, cacheStore, *txdata), &error);
}

int GetSpendHeight(const CCoinsViewCache& inputs)
{
    LOCK(cs_main);
    CBlockIndex* pindexPrev = LookupBlockIndex(inputs.GetBestBlock());
    return pindexPrev->nHeight + 1;
}


static CuckooCache::cache<uint256, SignatureCacheHasher> scriptExecutionCache;
static uint256 scriptExecutionCacheNonce(GetRandHash());

void InitScriptExecutionCache() {
    // nMaxCacheSize is unsigned. If -maxsigcachesize is set to zero,
    // setup_bytes creates the minimum possible cache (2 elements).
    size_t nMaxCacheSize = std::min(std::max((int64_t)0, gArgs.GetArg("-maxsigcachesize", DEFAULT_MAX_SIG_CACHE_SIZE) / 2), MAX_MAX_SIG_CACHE_SIZE) * ((size_t) 1 << 20);
    size_t nElems = scriptExecutionCache.setup_bytes(nMaxCacheSize);
    LogPrintf("Using %zu MiB out of %zu/2 requested for script execution cache, able to store %zu elements\n",
            (nElems*sizeof(uint256)) >>20, (nMaxCacheSize*2)>>20, nElems);
}

/**
 * Check whether all inputs of this transaction are valid (no double spends, scripts & sigs, amounts)
 * This does not modify the UTXO set.
 *
 * If pvChecks is not nullptr, script checks are pushed onto it instead of being performed inline. Any
 * script checks which are not necessary (eg due to script execution cache hits) are, obviously,
 * not pushed onto pvChecks/run.
 *
 * Setting cacheSigStore/cacheFullScriptStore to false will remove elements from the corresponding cache
 * which are matched. This is useful for checking blocks where we will likely never need the cache
 * entry again.
 *
 * Non-static (and re-declared) in src/test/txvalidationcache_tests.cpp
 */
bool CheckInputs(const CTransaction& tx, CValidationState &state, const CCoinsViewCache &inputs, bool fScriptChecks,
        unsigned int flags, bool cacheSigStore, bool cacheFullScriptStore, PrecomputedTransactionData& txdata,
        std::vector<CScriptCheck> *pvChecks, bool fAnonChecks)
{
    if (!tx.IsCoinBase())
    {
        if (pvChecks)
            pvChecks->reserve(tx.vin.size());

        // The first loop above does all the inexpensive checks.
        // Only if ALL inputs pass do we perform expensive ECDSA signature checks.
        // Helps prevent CPU exhaustion attacks.

        // Skip script verification when connecting blocks under the
        // assumevalid block. Assuming the assumevalid block is valid this
        // is safe because block merkle hashes are still computed and checked,
        // Of course, if an assumed valid block is invalid due to false scriptSigs
        // this optimization would allow an invalid chain to be accepted.
        if (fScriptChecks) {
            bool fHasAnonInput = false;

            // First check if script executions have been cached with the same
            // flags. Note that this assumes that the inputs provided are
            // correct (ie that the transaction hash which is in tx's prevouts
            // properly commits to the scriptPubKey in the inputs view of that
            // transaction).
            uint256 hashCacheEntry;
            // We only use the first 19 bytes of nonce to avoid a second SHA
            // round - giving us 19 + 32 + 4 = 55 bytes (+ 8 + 1 = 64)
            static_assert(55 - sizeof(flags) - 32 >= 128/8, "Want at least 128 bits of nonce for script execution cache");
            CSHA256().Write(scriptExecutionCacheNonce.begin(), 55 - sizeof(flags) - 32).Write(tx.GetWitnessHash().begin(), 32).Write((unsigned char*)&flags, sizeof(flags)).Finalize(hashCacheEntry.begin());
            AssertLockHeld(cs_main); //TODO: Remove this requirement by making CuckooCache not require external locks
            if (scriptExecutionCache.contains(hashCacheEntry, !cacheFullScriptStore)) {
                return true;
            }

            for (unsigned int i = 0; i < tx.vin.size(); i++) {
                if (tx.vin[i].IsAnonInput()) {
                    fHasAnonInput = true;
                    continue;
                }

                if (tx.vin[i].scriptSig.IsZerocoinSpend())
                    continue;
                const COutPoint &prevout = tx.vin[i].prevout;
                const Coin& coin = inputs.AccessCoin(prevout);
                assert(!coin.IsSpent());

                // We very carefully only pass in things to CScriptCheck which
                // are clearly committed to by tx' witness hash. This provides
                // a sanity check that our caching is not introducing consensus
                // failures through additional data in, eg, the coins being
                // spent being checked as a part of CScriptCheck.

                std::vector<uint8_t> vchAmount;
                if (coin.nType == OUTPUT_STANDARD) {
                    vchAmount.resize(8);
                    memcpy(vchAmount.data(), &coin.out.nValue, sizeof(coin.out.nValue));
                } else if (coin.nType == OUTPUT_CT) {
                    vchAmount.resize(33);
                    memcpy(vchAmount.data(), coin.commitment.data, 33);
                }

                // Verify signature
                CScriptCheck check(coin.out, tx, i, flags, cacheSigStore, &txdata);
                if (pvChecks) {
                    pvChecks->push_back(CScriptCheck());
                    check.swap(pvChecks->back());
                } else if (!check()) {
                    if (flags & STANDARD_NOT_MANDATORY_VERIFY_FLAGS) {
                        // Check whether the failure was caused by a
                        // non-mandatory script verification check, such as
                        // non-standard DER encodings or non-null dummy
                        // arguments; if so, don't trigger DoS protection to
                        // avoid splitting the network between upgraded and
                        // non-upgraded nodes.
                        CScriptCheck check2(coin.out, tx, i,
                                flags & ~STANDARD_NOT_MANDATORY_VERIFY_FLAGS, cacheSigStore, &txdata);
                        if (check2())
                            return state.Invalid(false, REJECT_NONSTANDARD, strprintf("non-mandatory-script-verify-flag (%s)", ScriptErrorString(check.GetScriptError())));
                    }
                    // Failures of other flags indicate a transaction that is
                    // invalid in new blocks, e.g. an invalid P2SH. We DoS ban
                    // such nodes as they are not following the protocol. That
                    // said during an upgrade careful thought should be taken
                    // as to the correct behavior - we may want to continue
                    // peering with non-upgraded nodes even after soft-fork
                    // super-majority signaling has occurred.
                    return state.DoS(100,false, REJECT_INVALID, strprintf("mandatory-script-verify-flag-failed (%s)", ScriptErrorString(check.GetScriptError())));
                }
            }

            if (fHasAnonInput && fAnonChecks && !VerifyMLSAG(tx, state))
                return false;

            if (cacheFullScriptStore && !pvChecks) {
                // We executed all of the provided scripts, and were told to
                // cache the result. Do so now.
                scriptExecutionCache.insert(hashCacheEntry);
            }
        }
    }

    return true;
}

namespace {

bool UndoWriteToDisk(const CBlockUndo& blockundo, CDiskBlockPos& pos, const uint256& hashBlock, const CMessageHeader::MessageStartChars& messageStart)
{
    // Open history file to append
    CAutoFile fileout(OpenUndoFile(pos), SER_DISK, CLIENT_VERSION);
    if (fileout.IsNull())
        return error("%s: OpenUndoFile failed", __func__);

    // Write index header
    unsigned int nSize = GetSerializeSize(fileout, blockundo);
    fileout << messageStart << nSize;

    // Write undo data
    long fileOutPos = ftell(fileout.Get());
    if (fileOutPos < 0)
        return error("%s: ftell failed", __func__);
    pos.nPos = (unsigned int)fileOutPos;
    fileout << blockundo;

    // calculate & write checksum
    CHashWriter hasher(SER_GETHASH, PROTOCOL_VERSION);
    hasher << hashBlock;
    hasher << blockundo;
    fileout << hasher.GetHash();

    return true;
}

static bool UndoReadFromDisk(CBlockUndo& blockundo, const CBlockIndex *pindex)
{
    CDiskBlockPos pos = pindex->GetUndoPos();
    if (pos.IsNull()) {
        return error("%s: no undo data available", __func__);
    }

    // Open history file to read
    CAutoFile filein(OpenUndoFile(pos, true), SER_DISK, CLIENT_VERSION);
    if (filein.IsNull())
        return error("%s: OpenUndoFile failed", __func__);

    // Read block
    uint256 hashChecksum;
    CHashVerifier<CAutoFile> verifier(&filein); // We need a CHashVerifier as reserializing may lose data
    try {
        verifier << pindex->pprev->GetBlockHash();
        verifier >> blockundo;
        filein >> hashChecksum;
    }
    catch (const std::exception& e) {
        return error("%s: Deserialize or I/O error - %s", __func__, e.what());
    }

    // Verify checksum
    if (hashChecksum != verifier.GetHash())
        return error("%s: Checksum mismatch", __func__);

    return true;
}

/** Abort with a message */
static bool AbortNode(const std::string& strMessage, const std::string& userMessage="")
{
    SetMiscWarning(strMessage);
    LogPrintf("*** %s\n", strMessage);
    uiInterface.ThreadSafeMessageBox(
        userMessage.empty() ? _("Error: A fatal internal error occurred, see debug.log for details") : userMessage,
        "", CClientUIInterface::MSG_ERROR);
    StartShutdown();
    return false;
}

static bool AbortNode(CValidationState& state, const std::string& strMessage, const std::string& userMessage="")
{
    AbortNode(strMessage, userMessage);
    return state.Error(strMessage);
}

} // namespace

/**
 * Restore the UTXO in a Coin at a given COutPoint
 * @param undo The Coin to be restored.
 * @param view The coins view to which to apply the changes.
 * @param out The out point that corresponds to the tx input.
 * @return A DisconnectResult as an int
 */
int ApplyTxInUndo(Coin&& undo, CCoinsViewCache& view, const COutPoint& out)
{
    bool fClean = true;

    if (view.HaveCoin(out)) fClean = false; // overwriting transaction output

    if (undo.nHeight == 0) {
        // Missing undo metadata (height and coinbase). Older versions included this
        // information only in undo records for the last spend of a transactions'
        // outputs. This implies that it must be present for some other output of the same tx.
        const Coin& alternate = AccessByTxid(view, out.hash);
        if (!alternate.IsSpent()) {
            undo.nHeight = alternate.nHeight;
            undo.fCoinBase = alternate.fCoinBase;
        } else {
            return DISCONNECT_FAILED; // adding output for transaction without known metadata
        }
    }
    // The potential_overwrite parameter to AddCoin is only allowed to be false if we know for
    // sure that the coin did not already exist in the cache. As we have queried for that above
    // using HaveCoin, we don't need to guess. When fClean is false, a coin already existed and
    // it is an overwrite.
    view.AddCoin(out, std::move(undo), !fClean);

    return fClean ? DISCONNECT_OK : DISCONNECT_UNCLEAN;
}

/** Undo the effects of this block (with given index) on the UTXO set represented by coins.
 *  When FAILED is returned, view is left in an indeterminate state. */
DisconnectResult CChainState::DisconnectBlock(const CBlock& block, const CBlockIndex* pindex, CCoinsViewCache& view)
{
    bool fClean = true;

    CBlockUndo blockUndo;
    if (!UndoReadFromDisk(blockUndo, pindex)) {
        error("DisconnectBlock(): failure reading undo data");
        return DISCONNECT_FAILED;
    }

    if (blockUndo.vtxundo.size() != block.vtx.size()) {
        // Count non coinbase txns, this should only happen in early blocks.
        size_t nExpectTxns = 0;
        for (auto &tx : block.vtx)
            if (!tx->IsCoinBase())
                nExpectTxns++;

        if (blockUndo.vtxundo.size() != nExpectTxns) {
            error("DisconnectBlock(): block and undo data inconsistent");
            return DISCONNECT_FAILED;
        }
    }

    int nVtxundo = blockUndo.vtxundo.size()-1;
    // undo transactions in reverse order
    for (int i = block.vtx.size() - 1; i >= 0; i--) {
        const CTransaction &tx = *(block.vtx[i]);
        uint256 hash = tx.GetHash();

        for (const auto &txin : tx.vin) {
            if (txin.IsAnonInput()) {
                uint32_t nInputs, nRingSize;
                txin.GetAnonInfo(nInputs, nRingSize);
                if (txin.scriptData.stack.size() != 1 || txin.scriptData.stack[0].size() != 33 * nInputs) {
                    error("%s: Bad scriptData stack, %s.", __func__, hash.ToString());
                    return DISCONNECT_FAILED;
                }

                const std::vector<uint8_t> &vKeyImages = txin.scriptData.stack[0];
                for (size_t k = 0; k < nInputs; ++k) {
                    const CCmpPubKey &ki = *((CCmpPubKey*)&vKeyImages[k*33]);

                    view.keyImages.push_back(std::make_pair(ki, hash));
                }
            }
        }

        bool is_coinbase = tx.IsCoinBase();

        for (size_t k = tx.vpout.size(); k-- > 0;) {
            //Zerocoinmint needs to be erased from db
            if (tx.vpout[k]->IsZerocoinMint()) {
                libzerocoin::PublicCoin coin(Params().Zerocoin_Params());
                if (!OutputToPublicCoin(tx.vpout[k].get(), coin)) {
                    LogPrintf("%s: failed to disconnect zerocoinmint\n", __func__);
                    return DISCONNECT_FAILED;
                }

                pzerocoinDB->EraseCoinMint(coin.getValue());
                continue;
            }

            const CTxOutBase *out = tx.vpout[k].get();

            if (out->IsType(OUTPUT_RINGCT)) {
                CTxOutRingCT *txout = (CTxOutRingCT*)out;

                if (view.nLastRCTOutput == 0) {
                    view.nLastRCTOutput = pindex->nAnonOutputs;
                    // Verify data matches
                    CAnonOutput ao;
                    if (!pblocktree->ReadRCTOutput(view.nLastRCTOutput, ao)) {
                        error("%s: RCT output missing, txn %s, %d, index %d.", __func__, hash.ToString(), k, view.nLastRCTOutput);
                        if (!view.fForceDisconnect)
                            return DISCONNECT_FAILED;
                    } else if (ao.pubkey != txout->pk) {
                        error("%s: RCT output mismatch, txn %s, %d, index %d.", __func__, hash.ToString(), k, view.nLastRCTOutput);
                        if (!view.fForceDisconnect)
                            return DISCONNECT_FAILED;
                    }
                }

                view.anonOutputLinks[txout->pk] = view.nLastRCTOutput;
                view.nLastRCTOutput--;

                continue;
            }

            // Check that all outputs are available and match the outputs in the block itself
            // exactly.
            if (out->IsType(OUTPUT_STANDARD) || out->IsType(OUTPUT_CT)) {
                const CScript *pScript = out->GetPScriptPubKey();
                if (!pScript->IsUnspendable()) {
                    COutPoint op(hash, k);
                    Coin coin;

                    CTxOut txout(0, *pScript);

                    if (out->IsType(OUTPUT_STANDARD))
                        txout.nValue = out->GetValue();

                    bool is_spent = view.SpendCoin(op, &coin);
                    if (!is_spent || txout != coin.out || pindex->nHeight != coin.nHeight || is_coinbase != coin.fCoinBase) {
                        LogPrintf("tx: is_coinbase=%d height=%d coinheight=%d\n", is_coinbase, pindex->nHeight, coin.nHeight);
                        LogPrintf("%s:%s %s\n  pos=%d spend=%d txout==%d height=%d cbase=%d \n %s\n", __func__, __LINE__, block.GetHash().GetHex(), k, !is_spent, txout != coin.out, pindex->nHeight != coin.nHeight, is_coinbase != coin.fCoinBase, tx.ToString());
                        fClean = false; // transaction output mismatch
                    }
                }
            }
        }

        // restore inputs
        if (!tx.IsCoinBase()) {
            if (nVtxundo < 0 || nVtxundo >= (int)blockUndo.vtxundo.size()) {
                error("DisconnectBlock(): transaction undo data offset out of range.");
                return DISCONNECT_FAILED;
            }

            size_t nExpectUndo = 0;
            for (const auto &txin : tx.vin)
                if (!txin.IsAnonInput())
                    nExpectUndo++;

            CTxUndo &txundo = blockUndo.vtxundo[nVtxundo--];
            if (txundo.vprevout.size() != nExpectUndo) {
                error("DisconnectBlock(): transaction and undo data inconsistent");
                return DISCONNECT_FAILED;
            }

            for (unsigned int j = tx.vin.size(); j-- > 0;) {
                const CTxIn &in = tx.vin[j];

                if (in.IsAnonInput())
                    continue;

                if (in.scriptSig.IsZerocoinSpend()) {
                    auto spend = TxInToZerocoinSpend(in);
                    if (!spend) {
                        error("DisconnectBlock(): failed to undo zerocoinspend");
                    }

                    pzerocoinDB->EraseCoinSpend(spend->getCoinSerialNumber());
                    continue;
                }

                const COutPoint &out = in.prevout;
                int res = ApplyTxInUndo(std::move(txundo.vprevout[j]), view, out);
                if (res == DISCONNECT_FAILED) return DISCONNECT_FAILED;
                fClean = fClean && res != DISCONNECT_UNCLEAN;
            }
        }
    }

    // move best block pointer to prevout block
    view.SetBestBlock(pindex->pprev->GetBlockHash());

    return fClean ? DISCONNECT_OK : DISCONNECT_UNCLEAN;
}

void static FlushBlockFile(bool fFinalize = false)
{
    LOCK(cs_LastBlockFile);

    CDiskBlockPos posOld(nLastBlockFile, 0);
    bool status = true;

    FILE *fileOld = OpenBlockFile(posOld);
    if (fileOld) {
        if (fFinalize)
            status &= TruncateFile(fileOld, vinfoBlockFile[nLastBlockFile].nSize);
        status &= FileCommit(fileOld);
        fclose(fileOld);
    }

    fileOld = OpenUndoFile(posOld);
    if (fileOld) {
        if (fFinalize)
            status &= TruncateFile(fileOld, vinfoBlockFile[nLastBlockFile].nUndoSize);
        status &= FileCommit(fileOld);
        fclose(fileOld);
    }

    if (!status) {
        AbortNode("Flushing block file to disk failed. This is likely the result of an I/O error.");
    }
}

static bool FindUndoPos(CValidationState &state, int nFile, CDiskBlockPos &pos, unsigned int nAddSize);

static bool WriteUndoDataForBlock(const CBlockUndo& blockundo, CValidationState& state, CBlockIndex* pindex, const CChainParams& chainparams)
{
    // Write undo information to disk
    if (pindex->GetUndoPos().IsNull()) {
        CDiskBlockPos _pos;
        if (!FindUndoPos(state, pindex->nFile, _pos, ::GetSerializeSize(blockundo, SER_DISK, CLIENT_VERSION) + 40))
            return error("ConnectBlock(): FindUndoPos failed");
        if (!UndoWriteToDisk(blockundo, _pos, pindex->pprev->GetBlockHash(), chainparams.MessageStart()))
            return AbortNode(state, "Failed to write undo data");

        // update nUndoPos in block index
        pindex->nUndoPos = _pos.nPos;
        pindex->nStatus |= BLOCK_HAVE_UNDO;
        setDirtyBlockIndex.insert(pindex);
    }

    return true;
}

static CCheckQueue<CScriptCheck> scriptcheckqueue(128);

void ThreadScriptCheck() {
    RenameThread("veil-scriptch");
    scriptcheckqueue.Thread();
}

// Protected by cs_main
VersionBitsCache versionbitscache;

int32_t ComputeBlockVersion(const CBlockIndex* pindexPrev, const Consensus::Params& params)
{
    LOCK(cs_main);
    int32_t nVersion = VERSIONBITS_TOP_BITS;

    for (int i = 0; i < (int)Consensus::MAX_VERSION_BITS_DEPLOYMENTS; i++) {
        ThresholdState state = VersionBitsState(pindexPrev, params, static_cast<Consensus::DeploymentPos>(i), versionbitscache);
        if (state == ThresholdState::LOCKED_IN || state == ThresholdState::STARTED) {
            nVersion |= VersionBitsMask(params, static_cast<Consensus::DeploymentPos>(i));
        }
    }

    return nVersion;
}

/**
 * Threshold condition checker that triggers when unknown versionbits are seen on the network.
 */
class WarningBitsConditionChecker : public AbstractThresholdConditionChecker
{
private:
    int bit;

public:
    explicit WarningBitsConditionChecker(int bitIn) : bit(bitIn) {}

    int64_t BeginTime(const Consensus::Params& params) const override { return 0; }
    int64_t EndTime(const Consensus::Params& params) const override { return std::numeric_limits<int64_t>::max(); }
    int Period(const Consensus::Params& params) const override { return params.nMinerConfirmationWindow; }
    int Threshold(const Consensus::Params& params) const override { return params.nRuleChangeActivationThreshold; }

    bool Condition(const CBlockIndex* pindex, const Consensus::Params& params) const override
    {
        return ((pindex->nVersion & VERSIONBITS_TOP_MASK) == VERSIONBITS_TOP_BITS) &&
               ((pindex->nVersion >> bit) & 1) != 0 &&
               ((ComputeBlockVersion(pindex->pprev, params) >> bit) & 1) == 0;
    }
};

// Protected by cs_main
static ThresholdConditionCache warningcache[VERSIONBITS_NUM_BITS];

static unsigned int GetBlockScriptFlags(const CBlockIndex* pindex, const Consensus::Params& consensusparams) {
    AssertLockHeld(cs_main);

    unsigned int flags = SCRIPT_VERIFY_NONE;
    flags |= SCRIPT_VERIFY_P2SH;
    flags |= SCRIPT_VERIFY_WITNESS;
    flags |= SCRIPT_VERIFY_DERSIG;
    flags |= SCRIPT_VERIFY_CHECKLOCKTIMEVERIFY;
    flags |= SCRIPT_VERIFY_CHECKSEQUENCEVERIFY;
    flags |= SCRIPT_VERIFY_NULLDUMMY;

    return flags;
}

static int64_t nTimeCheck = 0;
static int64_t nTimeForks = 0;
static int64_t nTimeVerify = 0;
static int64_t nTimeConnect = 0;
static int64_t nTimeIndex = 0;
static int64_t nTimeCallbacks = 0;
static int64_t nTimeTotal = 0;
static int64_t nBlocksTotal = 0;

/** Apply the effects of this block (with given index) on the UTXO set represented by coins.
 *  Validity checks that depend on the UTXO set are also done; ConnectBlock()
 *  can fail if those validity checks fail (among other reasons). */
bool CChainState::ConnectBlock(const CBlock& block, CValidationState& state, CBlockIndex* pindex,
                  CCoinsViewCache& view, const CChainParams& chainparams, bool fJustCheck)
{


    AssertLockHeld(cs_main);
    assert(pindex);
    assert(*pindex->phashBlock == block.GetHash());
    int64_t nTimeStart = GetTimeMicros();

    bool fSkipComputation = false;
    int nHeightLastCheckpoint = Checkpoints::GetLastCheckpointHeight(chainparams.Checkpoints());
<<<<<<< HEAD
    if (pindex->nHeight < nHeightLastCheckpoint || fReindex)
        fSkipComputation = true;
    if (pindex->GetBlockTime() < GetAdjustedTime() - 24*60*60)
=======
    if (pindex->nHeight < nHeightLastCheckpoint || fReindexChainState || fReindex)
>>>>>>> 3176516e
        fSkipComputation = true;

    // Check it again in case a previous version let a bad block in
    // NOTE: We don't currently (re-)invoke ContextualCheckBlock() or
    // ContextualCheckBlockHeader() here. This means that if we add a new
    // consensus rule that is enforced in one of those two functions, then we
    // may have let in a block that violates the rule prior to updating the
    // software, and we would NOT be enforcing the rule here. Fully solving
    // upgrade from one software version to the next after a consensus rule
    // change is potentially tricky and issue-specific (see RewindBlockIndex()
    // for one general approach that was used for BIP 141 deployment).
    // Also, currently the rule against blocks more than 2 hours in the future
    // is enforced in ContextualCheckBlockHeader(); we wouldn't want to
    // re-enforce that rule here (at least until we make it impossible for
    // GetAdjustedTime() to go backward).
    if (!CheckBlock(block, state, chainparams.GetConsensus(), fSkipComputation, !fJustCheck, !fJustCheck)) {
        if (state.CorruptionPossible()) {
            // We don't write down blocks to disk if they may have been
            // corrupted, so this should be impossible unless we're having hardware
            // problems.
            return AbortNode(state, "Corrupt block found indicating potential hardware failure; shutting down");
        }
        return error("%s: Consensus::CheckBlock: %s", __func__, FormatStateMessage(state));
    }
    int64_t nTimeCheckBlock = GetTimeMicros() - nTimeStart;

    // verify that the view's current state corresponds to the previous block
    uint256 hashPrevBlock = pindex->pprev == nullptr ? uint256() : pindex->pprev->GetBlockHash();
    assert(hashPrevBlock == view.GetBestBlock());

    // Special case for the genesis block, skipping connection of its transactions
    // (its coinbase is unspendable)
    if (block.GetHash() == chainparams.GetConsensus().hashGenesisBlock) {
        if (!fJustCheck)
            view.SetBestBlock(pindex->GetBlockHash());

        return true;
    }

    nBlocksTotal++;

    bool fScriptChecks = true;
    if (!hashAssumeValid.IsNull()) {
        // We've been configured with the hash of a block which has been externally verified to have a valid history.
        // A suitable default value is included with the software and updated from time to time.  Because validity
        //  relative to a piece of software is an objective fact these defaults can be easily reviewed.
        // This setting doesn't force the selection of any particular chain but makes validating some faster by
        //  effectively caching the result of part of the verification.
        BlockMap::const_iterator  it = mapBlockIndex.find(hashAssumeValid);
        if (it != mapBlockIndex.end()) {
            if (it->second->GetAncestor(pindex->nHeight) == pindex &&
                pindexBestHeader->GetAncestor(pindex->nHeight) == pindex &&
                pindexBestHeader->nChainWork >= nMinimumChainWork) {
                // This block is a member of the assumed verified chain and an ancestor of the best header.
                // The equivalent time check discourages hash power from extorting the network via DOS attack
                //  into accepting an invalid block through telling users they must manually set assumevalid.
                //  Requiring a software change or burying the invalid block, regardless of the setting, makes
                //  it hard to hide the implication of the demand.  This also avoids having release candidates
                //  that are hardly doing any signature verification at all in testing without having to
                //  artificially set the default assumed verified block further back.
                // The test against nMinimumChainWork prevents the skipping when denied access to any chain at
                //  least as good as the expected chain.
                fScriptChecks = (GetBlockProofEquivalentTime(*pindexBestHeader, *pindex, *pindexBestHeader, chainparams.GetConsensus()) <= 60 * 60 * 24 * 7 * 2);
            }
        }
    }

    int64_t nTime1 = GetTimeMicros(); nTimeCheck += nTime1 - nTimeStart;
    LogPrint(BCLog::BENCH, "    - Sanity checks: %.2fms [%.2fs (%.2fms/blk)]\n", MILLI * (nTime1 - nTimeStart), nTimeCheck * MICRO, nTimeCheck * MILLI / nBlocksTotal);
    LogPrint(BCLog::BENCH, "    -   CheckBlock(): %.2fms\n", MILLI * nTimeCheckBlock);

    // Do not allow blocks that contain transactions which 'overwrite' older transactions,
    // unless those are already completely spent.
    // If such overwrites are allowed, coinbases and transactions depending upon those
    // can be duplicated to remove the ability to spend the first instance -- even after
    // being sent to another address.
    // See BIP30 and http://r6.ca/blog/20120206T005236Z.html for more information.
    // This logic is not necessary for memory pool transactions, as AcceptToMemoryPool
    // already refuses previously-known transaction ids entirely.
    // This rule was originally applied to all blocks with a timestamp after March 15, 2012, 0:00 UTC.
    // Now that the whole chain is irreversibly beyond that time it is applied to all blocks except the
    // two in the chain that violate it. This prevents exploiting the issue against nodes during their
    // initial block download.
    bool fEnforceBIP30 = true;

    // Once BIP34 activated it was not possible to create new duplicate coinbases and thus other than starting
    // with the 2 existing duplicate coinbase pairs, not possible to create overwriting txs.  But by the
    // time BIP34 activated, in each of the existing pairs the duplicate coinbase had overwritten the first
    // before the first had been spent.  Since those coinbases are sufficiently buried it's no longer possible to create further
    // duplicate transactions descending from the known pairs either.
    // If we're on the known chain at height greater than where BIP34 activated, we can save the db accesses needed for the BIP30 check.

    // BIP34 requires that a block at height X (block X) has its coinbase
    // scriptSig start with a CScriptNum of X (indicated height X).  The above
    // logic of no longer requiring BIP30 once BIP34 activates is flawed in the
    // case that there is a block X before the BIP34 height of 227,931 which has
    // an indicated height Y where Y is greater than X.  The coinbase for block
    // X would also be a valid coinbase for block Y, which could be a BIP30
    // violation.  An exhaustive search of all mainnet coinbases before the
    // BIP34 height which have an indicated height greater than the block height
    // reveals many occurrences. The 3 lowest indicated heights found are
    // 209,921, 490,897, and 1,983,702 and thus coinbases for blocks at these 3
    // heights would be the first opportunity for BIP30 to be violated.

    // The search reveals a great many blocks which have an indicated height
    // greater than 1,983,702, so we simply remove the optimization to skip
    // BIP30 checking for blocks at height 1,983,702 or higher.  Before we reach
    // that block in another 25 years or so, we should take advantage of a
    // future consensus change to do a new and improved version of BIP34 that
    // will actually prevent ever creating any duplicate coinbases in the
    // future.
    static constexpr int BIP34_IMPLIES_BIP30_LIMIT = 1983702;

    // There is no potential to create a duplicate coinbase at block 209,921
    // because this is still before the BIP34 height and so explicit BIP30
    // checking is still active.

    // The final case is block 176,684 which has an indicated height of
    // 490,897. Unfortunately, this issue was not discovered until about 2 weeks
    // before block 490,897 so there was not much opportunity to address this
    // case other than to carefully analyze it and determine it would not be a
    // problem. Block 490,897 was, in fact, mined with a different coinbase than
    // block 176,684, but it is important to note that even if it hadn't been or
    // is remined on an alternate fork with a duplicate coinbase, we would still
    // not run into a BIP30 violation.  This is because the coinbase for 176,684
    // is spent in block 185,956 in transaction
    // d4f7fbbf92f4a3014a230b2dc70b8058d02eb36ac06b4a0736d9d60eaa9e8781.  This
    // spending transaction can't be duplicated because it also spends coinbase
    // 0328dd85c331237f18e781d692c92de57649529bd5edf1d01036daea32ffde29.  This
    // coinbase has an indicated height of over 4.2 billion, and wouldn't be
    // duplicatable until that height, and it's currently impossible to create a
    // chain that long. Nevertheless we may wish to consider a future soft fork
    // which retroactively prevents block 490,897 from creating a duplicate
    // coinbase. The two historical BIP30 violations often provide a confusing
    // edge case when manipulating the UTXO and it would be simpler not to have
    // another edge case to deal with.

    // testnet3 has no blocks before the BIP34 height with indicated heights
    // post BIP34 before approximately height 486,000,000 and presumably will
    // be reset before it reaches block 1,983,702 and starts doing unnecessary
    // BIP30 checking again.
    assert(pindex->pprev);
    CBlockIndex *pindexBIP34height = pindex->pprev->GetAncestor(chainparams.GetConsensus().BIP34Height);
    //Only continue to enforce if we're below BIP34 activation height or the block hash at that height doesn't correspond.
    fEnforceBIP30 = fEnforceBIP30 && (!pindexBIP34height || !(pindexBIP34height->GetBlockHash() == chainparams.GetConsensus().BIP34Hash));

    // TODO: Remove BIP30 checking from block height 1,983,702 on, once we have a
    // consensus change that ensures coinbases at those heights can not
    // duplicate earlier coinbases.
    if (fEnforceBIP30 || pindex->nHeight >= BIP34_IMPLIES_BIP30_LIMIT) {
        for (const auto& tx : block.vtx) {
            for (size_t o = 0; o < tx->GetNumVOuts(); o++) {
                if (view.HaveCoin(COutPoint(tx->GetHash(), o))) {
                    return state.DoS(100, error("ConnectBlock(): tried to overwrite transaction"),
                                     REJECT_INVALID, "bad-txns-BIP30");
                }
            }
        }
    }

    // Start enforcing BIP68 (sequence locks) and BIP112 (CHECKSEQUENCEVERIFY) using versionbits logic.
    int nLockTimeFlags = 0;
    nLockTimeFlags |= LOCKTIME_VERIFY_SEQUENCE;

    // Get the script flags for this block
    unsigned int flags = GetBlockScriptFlags(pindex, chainparams.GetConsensus());

    int64_t nTime2 = GetTimeMicros(); nTimeForks += nTime2 - nTime1;
    LogPrint(BCLog::BENCH, "    - Fork checks: %.2fms [%.2fs (%.2fms/blk)]\n", MILLI * (nTime2 - nTime1), nTimeForks * MICRO, nTimeForks * MILLI / nBlocksTotal);

    CBlockUndo blockundo;

    CCheckQueueControl<CScriptCheck> control(fScriptChecks && nScriptCheckThreads ? &scriptcheckqueue : nullptr);

    std::vector<int> prevheights;
    CAmount nFees = 0;
    int nInputs = 0;
    int64_t nSigOpsCost = 0;

    blockundo.vtxundo.reserve(block.vtx.size() - 1);
    std::vector<PrecomputedTransactionData> txdata;
    txdata.reserve(block.vtx.size()); // Required so that pointers to individual PrecomputedTransactionData don't get invalidated

    //Do not accept PoW blocks after the last pow height
    if (pindex->nHeight > chainparams.LAST_POW_BLOCK() && !block.IsProofOfStake())
        return state.DoS(100, error("%s: Proof of Work block added after the last allowed PoW height", __func__), REJECT_INVALID, "pow-after-cutoff");

    pindex->nNetworkRewardReserve = pindex->pprev ? pindex->pprev->nNetworkRewardReserve : 0;
    std::string strRewardAddress = Params().NetworkRewardAddress();
    CTxDestination dest = DecodeDestination(strRewardAddress);
    CScript rewardScript = GetScriptForDestination(dest);

    // zerocoin spends
    std::set <CBigNum> setSerialsInBlock;
    std::map<libzerocoin::CoinSpend, uint256> mapSpends;
    std::map<libzerocoin::PublicCoin, uint256> mapMints;

    CAmount nBlockValueIn = 0;
    CAmount nBlockValueOut = 0;
    int64_t nTimeZerocoinSpendCheck = 0;
    std::vector<libzerocoin::SerialNumberSoKProof> vProofs;
    std::vector<uint256> vTxidProofs;
    for (unsigned int i = 0; i < block.vtx.size(); i++)
    {
        const CTransaction &tx = *(block.vtx[i]);
        const uint256 txhash = tx.GetHash();

        nInputs += tx.vin.size();

        if (block.vtx[i] != nullptr) {
            for (auto& pout : tx.vpout) {
                if (!pout->IsStandardOutput())
                    continue;
                if (*pout->GetPScriptPubKey() == rewardScript) {
                    pindex->nNetworkRewardReserve += pout->GetValue();
                }
            }
        }

        CAmount txfee = 0;
        CAmount nTxValueIn = 0;
        CAmount nTxValueOut = 0;
        if (tx.IsCoinBase() && !tx.HasBlindedValues()) {
            nTxValueOut += tx.GetValueOut();
        } else if (tx.IsCoinBase()) {
            // Check tx with blinded values
            for (auto& pout : tx.vpout) {
                // Check non-blind txouts
                if (!(pout->IsType(OUTPUT_CT) || pout->IsType(OUTPUT_RINGCT))) {
                    if (!pout->IsType(OUTPUT_STANDARD)) {
                        return state.DoS(100, error("ConnectBlock(): invalid txout type in coinbase\n",
                                                    REJECT_INVALID, "bad-cb-txout"));
                    } else {
                        nTxValueOut += pout->GetValue();
                        continue;
                    }
                }

                if (pout->IsType(OUTPUT_RINGCT))
                    state.fHasAnonOutput = true;

                // Use max values in range proofs, so we know the max value out
                int nExponent, nMantissa;
                CAmount nMin, nMax;
                if (GetRangeProofInfo(*(pout->GetPRangeproof()), nExponent, nMantissa, nMin, nMax) != 0)
                    return state.DoS(100, error("ConnectBlock(): couldn't get range proof info\n",
                                                REJECT_INVALID, "bad-range-proof"));
                else
                    nTxValueOut += nMax;
            }
        } else {
            if (tx.IsZerocoinSpend()) {
                int64_t nTimeSpendCheck = GetTimeMicros();
                int nHeightTx = 0;
                uint256 txid = tx.GetHash();
                if (IsTransactionInChain(txid, nHeightTx, Params().GetConsensus(), pindex)) {
                    //when verifying blocks on init, the blocks are scanned without being disconnected - prevent that from causing an error
                    if (pindex->nHeight > nHeightTx)
                        return state.DoS(100,
                                         error("%s : txid %s already exists in block %d , trying to include it again in block %d",
                                               __func__, tx.GetHash().GetHex(), nHeightTx, pindex->nHeight),
                                         REJECT_INVALID, "bad-txns-inputs-missingorspent");
                }

                //Check for double spending of serial #'s
                for (const CTxIn& txIn : tx.vin) {
                    if (!txIn.scriptSig.IsZerocoinSpend())
                        continue;
                    auto spend = TxInToZerocoinSpend(txIn);
                    if (!spend)
                        return state.DoS(100, error("%s: TxIn could not be converted to zerocoinspend", __func__),
                                REJECT_INVALID);
                    if (setSerialsInBlock.count(spend->getCoinSerialNumber()))
                        return state.DoS(100, error("%s: Zerocoin spend is included in block multiple times", __func__),
                                REJECT_INVALID);
                    if (mapSpends.count(*spend.get()))
                        return state.DoS(100, error("%s: Zerocoin spend object included in block multiple times", __func__),
                                REJECT_INVALID);

                    setSerialsInBlock.emplace(spend->getCoinSerialNumber());
                    mapSpends.emplace(*spend, tx.GetHash());
                    if (!ContextualCheckZerocoinSpend(tx, *spend.get(), block.GetHash(), pindex, /*fSkipVerify*/true))
                        return state.DoS(100, error("%s: failed to add block %s with invalid zerocoinspend", __func__,
                                                    tx.GetHash().GetHex()), REJECT_INVALID);
                    libzerocoin::SerialNumberSoKProof proof(spend->getSmallSoK(), spend->getCoinSerialNumber(),
                                                            spend->getSerialComm(), spend->getHashSig());
                    if (!setBatchVerified.count(txid)) {
                        vTxidProofs.emplace_back(txid);
                        vProofs.emplace_back(proof);
                    }
                }
                nTimeZerocoinSpendCheck += GetTimeMicros() - nTimeSpendCheck;
            }

            if (!Consensus::CheckTxInputs(tx, state, view, pindex->nHeight, txfee, nTxValueIn, nTxValueOut))
                return error("%s: Consensus::CheckTxInputs: %s, %s", __func__, tx.GetHash().ToString(), FormatStateMessage(state));
            nFees += txfee;
            if (!MoneyRange(nFees)) {
                return state.DoS(100, error("%s: accumulated fee in the block out of range.", __func__),
                                 REJECT_INVALID, "bad-txns-accumulated-fee-outofrange");
            }

            // Check that transaction is BIP68 final
            // BIP68 lock checks (as opposed to nLockTime checks) must
            // be in ConnectBlock because they require the UTXO set
            prevheights.resize(tx.vin.size());
            for (size_t j = 0; j < tx.vin.size(); j++) {
                if (tx.vin[j].IsAnonInput())
                    prevheights[j] = 0;
                else
                    prevheights[j] = view.AccessCoin(tx.vin[j].prevout).nHeight;
            }

            if (!SequenceLocks(tx, nLockTimeFlags, &prevheights, *pindex)) {
                return state.DoS(100, error("%s: contains a non-BIP68-final transaction", __func__),
                                 REJECT_INVALID, "bad-txns-nonfinal");
            }

            // Check that zerocoin mints are not already known
            if (tx.IsZerocoinMint()) {
                for (const auto& pOut : tx.vpout) {
                    if (!pOut->IsZerocoinMint())
                        continue;

                    libzerocoin::PublicCoin coin(Params().Zerocoin_Params());
                    if (!OutputToPublicCoin(pOut.get(), coin))
                        return state.DoS(100, error("%s: failed final check of zerocoinmint for tx %s", __func__, tx.GetHash().GetHex()), REJECT_INVALID);

                    if (!ContextualCheckZerocoinMint(tx, coin, pindex))
                        return state.DoS(100, error("%s: zerocoin mint failed contextual check in transaction %s", __func__, tx.GetHash().GetHex()), REJECT_INVALID);

                    if (mapMints.count(coin))
                        return state.DoS(100, error("%s: zerocoin mint included within the same block twice", __func__), REJECT_INVALID);
                    mapMints.emplace(coin, tx.GetHash());
                }
            }
        }

        // GetTransactionSigOpCost counts 3 types of sigops:
        // * legacy (always)
        // * p2sh (when P2SH enabled in flags and excludes coinbase)
        // * witness (when witness enabled in flags and excludes coinbase)
        nSigOpsCost += GetTransactionSigOpCost(tx, view, flags);
        if (nSigOpsCost > MAX_BLOCK_SIGOPS_COST)
            return state.DoS(100, error("ConnectBlock(): too many sigops"),
                             REJECT_INVALID, "bad-blk-sigops");

        txdata.emplace_back(tx);
        if (!tx.IsCoinBase()) {
            std::vector<CScriptCheck> vChecks;
            bool fCacheResults = fJustCheck; /* Don't cache results if we're actually connecting blocks (still consult the cache, though) */
            if (!CheckInputs(tx, state, view, fScriptChecks, flags, fCacheResults, fCacheResults, txdata[i], nScriptCheckThreads ? &vChecks : nullptr))
                return error("ConnectBlock(): CheckInputs on %s failed with %s",
                    tx.GetHash().ToString(), FormatStateMessage(state));

            control.Add(vChecks);

            blockundo.vtxundo.push_back(CTxUndo());
            UpdateCoins(tx, view, blockundo.vtxundo.back(), pindex->nHeight);
        } else {
            // tx is coinbase
            CTxUndo undoDummy;
            UpdateCoins(tx, view, undoDummy, pindex->nHeight);
        }

        if (view.nLastRCTOutput == 0)
            view.nLastRCTOutput = pindex->pprev ? pindex->pprev->nAnonOutputs : 0;

        // Index rct outputs and keyimages
        if (state.fHasAnonOutput || state.fHasAnonInput) {
            COutPoint op(txhash, 0);
            for (const auto &txin : tx.vin) {
                if (txin.IsAnonInput()) {
                    uint32_t nAnonInputs, nRingSize;
                    txin.GetAnonInfo(nAnonInputs, nRingSize);
                    if (txin.scriptData.stack.size() != 1 || txin.scriptData.stack[0].size() != 33 * nAnonInputs) {
                        control.Wait();
                        return error("%s: Bad scriptData stack, %s.", __func__, txhash.ToString());
                    }

                    const std::vector<uint8_t> &vKeyImages = txin.scriptData.stack[0];
                    for (size_t k = 0; k < nAnonInputs; ++k) {
                        const CCmpPubKey &ki = *((CCmpPubKey*)&vKeyImages[k*33]);
                        view.keyImages.emplace_back(std::make_pair(ki, txhash));
                    }
                }
            }

            for (unsigned int k = 0; k < tx.vpout.size(); k++) {
                if (!tx.vpout[k]->IsType(OUTPUT_RINGCT))
                    continue;

                CTxOutRingCT *txout = (CTxOutRingCT*)tx.vpout[k].get();

                int64_t nTestExists;
                if (!fVerifyingDB && pblocktree->ReadRCTOutputLink(txout->pk, nTestExists)) {
                    control.Wait();

                    if (nTestExists > pindex->pprev->nAnonOutputs) {
                        // The anon index can diverge from the chain index if shutdown does not complete
                        LogPrintf("%s: Duplicate anon-output %s, index %d, above last index %d.\n", __func__, HexStr(txout->pk.begin(), txout->pk.end()), nTestExists, pindex->pprev->nAnonOutputs);
                        LogPrintf("Attempting to repair anon index.\n");
                        std::set<CCmpPubKey> setKi; // unused
                        RollBackRCTIndex(pindex->pprev->nAnonOutputs, nTestExists, setKi);
                        return false;
                    }

                    return error("%s: Duplicate anon-output (db) %s, index %d.", __func__, HexStr(txout->pk.begin(), txout->pk.end()), nTestExists);
                }

                if (!fVerifyingDB && view.ReadRCTOutputLink(txout->pk, nTestExists)) {
                    control.Wait();
                    return error("%s: Duplicate anon-output (view) %s, index %d.", __func__, HexStr(txout->pk.begin(), txout->pk.end()), nTestExists);
                }

                op.n = k;
                view.nLastRCTOutput++;
                CAnonOutput ao(txout->pk, txout->commitment, op, pindex->nHeight, 0);

                view.anonOutputLinks[txout->pk] = view.nLastRCTOutput;
                view.anonOutputs.emplace_back(std::make_pair(view.nLastRCTOutput, ao));
            }
        }
        // With mismatched blind values it will throw off some other checks.
        if (!tx.HasBlindedValues()) {
            nBlockValueIn += nTxValueIn;
            nBlockValueOut += nTxValueOut;
        }
    }

    // Skip signature verification if it's already been done or if the block height is below a checkpoint height
    bool fSkipSigVerify = fSkipComputation;
    int64_t nTimeSigVerify = GetTimeMicros();
    if (!fSkipSigVerify && !vProofs.empty()) {
        if (!ThreadedBatchVerify(&vProofs)) {
            return state.DoS(100, error("%s: Failed to verify zerocoinspend proofs for block=%s height=%d", __func__,
                                        block.GetHash().GetHex(), pindex->nHeight), REJECT_INVALID);
        }

        //Global tracker for already validated proofs
        for (const uint256& txid : vTxidProofs)
            setBatchVerified.emplace(txid);
    }
    nTimeSigVerify = GetTimeMicros() - nTimeSigVerify;
    nTimeZerocoinSpendCheck += nTimeSigVerify;

    //Track zerocoin money supply in the block index
    if (!AddZerocoinsToIndex(pindex, block, mapSpends, mapMints, fJustCheck))
        return state.DoS(100, error("%s: Failed to calculate new zerocoin supply for block=%s height=%d", __func__,
                                    block.GetHash().GetHex(), pindex->nHeight), REJECT_INVALID);
    pindex->mapAccumulatorHashes = block.mapAccumulatorHashes;

    // track money supply and mint amount info
    CAmount nMoneySupplyPrev = pindex->pprev ? pindex->pprev->nMoneySupply : 0;
    pindex->nMoneySupply = nMoneySupplyPrev + nBlockValueOut - nBlockValueIn;
    pindex->nMint = pindex->nMoneySupply - nMoneySupplyPrev + nFees;

    int64_t nTime3 = GetTimeMicros(); nTimeConnect += nTime3 - nTime2;


    LogPrint(BCLog::BENCH, "      - Connect %u transactions: %.2fms (%.3fms/tx, %.3fms/txin) [%.2fs (%.2fms/blk)]\n", (unsigned)block.vtx.size(), MILLI * (nTime3 - nTime2), MILLI * (nTime3 - nTime2) / block.vtx.size(), nInputs <= 1 ? 0 : MILLI * (nTime3 - nTime2) / (nInputs-1), nTimeConnect * MICRO, nTimeConnect * MILLI / nBlocksTotal);

    if (!mapSpends.empty())
        LogPrint(BCLog::BENCH, "      - Check zerocoin spends: %.2fms\n", MILLI * nTimeZerocoinSpendCheck);

    CAmount networkReward = pindex->nNetworkRewardReserve > Params().MaxNetworkReward() ? Params().MaxNetworkReward() : pindex->nNetworkRewardReserve;
    pindex->nNetworkRewardReserve -= networkReward;

    // The block rewards are stratified based upon the height of the block.
    CAmount nBlockReward, nFounderPayment, nLabPayment, nBudgetPayment = 0;
    veil::Budget().GetBlockRewards(pindex->nHeight, nBlockReward, nFounderPayment, nLabPayment, nBudgetPayment);

    //Check proof of full node
    if (!fSkipComputation && (block.fProofOfFullNode || block.hashPoFN != uint256())) {
        if (!block.IsProofOfStake())
            return state.DoS(100, error("%s: block marked as proof of full node that is not proof of stake", __func__));

        uint256 hashRequired = veil::GetFullNodeHash(block, pindex->pprev);
        if (block.hashPoFN != hashRequired)
            return state.DoS(100, error("%s: block's Proof of Full node hash is invalid. Block=%s Required=%s",
                    __func__, block.hashPoFN.GetHex(), hashRequired.GetHex()), REJECT_INVALID, "bad-fullnode-hash");
    }

    // Full nodes are rewarded with the transaction fees in the block
    CAmount nCreationLimit = networkReward + nBlockReward + nFounderPayment + nBudgetPayment + nLabPayment;
    if (block.fProofOfFullNode || pindex->nHeight >= Params().HeightSupplyCreationStop())
        nCreationLimit += nFees;

    // Check that the block's miner did not create more coins than allowed
    CAmount nCreated = nBlockValueOut - nBlockValueIn;

    // Check change doesn't exceed fees and that only PoFN blocks have blind txouts
    if ((block.fProofOfFullNode || block.hashPoFN != uint256()) && block.vtx[1]->HasBlindedValues()) {
        // This should consist only of block fees, so it should be <= nFees
        CAmount nBlindFeePayout = 0;
        for (auto& pout : block.vtx[1]->vpout) {
            // Check that the max value doesn't exceed the creation limit, so we can
            // be sure the block doesn't generate generate more than it should
            if (!(pout->IsType(OUTPUT_CT) || pout->IsType(OUTPUT_RINGCT)))
                continue;

            if (pout->IsType(OUTPUT_RINGCT))
                state.fHasAnonOutput = true;

            int nExponent, nMantissa;
            CAmount nMin, nMax;
            if (GetRangeProofInfo(*(pout->GetPRangeproof()), nExponent, nMantissa, nMin, nMax) != 0)
                return state.DoS(100, error("ConnectBlock(): couldn't get range proof info\n",
                                            REJECT_INVALID, "bad-range-proof"));
            else {
                nCreated += nMax;
                nBlindFeePayout += nMax;
            }
        }

        if (nBlindFeePayout > nFees)
            return state.DoS(100, error("ConnectBlock(): blind fee payout is too large\n",
                                        REJECT_INVALID, "bad-cs-amount"));
    } else if (block.IsProofOfStake() && block.vtx[1]->HasBlindedValues()) {
        return state.DoS(100, error("ConnectBlock(): coinstake without proof of full node has blinded values\n",
                                    REJECT_INVALID, "bad-cs-txout"));
    }

    if (nCreated > nCreationLimit) {
        LogPrintf("%s : BlockReward=%s Network=%s Founder=%s Budget=%s Lab=%s\n", __func__, FormatMoney(nBlockReward),
                FormatMoney(networkReward), FormatMoney(nFounderPayment), FormatMoney(nBudgetPayment),
                FormatMoney(nLabPayment));

        return state.DoS(100, error("ConnectBlock(): coinbase pays too much (actual=%s vs limit=%s)\n %s",
                                    FormatMoney(nCreated), FormatMoney(nCreationLimit), block.vtx[0]->ToString()),
                         REJECT_INVALID, "bad-cb-amount");
    }

    // Ensure that accumulator checkpoints are valid and in the same state as this instance of the chain
    int64_t nTimeAccumulate = GetTimeMicros();
    AccumulatorMap mapAccumulators(Params().Zerocoin_Params());
    if (!ValidateAccumulatorCheckpoint(block, pindex, mapAccumulators))
        return state.DoS(100, error("%s: Failed to validate accumulator checkpoint for block=%s height=%d", __func__,
                                    block.GetHash().GetHex(), pindex->nHeight), REJECT_INVALID, "bad-acc-checkpoint");
    nTimeAccumulate = GetTimeMicros() - nTimeAccumulate;
    LogPrint(BCLog::BENCH, "    - Accumulate zerocoinmints in: %.2fms\n", MILLI * nTimeAccumulate);

    if (!control.Wait())
        return state.DoS(100, error("%s: CheckQueue failed", __func__), REJECT_INVALID, "block-validation-failed");

    int64_t nTime4 = GetTimeMicros(); nTimeVerify += nTime4 - nTime2;
    LogPrint(BCLog::BENCH, "    - Verify %u txins: %.2fms (%.3fms/txin) [%.2fs (%.2fms/blk)]\n", nInputs - 1, MILLI * (nTime4 - nTime2), nInputs <= 1 ? 0 : MILLI * (nTime4 - nTime2) / (nInputs-1), nTimeVerify * MICRO, nTimeVerify * MILLI / nBlocksTotal);

    //Check that the final calculated data matched the veildatahash
    CBlock blockCalc;
    blockCalc.hashMerkleRoot = BlockMerkleRoot(block);
    blockCalc.hashWitnessMerkleRoot = BlockWitnessMerkleRoot(block);
    blockCalc.mapAccumulatorHashes = block.mapAccumulatorHashes; //This acc map already validated above in validateaccumulatorcheckpoint
    blockCalc.hashPoFN = block.hashPoFN;
    if(blockCalc.GetVeilDataHash() != block.GetVeilDataHash())
        return state.DoS(100, error("%s: VeilDataHash comparison  failed: %s", __func__, blockCalc.DataHashElementsToString()), REJECT_INVALID, "block-validation-failed");

    if (fJustCheck)
        return true;

    pindex->nAnonOutputs = view.nLastRCTOutput;

    // Record zerocoin serials
    std::set<uint256> setAddedTx;

    // Flush spend/mint info to disk
    if (!pzerocoinDB->WriteCoinSpendBatch(mapSpends)) return state.Error(("Failed to record coin serials to database"));
    if (!pzerocoinDB->WriteCoinMintBatch(mapMints)) return state.Error(("Failed to record new mints to database"));

    //Record accumulator checksums - if they have been updated, which happens every ten blocks
    if (pindex->nHeight > 10 && pindex->nHeight % 10 == 0)
        DatabaseChecksums(mapAccumulators);

    if (!WriteUndoDataForBlock(blockundo, state, pindex, chainparams))
        return false;

    if (!pindex->IsValid(BLOCK_VALID_SCRIPTS)) {
        pindex->RaiseValidity(BLOCK_VALID_SCRIPTS);
        setDirtyBlockIndex.insert(pindex);
    }

    assert(pindex->phashBlock);
    // add this block to the view's block chain
    view.SetBestBlock(pindex->GetBlockHash());

    int64_t nTime5 = GetTimeMicros(); nTimeIndex += nTime5 - nTime4;
    LogPrint(BCLog::BENCH, "    - Index writing: %.2fms [%.2fs (%.2fms/blk)]\n", MILLI * (nTime5 - nTime4), nTimeIndex * MICRO, nTimeIndex * MILLI / nBlocksTotal);

    int64_t nTime6 = GetTimeMicros(); nTimeCallbacks += nTime6 - nTime5;
    LogPrint(BCLog::BENCH, "    - Callbacks: %.2fms [%.2fs (%.2fms/blk)]\n", MILLI * (nTime6 - nTime5), nTimeCallbacks * MICRO, nTimeCallbacks * MILLI / nBlocksTotal);

    return true;
}


/**
 * Update the on-disk chain state.
 * The caches and indexes are flushed depending on the mode we're called with
 * if they're too large, if it's been a while since the last write,
 * or always and in all cases if we're in prune mode and are deleting files.
 *
 * If FlushStateMode::NONE is used, then FlushStateToDisk(...) won't do anything
 * besides checking if we need to prune.
 */
bool static FlushStateToDisk(const CChainParams& chainparams, CValidationState &state, FlushStateMode mode, int nManualPruneHeight) {
    int64_t nMempoolUsage = mempool.DynamicMemoryUsage();
    LOCK(cs_main);
    static int64_t nLastWrite = 0;
    static int64_t nLastFlush = 0;
    std::set<int> setFilesToPrune;
    bool full_flush_completed = false;
    try {
    {
        bool fFlushForPrune = false;
        bool fDoFullFlush = false;
        fPruneMode = false; //todo: once logic has been made to make prunding functional, enable this
        LOCK(cs_LastBlockFile);
        if (fPruneMode && (fCheckForPruning || nManualPruneHeight > 0) && !fReindex) {
            if (nManualPruneHeight > 0) {
                FindFilesToPruneManual(setFilesToPrune, nManualPruneHeight);
            } else {
                FindFilesToPrune(setFilesToPrune, chainparams.PruneAfterHeight());
                fCheckForPruning = false;
            }
            if (!setFilesToPrune.empty()) {
                fFlushForPrune = true;
                if (!fHavePruned) {
                    pblocktree->WriteFlag("prunedblockfiles", true);
                    fHavePruned = true;
                }
            }
        }
        int64_t nNow = GetTimeMicros();
        // Avoid writing/flushing immediately after startup.
        if (nLastWrite == 0) {
            nLastWrite = nNow;
        }
        if (nLastFlush == 0) {
            nLastFlush = nNow;
        }
        int64_t nMempoolSizeMax = gArgs.GetArg("-maxmempool", DEFAULT_MAX_MEMPOOL_SIZE) * 1000000;
        int64_t cacheSize = pcoinsTip->DynamicMemoryUsage();
        int64_t nTotalSpace = nCoinCacheUsage + std::max<int64_t>(nMempoolSizeMax - nMempoolUsage, 0);
        // The cache is large and we're within 10% and 10 MiB of the limit, but we have time now (not in the middle of a block processing).
        bool fCacheLarge = mode == FlushStateMode::PERIODIC && cacheSize > std::max((9 * nTotalSpace) / 10, nTotalSpace - MAX_BLOCK_COINSDB_USAGE * 1024 * 1024);
        // The cache is over the limit, we have to write now.
        bool fCacheCritical = mode == FlushStateMode::IF_NEEDED && cacheSize > nTotalSpace;
        // It's been a while since we wrote the block index to disk. Do this frequently, so we don't need to redownload after a crash.
        bool fPeriodicWrite = mode == FlushStateMode::PERIODIC && nNow > nLastWrite + (int64_t)DATABASE_WRITE_INTERVAL * 1000000;
        // It's been very long since we flushed the cache. Do this infrequently, to optimize cache usage.
        bool fPeriodicFlush = mode == FlushStateMode::PERIODIC && nNow > nLastFlush + (int64_t)DATABASE_FLUSH_INTERVAL * 1000000;
        // Combine all conditions that result in a full cache flush.
        fDoFullFlush = (mode == FlushStateMode::ALWAYS) || fCacheLarge || fCacheCritical || fPeriodicFlush || fFlushForPrune;
        // Write blocks and block index to disk.
        if (fDoFullFlush || fPeriodicWrite) {
            // Depend on nMinDiskSpace to ensure we can write block index
            if (!CheckDiskSpace(0, true))
                return state.Error("out of disk space");
            // First make sure all block and undo data is flushed to disk.
            FlushBlockFile();
            // Then update all block file information (which may refer to block and undo files).
            {
                std::vector<std::pair<int, const CBlockFileInfo*> > vFiles;
                vFiles.reserve(setDirtyFileInfo.size());
                for (std::set<int>::iterator it = setDirtyFileInfo.begin(); it != setDirtyFileInfo.end(); ) {
                    vFiles.push_back(std::make_pair(*it, &vinfoBlockFile[*it]));
                    setDirtyFileInfo.erase(it++);
                }
                std::vector<const CBlockIndex*> vBlocks;
                vBlocks.reserve(setDirtyBlockIndex.size());
                for (std::set<CBlockIndex*>::iterator it = setDirtyBlockIndex.begin(); it != setDirtyBlockIndex.end(); ) {
                    vBlocks.push_back(*it);
                    setDirtyBlockIndex.erase(it++);
                }
                if (!pblocktree->WriteBatchSync(vFiles, nLastBlockFile, vBlocks)) {
                    return AbortNode(state, "Failed to write to block index database");
                }
            }
            // Finally remove any pruned files
            if (fFlushForPrune)
                UnlinkPrunedFiles(setFilesToPrune);
            nLastWrite = nNow;
        }
        // Flush best chain related state. This can only be done if the blocks / block index write was also done.
        if (fDoFullFlush && !pcoinsTip->GetBestBlock().IsNull()) {
            // Typical Coin structures on disk are around 48 bytes in size.
            // Pushing a new one to the database can cause it to be written
            // twice (once in the log, and once in the tables). This is already
            // an overestimation, as most will delete an existing entry or
            // overwrite one. Still, use a conservative safety factor of 2.
            if (!CheckDiskSpace(48 * 2 * 2 * pcoinsTip->GetCacheSize()))
                return state.Error("out of disk space");
            // Flush the chainstate (which may refer to block index entries).
            if (!pcoinsTip->Flush())
                return AbortNode(state, "Failed to write to coin database");
            nLastFlush = nNow;
            full_flush_completed = true;
        }
    }
    if (full_flush_completed) {
        // Update best block in wallet (so we can detect restored wallets).
        GetMainSignals().ChainStateFlushed(chainActive.GetLocator());
    }
    } catch (const std::runtime_error& e) {
        return AbortNode(state, std::string("System error while flushing: ") + e.what());
    }
    return true;
}

void FlushStateToDisk() {
    CValidationState state;
    const CChainParams& chainparams = Params();
    if (!FlushStateToDisk(chainparams, state, FlushStateMode::ALWAYS)) {
        LogPrintf("%s: failed to flush state (%s)\n", __func__, FormatStateMessage(state));
    }
}

void PruneAndFlush() {
    CValidationState state;
    fCheckForPruning = true;
    const CChainParams& chainparams = Params();
    if (!FlushStateToDisk(chainparams, state, FlushStateMode::NONE)) {
        LogPrintf("%s: failed to flush state (%s)\n", __func__, FormatStateMessage(state));
    }
}

static void DoWarning(const std::string& strWarning)
{
    static bool fWarned = false;
    SetMiscWarning(strWarning);
    if (!fWarned) {
        AlertNotify(strWarning);
        fWarned = true;
    }
}

bool FlushView(CCoinsViewCache *view, CValidationState& state, bool fDisconnecting)
{
    if (!view->Flush())
        return false;

    if (fDisconnecting) {
        for (auto &it : view->keyImages)
            if (!pblocktree->EraseRCTKeyImage(it.first))
                return error("%s: EraseRCTKeyImage failed, txn %s.", __func__, it.second.ToString());

        if (view->anonOutputLinks.size() > 0) {
            for (auto &it : view->anonOutputLinks) {
                if (!pblocktree->EraseRCTOutput(it.second))
                    return error("%s: EraseRCTOutput failed.", __func__);

                if (!pblocktree->EraseRCTOutputLink(it.first))
                    return error("%s: EraseRCTOutput failed.", __func__);
            }
        }
    } else {
        CDBBatch batch(*pblocktree);

        for (auto &it : view->keyImages)
            batch.Write(std::make_pair(DB_RCTKEYIMAGE, it.first), it.second);

        for (auto &it : view->anonOutputs)
            batch.Write(std::make_pair(DB_RCTOUTPUT, it.first), it.second);

        for (auto &it : view->anonOutputLinks)
            batch.Write(std::make_pair(DB_RCTOUTPUT_LINK, it.first), it.second);

        if (!pblocktree->WriteBatch(batch))
            return error("%s: Write RCT outputs failed.", __func__);
    }

    view->nLastRCTOutput = 0;
    view->anonOutputs.clear();
    view->anonOutputLinks.clear();
    view->keyImages.clear();

    return true;
}

/** Private helper function that concatenates warning messages. */
static void AppendWarning(std::string& res, const std::string& warn)
{
    if (!res.empty()) res += ", ";
    res += warn;
}

/** Check warning conditions and do some notifications on new chain tip set. */
void static UpdateTip(const CBlockIndex *pindexNew, const CChainParams& chainParams) {

    //If Zerocoin automint is on, then Zerocoins will be minted
    std::shared_ptr<CWallet> wMainWallet = GetMainWallet();
    if (HeadersAndBlocksSynced() && wMainWallet->isZeromintEnabled()) {
        wMainWallet->AutoZeromint();
    }

    // New best block
    mempool.AddTransactionsUpdated(1);

    {
        WaitableLock lock(g_best_block_mutex);
        g_best_block = pindexNew->GetBlockHash();
        g_best_block_cv.notify_all();
    }

    std::string warningMessages;
    if (!IsInitialBlockDownload())
    {
        int nUpgraded = 0;
        const CBlockIndex* pindex = pindexNew;
        for (int bit = 0; bit < VERSIONBITS_NUM_BITS; bit++) {
            WarningBitsConditionChecker checker(bit);
            ThresholdState state = checker.GetStateFor(pindex, chainParams.GetConsensus(), warningcache[bit]);
            if (state == ThresholdState::ACTIVE || state == ThresholdState::LOCKED_IN) {
                const std::string strWarning = strprintf(_("Warning: unknown new rules activated (versionbit %i)"), bit);
                if (state == ThresholdState::ACTIVE) {
                    DoWarning(strWarning);
                } else {
                    AppendWarning(warningMessages, strWarning);
                }
            }
        }
        // Check the version of the last 100 blocks to see if we need to upgrade:
        for (int i = 0; i < 100 && pindex != nullptr; i++)
        {
            int32_t nExpectedVersion = ComputeBlockVersion(pindex->pprev, chainParams.GetConsensus());
            if (pindex->nVersion > VERSIONBITS_LAST_OLD_BLOCK_VERSION && (pindex->nVersion & ~nExpectedVersion) != 0)
                ++nUpgraded;
            pindex = pindex->pprev;
        }
        if (nUpgraded > 0)
            AppendWarning(warningMessages, strprintf(_("%d of last 100 blocks have unexpected version"), nUpgraded));
        if (nUpgraded > 100/2)
        {
            std::string strWarning = _("Warning: Unknown block versions being mined! It's possible unknown rules are in effect");
            // notify GetWarnings(), called by Qt and the JSON-RPC code to warn the user:
            DoWarning(strWarning);
        }
    }
    LogPrintf("%s: new best=%s height=%d type=%s version=0x%08x tx=%lu date='%s' cache=%.1fMiB(%utxo)\n", __func__, /* Continued */
      pindexNew->GetBlockHash().ToString(), pindexNew->nHeight,
      pindexNew->IsProofOfWork() ? "PoW" : "PoS", pindexNew->nVersion,
      (unsigned long)pindexNew->nChainTx, FormatISO8601DateTime(pindexNew->GetBlockTime()),
      pcoinsTip->DynamicMemoryUsage() * (1.0 / (1<<20)), pcoinsTip->GetCacheSize());
    LogPrint(BCLog::CHAINSCORE, "  blockwork=%d chainwork=%d chainpow=%d\n", pindexNew->GetBlockWork(), pindexNew->nChainWork.GetLow64(), pindexNew->nChainPoW.GetLow64());
    if (!warningMessages.empty())
        LogPrintf(" warning='%s'\n", warningMessages); /* Continued */

}

/** Disconnect chainActive's tip.
  * After calling, the mempool will be in an inconsistent state, with
  * transactions from disconnected blocks being added to disconnectpool.  You
  * should make the mempool consistent again by calling UpdateMempoolForReorg.
  * with cs_main held.
  *
  * If disconnectpool is nullptr, then no disconnected transactions are added to
  * disconnectpool (note that the caller is responsible for mempool consistency
  * in any case).
  */
bool CChainState::DisconnectTip(CValidationState& state, const CChainParams& chainparams, DisconnectedBlockTransactions *disconnectpool)
{
    CBlockIndex *pindexDelete = chainActive.Tip();
    assert(pindexDelete);

    // Read block from disk.
    std::shared_ptr<CBlock> pblock = std::make_shared<CBlock>();
    CBlock& block = *pblock;
    if (!ReadBlockFromDisk(block, pindexDelete, chainparams.GetConsensus()))
        return AbortNode(state, "Failed to read block");

    // Apply the block atomically to the chain state.
    int64_t nStart = GetTimeMicros();
    {
        CCoinsViewCache view(pcoinsTip.get());
        assert(view.GetBestBlock() == pindexDelete->GetBlockHash());
        if (DisconnectBlock(block, pindexDelete, view) != DISCONNECT_OK)
            return error("DisconnectTip(): DisconnectBlock %s failed", pindexDelete->GetBlockHash().ToString());
        bool flushed = FlushView(&view, state, true);
        assert(flushed);
    }

    LogPrint(BCLog::BENCH, "- Disconnect block: %.2fms\n", (GetTimeMicros() - nStart) * MILLI);

    // Write the chain state to disk, if necessary.
    if (!FlushStateToDisk(chainparams, state, FlushStateMode::IF_NEEDED))
        return false;

    if (disconnectpool) {
        // Save transactions to re-add to mempool at end of reorg
        for (auto it = block.vtx.rbegin(); it != block.vtx.rend(); ++it) {
            disconnectpool->addTransaction(*it);
        }

        while (disconnectpool->DynamicMemoryUsage() > MAX_DISCONNECTED_TX_POOL_SIZE * 1000) {
            // Drop the earliest entry, and remove its children from the mempool.
            auto it = disconnectpool->queuedTx.get<insertion_order>().begin();
            mempool.removeRecursive(**it, MemPoolRemovalReason::REORG);
            disconnectpool->removeEntry(it);
        }
    }

    chainActive.SetTip(pindexDelete->pprev);
    UpdateTip(pindexDelete->pprev, chainparams);

    // Let wallets know transactions went from 1-confirmed to
    // 0-confirmed or conflicted:
    GetMainSignals().BlockDisconnected(pblock);
    return true;
}

static int64_t nTimeReadFromDisk = 0;
static int64_t nTimeConnectTotal = 0;
static int64_t nTimeFlush = 0;
static int64_t nTimeChainState = 0;
static int64_t nTimePostConnect = 0;

struct PerBlockConnectTrace {
    CBlockIndex* pindex = nullptr;
    std::shared_ptr<const CBlock> pblock;
    std::shared_ptr<std::vector<CTransactionRef>> conflictedTxs;
    PerBlockConnectTrace() : conflictedTxs(std::make_shared<std::vector<CTransactionRef>>()) {}
};
/**
 * Used to track blocks whose transactions were applied to the UTXO state as a
 * part of a single ActivateBestChainStep call.
 *
 * This class also tracks transactions that are removed from the mempool as
 * conflicts (per block) and can be used to pass all those transactions
 * through SyncTransaction.
 *
 * This class assumes (and asserts) that the conflicted transactions for a given
 * block are added via mempool callbacks prior to the BlockConnected() associated
 * with those transactions. If any transactions are marked conflicted, it is
 * assumed that an associated block will always be added.
 *
 * This class is single-use, once you call GetBlocksConnected() you have to throw
 * it away and make a new one.
 */
class ConnectTrace {
private:
    std::vector<PerBlockConnectTrace> blocksConnected;
    CTxMemPool &pool;

public:
    explicit ConnectTrace(CTxMemPool &_pool) : blocksConnected(1), pool(_pool) {
        pool.NotifyEntryRemoved.connect(boost::bind(&ConnectTrace::NotifyEntryRemoved, this, _1, _2));
    }

    ~ConnectTrace() {
        pool.NotifyEntryRemoved.disconnect(boost::bind(&ConnectTrace::NotifyEntryRemoved, this, _1, _2));
    }

    void BlockConnected(CBlockIndex* pindex, std::shared_ptr<const CBlock> pblock) {
        assert(!blocksConnected.back().pindex);
        assert(pindex);
        assert(pblock);
        blocksConnected.back().pindex = pindex;
        blocksConnected.back().pblock = std::move(pblock);
        blocksConnected.emplace_back();
    }

    std::vector<PerBlockConnectTrace>& GetBlocksConnected() {
        // We always keep one extra block at the end of our list because
        // blocks are added after all the conflicted transactions have
        // been filled in. Thus, the last entry should always be an empty
        // one waiting for the transactions from the next block. We pop
        // the last entry here to make sure the list we return is sane.
        assert(!blocksConnected.back().pindex);
        assert(blocksConnected.back().conflictedTxs->empty());
        blocksConnected.pop_back();
        return blocksConnected;
    }

    void NotifyEntryRemoved(CTransactionRef txRemoved, MemPoolRemovalReason reason) {
        assert(!blocksConnected.back().pindex);
        if (reason == MemPoolRemovalReason::CONFLICT) {
            blocksConnected.back().conflictedTxs->emplace_back(std::move(txRemoved));
        }
    }
};

/**
 * Connect a new block to chainActive. pblock is either nullptr or a pointer to a CBlock
 * corresponding to pindexNew, to bypass loading it again from disk.
 *
 * The block is added to connectTrace if connection succeeds.
 */
bool CChainState::ConnectTip(CValidationState& state, const CChainParams& chainparams, CBlockIndex* pindexNew, const std::shared_ptr<const CBlock>& pblock, ConnectTrace& connectTrace, DisconnectedBlockTransactions &disconnectpool)
{
    assert(pindexNew->pprev == chainActive.Tip());
    // Read block from disk.
    int64_t nTime1 = GetTimeMicros();
    std::shared_ptr<const CBlock> pthisBlock;
    if (!pblock) {
        std::shared_ptr<CBlock> pblockNew = std::make_shared<CBlock>();
        if (!ReadBlockFromDisk(*pblockNew, pindexNew, chainparams.GetConsensus())) {
            return AbortNode(state, "Failed to read block");
        }
        pthisBlock = pblockNew;
    } else {
        pthisBlock = pblock;
    }

    const CBlock& blockConnecting = *pthisBlock;

    // Apply the block atomically to the chain state.
    int64_t nTime2 = GetTimeMicros(); nTimeReadFromDisk += nTime2 - nTime1;
    int64_t nTime3;
    LogPrint(BCLog::BENCH, "  - Load block from disk: %.2fms [%.2fs]\n", (nTime2 - nTime1) * MILLI, nTimeReadFromDisk * MICRO);

    {
        CCoinsViewCache view(pcoinsTip.get());
        bool rv = ConnectBlock(blockConnecting, state, pindexNew, view, chainparams);
        GetMainSignals().BlockChecked(blockConnecting, state);
        if (!rv) {
            if (state.IsInvalid())
                InvalidBlockFound(pindexNew, state);
            return error("ConnectTip(): ConnectBlock %s failed", pindexNew->GetBlockHash().ToString());
        }

        nTime3 = GetTimeMicros(); nTimeConnectTotal += nTime3 - nTime2;
        LogPrint(BCLog::BENCH, "  - Connect total: %.2fms [%.2fs (%.2fms/blk)]\n", (nTime3 - nTime2) * MILLI, nTimeConnectTotal * MICRO, nTimeConnectTotal * MILLI / nBlocksTotal);
        bool flushed = FlushView(&view, state, false);
        assert(flushed);
    }

    int64_t nTime4 = GetTimeMicros(); nTimeFlush += nTime4 - nTime3;
    LogPrint(BCLog::BENCH, "  - Flush: %.2fms [%.2fs (%.2fms/blk)]\n", (nTime4 - nTime3) * MILLI, nTimeFlush * MICRO, nTimeFlush * MILLI / nBlocksTotal);

    // Write the chain state to disk, if necessary.
    if (!FlushStateToDisk(chainparams, state, FlushStateMode::IF_NEEDED))
        return false;

    int64_t nTime5 = GetTimeMicros(); nTimeChainState += nTime5 - nTime4;
    LogPrint(BCLog::BENCH, "  - Writing chainstate: %.2fms [%.2fs (%.2fms/blk)]\n", (nTime5 - nTime4) * MILLI, nTimeChainState * MICRO, nTimeChainState * MILLI / nBlocksTotal);

    // Remove conflicting transactions from the mempool.;
    mempool.removeForBlock(blockConnecting.vtx, pindexNew->nHeight);
    disconnectpool.removeForBlock(blockConnecting.vtx);

    // Update chainActive & related variables.
    chainActive.SetTip(pindexNew);
    UpdateTip(pindexNew, chainparams);

    int64_t nTime6 = GetTimeMicros(); nTimePostConnect += nTime6 - nTime5; nTimeTotal += nTime6 - nTime1;
    LogPrint(BCLog::BENCH, "  - Connect postprocess: %.2fms [%.2fs (%.2fms/blk)]\n", (nTime6 - nTime5) * MILLI, nTimePostConnect * MICRO, nTimePostConnect * MILLI / nBlocksTotal);
    LogPrint(BCLog::BENCH, "- Connect block: %.2fms [%.2fs (%.2fms/blk)]\n", (nTime6 - nTime1) * MILLI, nTimeTotal * MICRO, nTimeTotal * MILLI / nBlocksTotal);

    connectTrace.BlockConnected(pindexNew, std::move(pthisBlock));
    return true;
}

/**
 * Return the tip of the chain with the most work in it, that isn't
 * known to be invalid (it's however far from certain to be valid).
 */
CBlockIndex* CChainState::FindMostWorkChain() {
    do {
        CBlockIndex *pindexNew = nullptr;

        // Find the best candidate header.
        {
            std::set<CBlockIndex*, CBlockIndexWorkComparator>::reverse_iterator it = setBlockIndexCandidates.rbegin();
            if (it == setBlockIndexCandidates.rend())
                return nullptr;
            pindexNew = *it;
        }

        // Check whether all blocks on the path between the currently active chain and the candidate are valid.
        // Just going until the active chain is an optimization, as we know all blocks in it are valid already.
        CBlockIndex *pindexTest = pindexNew;
        bool fInvalidAncestor = false;
        while (pindexTest && !chainActive.Contains(pindexTest)) {
            assert(pindexTest->nChainTx || pindexTest->nHeight == 0);

            // Pruned nodes may have entries in setBlockIndexCandidates for
            // which block files have been deleted.  Remove those as candidates
            // for the most work chain if we come across them; we can't switch
            // to a chain unless we have all the non-active-chain parent blocks.
            bool fFailedChain = pindexTest->nStatus & BLOCK_FAILED_MASK;
            bool fMissingData = !(pindexTest->nStatus & BLOCK_HAVE_DATA);
            if (fFailedChain || fMissingData) {
                // Candidate chain is not usable (either invalid or missing data)
                if (fFailedChain && (pindexBestInvalid == nullptr || pindexNew->nChainWork > pindexBestInvalid->nChainWork))
                    pindexBestInvalid = pindexNew;
                CBlockIndex *pindexFailed = pindexNew;
                // Remove the entire chain from the set.
                while (pindexTest != pindexFailed) {
                    if (fFailedChain) {
                        pindexFailed->nStatus |= BLOCK_FAILED_CHILD;
                    } else if (fMissingData) {
                        // If we're missing data, then add back to mapBlocksUnlinked,
                        // so that if the block arrives in the future we can try adding
                        // to setBlockIndexCandidates again.
                        mapBlocksUnlinked.insert(std::make_pair(pindexFailed->pprev, pindexFailed));
                    }
                    setBlockIndexCandidates.erase(pindexFailed);
                    pindexFailed = pindexFailed->pprev;
                }
                setBlockIndexCandidates.erase(pindexTest);
                fInvalidAncestor = true;
                break;
            }
            pindexTest = pindexTest->pprev;
        }
        if (!fInvalidAncestor)
            return pindexNew;
    } while(true);
}

/** Delete all entries in setBlockIndexCandidates that are worse than the current tip. */
void CChainState::PruneBlockIndexCandidates() {
    // Note that we can't delete the current block itself, as we may need to return to it later in case a
    // reorganization to a better block fails.
    std::set<CBlockIndex*, CBlockIndexWorkComparator>::iterator it = setBlockIndexCandidates.begin();
    while (it != setBlockIndexCandidates.end() && setBlockIndexCandidates.value_comp()(*it, chainActive.Tip())) {
        setBlockIndexCandidates.erase(it++);
    }
    // Either the current tip or a successor of it we're working towards is left in setBlockIndexCandidates.
    assert(!setBlockIndexCandidates.empty());
}

/**
 * Try to make some progress towards making pindexMostWork the active block.
 * pblock is either nullptr or a pointer to a CBlock corresponding to pindexMostWork.
 */
bool CChainState::ActivateBestChainStep(CValidationState& state, const CChainParams& chainparams, CBlockIndex* pindexMostWork, const std::shared_ptr<const CBlock>& pblock, bool& fInvalidFound, ConnectTrace& connectTrace)
{
    AssertLockHeld(cs_main);

    const CBlockIndex *pindexOldTip = chainActive.Tip();
    const CBlockIndex *pindexFork = chainActive.FindFork(pindexMostWork);

    // Disconnect active blocks which are no longer in the best chain.
    bool fBlocksDisconnected = false;
    DisconnectedBlockTransactions disconnectpool;
    while (chainActive.Tip() && chainActive.Tip() != pindexFork) {
        if (!DisconnectTip(state, chainparams, &disconnectpool)) {
            // This is likely a fatal error, but keep the mempool consistent,
            // just in case. Only remove from the mempool in this case.
            UpdateMempoolForReorg(disconnectpool, false);
            return false;
        }
        fBlocksDisconnected = true;
    }

    // Build list of new blocks to connect.
    std::vector<CBlockIndex*> vpindexToConnect;
    bool fContinue = true;
    int nHeight = pindexFork ? pindexFork->nHeight : -1;
    while (fContinue && nHeight != pindexMostWork->nHeight) {
        // Don't iterate the entire list of potential improvements toward the best tip, as we likely only need
        // a few blocks along the way.
        int nTargetHeight = std::min(nHeight + 32, pindexMostWork->nHeight);
        vpindexToConnect.clear();
        vpindexToConnect.reserve(nTargetHeight - nHeight);
        CBlockIndex *pindexIter = pindexMostWork->GetAncestor(nTargetHeight);
        while (pindexIter && pindexIter->nHeight != nHeight) {
            vpindexToConnect.push_back(pindexIter);
            pindexIter = pindexIter->pprev;
        }
        nHeight = nTargetHeight;

        // Connect new blocks.
        for (CBlockIndex *pindexConnect : reverse_iterate(vpindexToConnect)) {
            if (!ConnectTip(state, chainparams, pindexConnect, pindexConnect == pindexMostWork ? pblock : std::shared_ptr<const CBlock>(), connectTrace, disconnectpool)) {
                if (state.IsInvalid()) {
                    // The block violates a consensus rule.
                    if (!state.CorruptionPossible()) {
                        InvalidChainFound(vpindexToConnect.front());
                    }
                    state = CValidationState();
                    fInvalidFound = true;
                    fContinue = false;
                    break;
                } else {
                    // A system error occurred (disk space, database error, ...).
                    // Make the mempool consistent with the current tip, just in case
                    // any observers try to use it before shutdown.
                    UpdateMempoolForReorg(disconnectpool, false);
                    return false;
                }
            } else {
                LogPrintf("%s:%d\n", __func__, __LINE__);
                PruneBlockIndexCandidates();
                if (!pindexOldTip || chainActive.Tip()->nChainWork > pindexOldTip->nChainWork) {
                    // We're in a better position than we were. Return temporarily to release the lock.
                    fContinue = false;
                    break;
                }
            }
        }
    }

    if (fBlocksDisconnected) {
        // If any blocks were disconnected, disconnectpool may be non empty.  Add
        // any disconnected transactions back to the mempool.
        UpdateMempoolForReorg(disconnectpool, true);
    }
    mempool.check(pcoinsTip.get());

    // Callbacks/notifications for a new best chain.
    if (fInvalidFound)
        CheckForkWarningConditionsOnNewFork(vpindexToConnect.back());
    else
        CheckForkWarningConditions();

    return true;
}

static void NotifyHeaderTip() LOCKS_EXCLUDED(cs_main) {
    bool fNotify = false;
    bool fInitialBlockDownload = false;
    static CBlockIndex* pindexHeaderOld = nullptr;
    CBlockIndex* pindexHeader = nullptr;
    {
        LOCK(cs_main);
        pindexHeader = pindexBestHeader;

        if (pindexHeader != pindexHeaderOld) {
            fNotify = true;
            fInitialBlockDownload = IsInitialBlockDownload();
            pindexHeaderOld = pindexHeader;
        }
    }
    // Send block tip changed notifications without cs_main
    if (fNotify) {
        uiInterface.NotifyHeaderTip(fInitialBlockDownload, pindexHeader);
    }
}

/**
 * Make the best chain active, in multiple steps. The result is either failure
 * or an activated best chain. pblock is either nullptr or a pointer to a block
 * that is already loaded (to avoid loading it again from disk).
 *
 * ActivateBestChain is split into steps (see ActivateBestChainStep) so that
 * we avoid holding cs_main for an extended period of time; the length of this
 * call may be quite long during reindexing or a substantial reorg.
 */
bool CChainState::ActivateBestChain(CValidationState &state, const CChainParams& chainparams, std::shared_ptr<const CBlock> pblock) {
    // Note that while we're often called here from ProcessNewBlock, this is
    // far from a guarantee. Things in the P2P/RPC will often end up calling
    // us in the middle of ProcessNewBlock - do not assume pblock is set
    // sanely for performance or correctness!
    AssertLockNotHeld(cs_main);

    // ABC maintains a fair degree of expensive-to-calculate internal state
    // because this function periodically releases cs_main so that it does not lock up other threads for too long
    // during large connects - and to allow for e.g. the callback queue to drain
    // we use m_cs_chainstate to enforce mutual exclusion so that only one caller may execute this function at a time
    LOCK(m_cs_chainstate);

    CBlockIndex *pindexMostWork = nullptr;
    CBlockIndex *pindexNewTip = nullptr;
    int nStopAtHeight = gArgs.GetArg("-stopatheight", DEFAULT_STOPATHEIGHT);
    do {
        boost::this_thread::interruption_point();

        if (GetMainSignals().CallbacksPending() > 10) {
            // Block until the validation queue drains. This should largely
            // never happen in normal operation, however may happen during
            // reindex, causing memory blowup if we run too far ahead.
            // Note that if a validationinterface callback ends up calling
            // ActivateBestChain this may lead to a deadlock! We should
            // probably have a DEBUG_LOCKORDER test for this in the future.
            SyncWithValidationInterfaceQueue();
        }

        {
            LOCK(cs_main);
            CBlockIndex* starting_tip = chainActive.Tip();
            bool blocks_connected = false;
            do {
                // We absolutely may not unlock cs_main until we've made forward progress
                // (with the exception of shutdown due to hardware issues, low disk space, etc).
                ConnectTrace connectTrace(mempool); // Destructed before cs_main is unlocked

                if (pindexMostWork == nullptr) {
                    pindexMostWork = FindMostWorkChain();
                }

                // Whether we have anything to do at all.
                if (pindexMostWork == nullptr || pindexMostWork == chainActive.Tip()) {
                    break;
                }

                bool fInvalidFound = false;
                std::shared_ptr<const CBlock> nullBlockPtr;
                if (!ActivateBestChainStep(state, chainparams, pindexMostWork, pblock && pblock->GetHash() == pindexMostWork->GetBlockHash() ? pblock : nullBlockPtr, fInvalidFound, connectTrace))
                    return false;
                blocks_connected = true;

                if (fInvalidFound) {
                    // Wipe cache, we may need another branch now.
                    pindexMostWork = nullptr;
                }
                pindexNewTip = chainActive.Tip();

                for (const PerBlockConnectTrace& trace : connectTrace.GetBlocksConnected()) {
                    assert(trace.pblock && trace.pindex);
                    GetMainSignals().BlockConnected(trace.pblock, trace.pindex, trace.conflictedTxs);
                }
            } while (!chainActive.Tip() || (starting_tip && CBlockIndexWorkComparator()(chainActive.Tip(), starting_tip)));
            if (!blocks_connected) return true;

            const CBlockIndex* pindexFork = chainActive.FindFork(starting_tip);
            bool fInitialDownload = IsInitialBlockDownload();

            // Notify external listeners about the new tip.
            // Enqueue while holding cs_main to ensure that UpdatedBlockTip is called in the order in which blocks are connected
            if (pindexFork != pindexNewTip) {
                // Notify ValidationInterface subscribers
                GetMainSignals().UpdatedBlockTip(pindexNewTip, pindexFork, fInitialDownload);

                // Always notify the UI if a new block tip was connected
                uiInterface.NotifyBlockTip(fInitialDownload, pindexNewTip);
            }
        }
        // When we reach this point, we switched to a new tip (stored in pindexNewTip).

        if (nStopAtHeight && pindexNewTip && pindexNewTip->nHeight >= nStopAtHeight) StartShutdown();

        // We check shutdown only after giving ActivateBestChainStep a chance to run once so that we
        // never shutdown before connecting the genesis block during LoadChainTip(). Previously this
        // caused an assert() failure during shutdown in such cases as the UTXO DB flushing checks
        // that the best block hash is non-null.
        if (ShutdownRequested())
            break;
    } while (pindexNewTip != pindexMostWork);
    CheckBlockIndex(chainparams.GetConsensus());

    // Write changes periodically to disk, after relay.
    if (!FlushStateToDisk(chainparams, state, FlushStateMode::PERIODIC)) {
        return false;
    }

    return true;
}

bool ActivateBestChain(CValidationState &state, const CChainParams& chainparams, std::shared_ptr<const CBlock> pblock) {
    return g_chainstate.ActivateBestChain(state, chainparams, std::move(pblock));
}

bool CChainState::PreciousBlock(CValidationState& state, const CChainParams& params, CBlockIndex *pindex)
{
    {
        LOCK(cs_main);
        if (pindex->nChainWork < chainActive.Tip()->nChainWork) {
            // Nothing to do, this block is not at the tip.
            return true;
        }
        if (chainActive.Tip()->nChainWork > nLastPreciousChainwork) {
            // The chain has been extended since the last call, reset the counter.
            nBlockReverseSequenceId = -1;
        }
        nLastPreciousChainwork = chainActive.Tip()->nChainWork;
        setBlockIndexCandidates.erase(pindex);
        pindex->nSequenceId = nBlockReverseSequenceId;
        if (nBlockReverseSequenceId > std::numeric_limits<int32_t>::min()) {
            // We can't keep reducing the counter if somebody really wants to
            // call preciousblock 2**31-1 times on the same set of tips...
            nBlockReverseSequenceId--;
        }
        if (pindex->IsValid(BLOCK_VALID_TRANSACTIONS) && pindex->nChainTx) {
            setBlockIndexCandidates.insert(pindex);
            LogPrintf("%s:%d\n", __func__, __LINE__);
            PruneBlockIndexCandidates();
        }
    }

    return ActivateBestChain(state, params, std::shared_ptr<const CBlock>());
}
bool PreciousBlock(CValidationState& state, const CChainParams& params, CBlockIndex *pindex) {
    return g_chainstate.PreciousBlock(state, params, pindex);
}

bool CChainState::InvalidateBlock(CValidationState& state, const CChainParams& chainparams, CBlockIndex *pindex)
{
    AssertLockHeld(cs_main);

    // We first disconnect backwards and then mark the blocks as invalid.
    // This prevents a case where pruned nodes may fail to invalidateblock
    // and be left unable to start as they have no tip candidates (as there
    // are no blocks that meet the "have data and are not invalid per
    // nStatus" criteria for inclusion in setBlockIndexCandidates).

    bool pindex_was_in_chain = false;
    CBlockIndex *invalid_walk_tip = chainActive.Tip();

    DisconnectedBlockTransactions disconnectpool;
    while (chainActive.Contains(pindex)) {
        pindex_was_in_chain = true;
        // ActivateBestChain considers blocks already in chainActive
        // unconditionally valid already, so force disconnect away from it.
        if (!DisconnectTip(state, chainparams, &disconnectpool)) {
            // It's probably hopeless to try to make the mempool consistent
            // here if DisconnectTip failed, but we can try.
            UpdateMempoolForReorg(disconnectpool, false);
            return false;
        }
    }

    // Now mark the blocks we just disconnected as descendants invalid
    // (note this may not be all descendants).
    while (pindex_was_in_chain && invalid_walk_tip != pindex) {
        invalid_walk_tip->nStatus |= BLOCK_FAILED_CHILD;
        setDirtyBlockIndex.insert(invalid_walk_tip);
        setBlockIndexCandidates.erase(invalid_walk_tip);
        invalid_walk_tip = invalid_walk_tip->pprev;
    }

    // Mark the block itself as invalid.
    pindex->nStatus |= BLOCK_FAILED_VALID;
    setDirtyBlockIndex.insert(pindex);
    setBlockIndexCandidates.erase(pindex);
    m_failed_blocks.insert(pindex);

    // DisconnectTip will add transactions to disconnectpool; try to add these
    // back to the mempool.
    UpdateMempoolForReorg(disconnectpool, true);

    // The resulting new best tip may not be in setBlockIndexCandidates anymore, so
    // add it again.
    BlockMap::iterator it = mapBlockIndex.begin();
    while (it != mapBlockIndex.end()) {
        if (it->second->IsValid(BLOCK_VALID_TRANSACTIONS) && it->second->nChainTx && !setBlockIndexCandidates.value_comp()(it->second, chainActive.Tip())) {
            setBlockIndexCandidates.insert(it->second);
        }
        it++;
    }

    std::cout << "in invalid block\n";
    InvalidChainFound(pindex);

    // Only notify about a new block tip if the active chain was modified.
    if (pindex_was_in_chain) {
        uiInterface.NotifyBlockTip(IsInitialBlockDownload(), pindex->pprev);
    }
    return true;
}
bool InvalidateBlock(CValidationState& state, const CChainParams& chainparams, CBlockIndex *pindex) {
    return g_chainstate.InvalidateBlock(state, chainparams, pindex);
}

void CChainState::ResetBlockFailureFlags(CBlockIndex *pindex) {
    AssertLockHeld(cs_main);

    int nHeight = pindex->nHeight;

    // Remove the invalidity flag from this block and all its descendants.
    BlockMap::iterator it = mapBlockIndex.begin();
    while (it != mapBlockIndex.end()) {
        if (!it->second->IsValid() && it->second->GetAncestor(nHeight) == pindex) {
            it->second->nStatus &= ~BLOCK_FAILED_MASK;
            setDirtyBlockIndex.insert(it->second);
            if (it->second->IsValid(BLOCK_VALID_TRANSACTIONS) && it->second->nChainTx && setBlockIndexCandidates.value_comp()(chainActive.Tip(), it->second)) {
                setBlockIndexCandidates.insert(it->second);
            }
            if (it->second == pindexBestInvalid) {
                // Reset invalid block marker if it was pointing to one of those.
                pindexBestInvalid = nullptr;
            }
            m_failed_blocks.erase(it->second);
        }
        it++;
    }

    // Remove the invalidity flag from all ancestors too.
    while (pindex != nullptr) {
        if (pindex->nStatus & BLOCK_FAILED_MASK) {
            pindex->nStatus &= ~BLOCK_FAILED_MASK;
            setDirtyBlockIndex.insert(pindex);
            m_failed_blocks.erase(pindex);
        }
        pindex = pindex->pprev;
    }
}

void ResetBlockFailureFlags(CBlockIndex *pindex) {
    return g_chainstate.ResetBlockFailureFlags(pindex);
}

CBlockIndex* CChainState::AddToBlockIndex(const CBlockHeader& block, bool fProofOfStake, bool fProofOfFullNode)
{
    AssertLockHeld(cs_main);

    // Check for duplicate
    uint256 hash = block.GetHash();
    BlockMap::iterator it = mapBlockIndex.find(hash);
    if (it != mapBlockIndex.end())
        return it->second;

    // Construct new block index object
    CBlockIndex* pindexNew = new CBlockIndex(block);
    // We assign the sequence id to blocks only when the full data is available,
    // to avoid miners withholding blocks but broadcasting headers, to get a
    // competitive advantage.
    pindexNew->nSequenceId = 0;
    BlockMap::iterator mi = mapBlockIndex.insert(std::make_pair(hash, pindexNew)).first;
    pindexNew->phashBlock = &((*mi).first);
    BlockMap::iterator miPrev = mapBlockIndex.find(block.hashPrevBlock);
    if (miPrev != mapBlockIndex.end())
    {
        pindexNew->pprev = (*miPrev).second;
        pindexNew->nHeight = pindexNew->pprev->nHeight + 1;
        pindexNew->BuildSkip();
    }
    pindexNew->nTimeMax = (pindexNew->pprev ? std::max(pindexNew->pprev->nTimeMax, pindexNew->nTime) : pindexNew->nTime);

    //! This may be incorrect if sync headers first is enabled
    if (fProofOfStake)
        pindexNew->SetProofOfStake();
    if (fProofOfFullNode)
        pindexNew->fProofOfFullNode = true;

    pindexNew->nChainWork = (pindexNew->pprev ? pindexNew->pprev->nChainWork : 0) + pindexNew->GetBlockWork();
    pindexNew->nChainPoW = pindexNew->GetChainPoW();
    pindexNew->RaiseValidity(BLOCK_VALID_TREE);

    if (pindexBestHeader == nullptr || pindexBestHeader->nChainWork < pindexNew->nChainWork)
        pindexBestHeader = pindexNew;

    setDirtyBlockIndex.insert(pindexNew);

    return pindexNew;
}

/** Mark a block as having its data received and checked (up to BLOCK_VALID_TRANSACTIONS). */
void CChainState::ReceivedBlockTransactions(const CBlock& block, CBlockIndex* pindexNew, const CDiskBlockPos& pos, const Consensus::Params& consensusParams)
{
    pindexNew->nTx = block.vtx.size();
    pindexNew->nChainTx = 0;
    pindexNew->nFile = pos.nFile;
    pindexNew->nDataPos = pos.nPos;
    pindexNew->nUndoPos = 0;
    pindexNew->nStatus |= BLOCK_HAVE_DATA;
    if (IsWitnessEnabled(pindexNew->pprev, consensusParams)) {
        pindexNew->nStatus |= BLOCK_OPT_WITNESS;
    }
    pindexNew->RaiseValidity(BLOCK_VALID_TRANSACTIONS);
    setDirtyBlockIndex.insert(pindexNew);

    if (pindexNew->pprev == nullptr || pindexNew->pprev->nChainTx) {
        // If pindexNew is the genesis block or all parents are BLOCK_VALID_TRANSACTIONS.
        std::deque<CBlockIndex*> queue;
        queue.push_back(pindexNew);

        // Recursively process any descendant blocks that now may be eligible to be connected.
        while (!queue.empty()) {
            CBlockIndex *pindex = queue.front();
            queue.pop_front();
            pindex->nChainTx = (pindex->pprev ? pindex->pprev->nChainTx : 0) + pindex->nTx;
            {
                LOCK(cs_nBlockSequenceId);
                pindex->nSequenceId = nBlockSequenceId++;
            }
            if (chainActive.Tip() == nullptr || !setBlockIndexCandidates.value_comp()(pindex, chainActive.Tip())) {
                setBlockIndexCandidates.insert(pindex);
            }
            std::pair<std::multimap<CBlockIndex*, CBlockIndex*>::iterator, std::multimap<CBlockIndex*, CBlockIndex*>::iterator> range = mapBlocksUnlinked.equal_range(pindex);
            while (range.first != range.second) {
                std::multimap<CBlockIndex*, CBlockIndex*>::iterator it = range.first;
                queue.push_back(it->second);
                range.first++;
                mapBlocksUnlinked.erase(it);
            }
        }
    } else {
        if (pindexNew->pprev && pindexNew->pprev->IsValid(BLOCK_VALID_TREE)) {
            mapBlocksUnlinked.insert(std::make_pair(pindexNew->pprev, pindexNew));
        }
    }
}

static bool FindBlockPos(CDiskBlockPos &pos, unsigned int nAddSize, unsigned int nHeight, uint64_t nTime, bool fKnown = false)
{
    LOCK(cs_LastBlockFile);

    unsigned int nFile = fKnown ? pos.nFile : nLastBlockFile;
    if (vinfoBlockFile.size() <= nFile) {
        vinfoBlockFile.resize(nFile + 1);
    }

    if (!fKnown) {
        while (vinfoBlockFile[nFile].nSize + nAddSize >= MAX_BLOCKFILE_SIZE) {
            nFile++;
            if (vinfoBlockFile.size() <= nFile) {
                vinfoBlockFile.resize(nFile + 1);
            }
        }
        pos.nFile = nFile;
        pos.nPos = vinfoBlockFile[nFile].nSize;
    }

    if ((int)nFile != nLastBlockFile) {
        if (!fKnown) {
            LogPrintf("Leaving block file %i: %s\n", nLastBlockFile, vinfoBlockFile[nLastBlockFile].ToString());
        }
        FlushBlockFile(!fKnown);
        nLastBlockFile = nFile;
    }

    vinfoBlockFile[nFile].AddBlock(nHeight, nTime);
    if (fKnown)
        vinfoBlockFile[nFile].nSize = std::max(pos.nPos + nAddSize, vinfoBlockFile[nFile].nSize);
    else
        vinfoBlockFile[nFile].nSize += nAddSize;

    if (!fKnown) {
        unsigned int nOldChunks = (pos.nPos + BLOCKFILE_CHUNK_SIZE - 1) / BLOCKFILE_CHUNK_SIZE;
        unsigned int nNewChunks = (vinfoBlockFile[nFile].nSize + BLOCKFILE_CHUNK_SIZE - 1) / BLOCKFILE_CHUNK_SIZE;
        if (nNewChunks > nOldChunks) {
            if (fPruneMode)
                fCheckForPruning = true;
            if (CheckDiskSpace(nNewChunks * BLOCKFILE_CHUNK_SIZE - pos.nPos, true)) {
                FILE *file = OpenBlockFile(pos);
                if (file) {
                    LogPrintf("Pre-allocating up to position 0x%x in blk%05u.dat\n", nNewChunks * BLOCKFILE_CHUNK_SIZE, pos.nFile);
                    AllocateFileRange(file, pos.nPos, nNewChunks * BLOCKFILE_CHUNK_SIZE - pos.nPos);
                    fclose(file);
                }
            }
            else
                return error("out of disk space");
        }
    }

    setDirtyFileInfo.insert(nFile);
    return true;
}

static bool FindUndoPos(CValidationState &state, int nFile, CDiskBlockPos &pos, unsigned int nAddSize)
{
    pos.nFile = nFile;

    LOCK(cs_LastBlockFile);

    unsigned int nNewSize;
    pos.nPos = vinfoBlockFile[nFile].nUndoSize;
    nNewSize = vinfoBlockFile[nFile].nUndoSize += nAddSize;
    setDirtyFileInfo.insert(nFile);

    unsigned int nOldChunks = (pos.nPos + UNDOFILE_CHUNK_SIZE - 1) / UNDOFILE_CHUNK_SIZE;
    unsigned int nNewChunks = (nNewSize + UNDOFILE_CHUNK_SIZE - 1) / UNDOFILE_CHUNK_SIZE;
    if (nNewChunks > nOldChunks) {
        if (fPruneMode)
            fCheckForPruning = true;
        if (CheckDiskSpace(nNewChunks * UNDOFILE_CHUNK_SIZE - pos.nPos, true)) {
            FILE *file = OpenUndoFile(pos);
            if (file) {
                LogPrintf("Pre-allocating up to position 0x%x in rev%05u.dat\n", nNewChunks * UNDOFILE_CHUNK_SIZE, pos.nFile);
                AllocateFileRange(file, pos.nPos, nNewChunks * UNDOFILE_CHUNK_SIZE - pos.nPos);
                fclose(file);
            }
        }
        else
            return state.Error("out of disk space");
    }

    return true;
}

static bool CheckBlockHeader(const CBlockHeader& block, CValidationState& state, const Consensus::Params& consensusParams, bool fCheckPOW = true, bool fCheckProofOfFullNode = false)
{
    //Prevent Proof of full node and proof of work existing together
    if (fCheckPOW && fCheckProofOfFullNode)
        return state.DoS(50, false, REJECT_INVALID, "PoW and PoFN conflict", false, "Block attempted to use both PoW and PoFN");
    // Check proof of work matches claimed amount
    if (fCheckPOW && !CheckProofOfWork(block.GetPoWHash(), block.nBits, consensusParams))
        return state.DoS(50, false, REJECT_INVALID, "high-hash", false, "proof of work failed");

    return true;
}

bool CheckBlock(const CBlock& block, CValidationState& state, const Consensus::Params& consensusParams, bool fSkipComputation, bool fCheckPOW, bool fCheckMerkleRoot)
{
    // These are checks that are independent of context.
    if (block.fChecked)
        return true;

    // Check that the header is valid (particularly PoW).  This is mostly
    // redundant with the call in AcceptBlockHeader.
    if (!CheckBlockHeader(block, state, consensusParams, (fCheckPOW && block.IsProofOfWork()), block.fProofOfFullNode))
        return false;

    // Check the block signature if it is a proof of stake block
    if (block.IsProofOfStake() && !veil::ValidateBlockSignature(block))
        return state.DoS(100, false, REJECT_INVALID, "bad-block-sig", true, "PoS block signature not valid");

    // Check the merkle root.
    if (fCheckMerkleRoot) {
        bool mutated;
        uint256 hashMerkleRoot2 = BlockMerkleRoot(block, &mutated);
        if (block.hashMerkleRoot != hashMerkleRoot2)
            return state.DoS(100, false, REJECT_INVALID, "bad-txnmrklroot", true, "hashMerkleRoot mismatch");

        // Check for merkle tree malleability (CVE-2012-2459): repeating sequences
        // of transactions in a block without affecting the merkle root of a block,
        // while still invalidating it.
        if (mutated)
            return state.DoS(100, false, REJECT_INVALID, "bad-txns-duplicate", true, "duplicate transaction");
    }

    // All potential-corruption validation must be done before we do any
    // transaction validation, as otherwise we may mark the header as invalid
    // because we receive the wrong transactions for it.
    // Note that witness malleability is checked in ContextualCheckBlock, so no
    // checks that use witness data may be performed here.

    // Size limits
    if (block.vtx.empty() || block.vtx.size() * WITNESS_SCALE_FACTOR > MAX_BLOCK_WEIGHT || ::GetSerializeSize(block, SER_NETWORK, PROTOCOL_VERSION | SERIALIZE_TRANSACTION_NO_WITNESS) * WITNESS_SCALE_FACTOR > MAX_BLOCK_WEIGHT)
        return state.DoS(100, false, REJECT_INVALID, "bad-blk-length", false, "size limits failed");

    // First transaction must be coinbase, the rest must not be
    if (block.vtx.empty() || !block.vtx[0]->IsCoinBase())
        return state.DoS(100, false, REJECT_INVALID, "bad-cb-missing", false, "first tx is not coinbase");
    for (unsigned int i = 1; i < block.vtx.size(); i++) {
        if (block.vtx[i]->IsCoinBase())
            return state.DoS(100, false, REJECT_INVALID, "bad-cb-multiple", false, "more than one coinbase");
    }

    // Check transactions
    int64_t nTimeCheckTx = GetTimeMicros();
    for (const auto& tx : block.vtx) {
        if (!CheckTransaction(*tx, state, fSkipComputation))
            return state.Invalid(false, state.GetRejectCode(), state.GetRejectReason(),
                                 strprintf("Transaction check failed (tx hash %s) %s", tx->GetHash().ToString(),
                                           state.GetDebugMessage()));
    }
    LogPrint(BCLog::BENCH, "    -   CheckTransaction(): %.2fms\n", 0.001 * (GetTimeMicros() - nTimeCheckTx));
    unsigned int nSigOps = 0;
    for (const auto& tx : block.vtx)
    {
        nSigOps += GetLegacySigOpCount(*tx);
    }
    if (nSigOps * WITNESS_SCALE_FACTOR > MAX_BLOCK_SIGOPS_COST)
        return state.DoS(100, false, REJECT_INVALID, "bad-blk-sigops", false, "out-of-bounds SigOpCount");

    if (fCheckPOW && fCheckMerkleRoot)
        block.fChecked = true;

    return true;
}

bool IsWitnessEnabled(const CBlockIndex* pindexPrev, const Consensus::Params& params)
{
    return true;
}

bool IsNullDummyEnabled(const CBlockIndex* pindexPrev, const Consensus::Params& params)
{
    LOCK(cs_main);
    return (VersionBitsState(pindexPrev, params, Consensus::DEPLOYMENT_SEGWIT, versionbitscache) == ThresholdState::ACTIVE);
}

// Compute at which vout of the block's coinbase transaction the witness
// commitment occurs, or -1 if not found.
static int GetWitnessCommitmentIndex(const CBlock& block)
{
    int commitpos = -1;
    if (!block.vtx.empty()) {
        for (size_t o = 0; o < block.vtx[0]->vpout.size(); o++) {
            if (!block.vtx[0]->vpout[o]->IsStandardOutput())
                continue;
            CScript scriptPubKey;
            if (!block.vtx[0]->vpout[o]->GetScriptPubKey(scriptPubKey))
                continue;
            if (scriptPubKey.size() >= 38 && scriptPubKey[0] == OP_RETURN && scriptPubKey[1] == 0x24
                && scriptPubKey[2] == 0xaa && scriptPubKey[3] == 0x21 && scriptPubKey[4] == 0xa9 && scriptPubKey[5] == 0xed) {
                commitpos = o;
            }
        }
    }
    return commitpos;
}

void UpdateUncommittedBlockStructures(CBlock& block, const CBlockIndex* pindexPrev, const Consensus::Params& consensusParams)
{
    int commitpos = GetWitnessCommitmentIndex(block);
    static const std::vector<unsigned char> nonce(32, 0x00);
    if (commitpos != -1 && IsWitnessEnabled(pindexPrev, consensusParams) && !block.vtx[0]->HasWitness()) {
        CMutableTransaction tx(*block.vtx[0]);
        tx.vin[0].scriptWitness.stack.resize(1);
        tx.vin[0].scriptWitness.stack[0] = nonce;
        block.vtx[0] = MakeTransactionRef(std::move(tx));
    }
}

bool AddZerocoinsToIndex(CBlockIndex* pindex, const CBlock& block, const std::map<libzerocoin::CoinSpend, uint256>& mapSpends,
    const std::map<libzerocoin::PublicCoin, uint256>& mapMints, bool fJustCheck)
{
    //TODO: VEIL-89
    auto pwalletMain = GetMainWallet();
    // Initialize zerocoin supply to the supply from previous block
    if (pindex->pprev) {
        for (auto& denom : libzerocoin::zerocoinDenomList) {
            pindex->mapZerocoinSupply.at(denom) = pindex->pprev->mapZerocoinSupply.at(denom);
        }
    }

    // Track zerocoin money supply
    CAmount nAmountZerocoinSpent = 0;
    pindex->vMintDenominationsInBlock.clear();
    if (pindex->pprev) {
        std::set<uint256> setAddedToWallet;
        for (auto& pMint : mapMints) {
            const auto& coin = pMint.first;
            const auto& txid = pMint.second;
            libzerocoin::CoinDenomination denom = coin.getDenomination();
            pindex->vMintDenominationsInBlock.push_back(denom);
            pindex->mapZerocoinSupply.at(denom)++;

            //Remove any of our own mints from the mintpool
            if (!pwalletMain || fJustCheck)
                continue;

            if (pwalletMain->IsMyMint(coin.getValue())) {
                pwalletMain->UpdateMint(coin.getValue(), pindex->nHeight, txid, denom);

                // Add the transaction to the wallet
                for (unsigned int i = 0; i < block.vtx.size(); i++) {
                    CTransactionRef tx = block.vtx.at(i);
                    if (!setAddedToWallet.count(txid)) {
                        CWalletTx wtx(pwalletMain.get(), tx);
                        wtx.nTimeReceived = block.GetBlockTime();
                        wtx.SetMerkleBranch(pindex, i);
                        pwalletMain->AddToWallet(wtx);
                        setAddedToWallet.insert(txid);
                    }
                }
            }
        }

        for (auto& pSpend : mapSpends) {
            auto denom = pSpend.first.getDenomination();
            pindex->mapZerocoinSupply.at(denom)--;
            nAmountZerocoinSpent += libzerocoin::ZerocoinDenominationToAmount(denom);

            // zerocoin failsafe
            if (pindex->mapZerocoinSupply.at(denom) < 0)
                return error("Block contains zerocoins that spend more than are in the available supply to spend");
        }
    }

    return true;
}

bool ContextualCheckZerocoinMint(const CTransaction& tx, const libzerocoin::PublicCoin& coin, CBlockIndex* pindex)
{
    //See if this coin has already been added to the blockchain
    uint256 txid;
    int nHeight;
    if (pzerocoinDB->ReadCoinMint(coin.getValue(), txid) && IsTransactionInChain(txid, nHeight, Params().GetConsensus(), pindex))
        return error("%s: pubcoin %s was already accumulated in tx %s", __func__,
                     coin.getValue().GetHex().substr(0, 10), txid.GetHex());

    return true;
}

bool ContextualCheckZerocoinSpend(const CTransaction& tx, const libzerocoin::CoinSpend& spend, const uint256& hashBlock,
        CBlockIndex* pindex, bool fSkipSignatureVerify)
{
    if (!spend.HasValidSignature())
        return error("%s: zerocoin spend does not have a valid signature", __func__);

    libzerocoin::SpendType expectedType = libzerocoin::SpendType::SPEND;
    if (tx.IsCoinStake())
        expectedType = libzerocoin::SpendType::STAKE;
    if (spend.getSpendType() != expectedType) {
        return error("%s: trying to spend zerocoin without the correct spend type. txid=%s", __func__,
                     tx.GetHash().GetHex());
    }

    //Reject serial's that are already in the blockchain
    int nHeightTx = 0;
    if ((!fVerifying && !fReindex) && IsSerialInBlockchain(spend.getCoinSerialNumber(), nHeightTx, pindex))
        return error("%s : zerocoin spend with serial %s is already in block %d\n", __func__,
                     spend.getCoinSerialNumber().GetHex(), nHeightTx);

    //Reject serial's that are not in the acceptable value range
    if ((!fVerifying && !fReindex) && !spend.HasValidSerial(Params().Zerocoin_Params()))
        return error("%s : zerocoin spend with serial %s from tx %s is not in valid range\n", __func__,
                     spend.getCoinSerialNumber().GetHex(), tx.GetHash().GetHex());

    CBigNum bnAccumulatorValue;
    if (!pzerocoinDB->ReadAccumulatorValue(spend.getAccumulatorChecksum(), bnAccumulatorValue))
        return error("%s: Cannot find accumulator checkpoint in zerocoinDB\n", __func__);

    //Check the signature of the spend
    // Skip signature verification during initial block download
    if (!fSkipSignatureVerify) {
        libzerocoin::Accumulator accumulator(Params().Zerocoin_Params(), spend.getDenomination(), bnAccumulatorValue);

        //Check that the coin has been accumulated
        std::string strError;
        if (!spend.Verify(accumulator, strError, true))
            return error("CheckZerocoinSpend(): zerocoin spend did not verify");
    }

    return true;
}

/** Context-dependent validity checks.
 *  By "context", we mean only the previous block headers, but not the UTXO
 *  set; UTXO-related validity checks are done in ConnectBlock().
 *  NOTE: This function is not currently invoked by ConnectBlock(), so we
 *  should consider upgrade issues if we change which consensus rules are
 *  enforced in this function (eg by adding a new consensus rule). See comment
 *  in ConnectBlock().
 *  Note that -reindex-chainstate skips the validation that happens here!
 */
static bool ContextualCheckBlockHeader(const CBlockHeader& block, CValidationState& state, const CChainParams& params,
        const CBlockIndex* pindexPrev, int64_t nAdjustedTime)
{
    assert(pindexPrev != nullptr);
    const int nHeight = pindexPrev->nHeight + 1;

    //! PoW/PoS check moved to contextual block checks
    // Check against checkpoints
    if (fCheckpointsEnabled) {
        // Don't accept any forks from the main chain prior to last checkpoint.
        // GetLastCheckpoint finds the last checkpoint in MapCheckpoints that's in our
        // MapBlockIndex.
        CBlockIndex* pcheckpoint = Checkpoints::GetLastCheckpoint(params.Checkpoints());
        if (pcheckpoint && nHeight < pcheckpoint->nHeight)
            return state.DoS(100, error("%s: forked chain older than last checkpoint (height %d)", __func__, nHeight), REJECT_CHECKPOINT, "bad-fork-prior-to-checkpoint");
    }

    int nMaxReorgDepth = gArgs.GetArg("-maxreorg", DEFAULT_MAX_REORG_DEPTH);
    if (chainActive.Height() - nHeight >= nMaxReorgDepth)
        return state.DoS(100, error("%s: forked chain older than max reorganization depth (height %d)", __func__, nHeight), REJECT_DEPTH, "bad-fork-prior-to-max-reorg-depth");

    // Check timestamp against prev
    if (block.GetBlockTime() <= pindexPrev->GetMedianTimePast() || (pindexPrev->nHeight > 5000 && block.GetBlockTime() < pindexPrev->GetBlockTime() - MAX_PAST_BLOCK_TIME))
        return state.Invalid(false, REJECT_INVALID, "time-too-old", "block's timestamp is too early");

    // Check timestamp
    if (block.GetBlockTime() > nAdjustedTime + MAX_FUTURE_BLOCK_TIME)
        return state.Invalid(false, REJECT_INVALID, "time-too-new", "block timestamp too far in the future");

    // Reject outdated version blocks when 95% (75% on testnet) of the network has upgraded:
    // check for version 2, 3 and 4 upgrades
    if (block.nVersion < 4)
            return state.Invalid(false, REJECT_OBSOLETE, strprintf("bad-version(0x%08x)", block.nVersion),
                                 strprintf("rejected nVersion=0x%08x block", block.nVersion));

    return true;
}

bool CheckConsecutivePoW(const CBlock& block, const CBlockIndex* pindexPrev) {
    // the current block being PoS means that there are 0 consecutive PoW blocks
    if (block.IsProofOfStake()) {
        return true;
    }

    // iterate through previous block indexes until the genesis block is hit,
    // a proof of stake block is hit, or the limit is reached for pow blocks
    for (int i = 1; i <= Params().MaxConsecutivePoWBlocks(); i++) {
        if (!pindexPrev || pindexPrev->IsProofOfStake()) {
            return true;
        }

        pindexPrev = pindexPrev->pprev;
    }

    return false;
}

/** NOTE: This function is not currently invoked by ConnectBlock(), so we
 *  should consider upgrade issues if we change which consensus rules are
 *  enforced in this function (eg by adding a new consensus rule). See comment
 *  in ConnectBlock().
 *  Note that -reindex-chainstate skips the validation that happens here!
 */
static bool ContextualCheckBlock(const CBlock& block, CValidationState& state, const Consensus::Params& consensusParams, const CBlockIndex* pindexPrev)
{
    const int nHeight = pindexPrev == nullptr ? 0 : pindexPrev->nHeight + 1;

    // always return true for genesis block (assumed valid)
    if (block.GetHash() == Params().GenesisBlock().GetHash()) {
        return true;
    }

    // nullptr check to prevent segfaults
    if (!pindexPrev)
        return state.DoS(100, false, REJECT_INVALID, "bad-pindex-prev", false, strprintf("current block is not genesis "
                                                                                         "but has null previous"));

    // Check PoW/PoS
    if (block.nBits != GetNextWorkRequired(pindexPrev, &block, consensusParams, block.IsProofOfStake()))
        return state.DoS(100, false, REJECT_INVALID, "bad-diffbits", false, strprintf("incorrect proof of work: block bits=%d calc=%d",
                block.nBits, GetNextWorkRequired(pindexPrev, &block, consensusParams, block.IsProofOfStake())));

    if (pindexPrev->nHeight >= Params().ConsecutivePoWHeight() && !CheckConsecutivePoW(block, pindexPrev)) {
        return state.DoS(100, false, REJECT_INVALID, "bad-pow", false, strprintf("too many consecutive pow blocks"));
    }

    // Start enforcing BIP113 (Median Time Past) using versionbits logic.
    int nLockTimeFlags = 0;
    nLockTimeFlags |= LOCKTIME_MEDIAN_TIME_PAST;

    int64_t nLockTimeCutoff = (nLockTimeFlags & LOCKTIME_MEDIAN_TIME_PAST)
                              ? pindexPrev->GetMedianTimePast()
                              : block.GetBlockTime();

    // Cheap transaction context checks
    for (const auto& tx : block.vtx) {
        // Check that all transactions are finalized
        if (!IsFinalTx(*tx, nHeight, nLockTimeCutoff)) {
            return state.DoS(10, false, REJECT_INVALID, "bad-txns-nonfinal", false, "non-final transaction");
        }

        // Check that zerocoin serials are not already in chain
        if (tx->IsZerocoinSpend()) {
            std::set<uint256> setSerialHashes;
            TxToSerialHashSet(tx.get(), setSerialHashes);
            for (const uint256& hashSerial : setSerialHashes) {
                int nHeightSpend = 0;
                if (IsSerialInBlockchain(hashSerial, nHeightSpend, pindexPrev))
                    return state.DoS(100, false, REJECT_INVALID, "bad-zcspend-in-chain", false,
                            strprintf("Zerocoin serial hash %s already spent in block %d", hashSerial.GetHex(), nHeightSpend));
            }
        }
    }

    if (block.IsProofOfStake()) {
        if (!veil::BudgetParams::IsSuperBlock(pindexPrev->nHeight + 1))
        {
            if (block.vtx[0]->vpout.size() != 1)
                return state.DoS(50, false, REJECT_INVALID, "bad-coinbase-vpout", false, strprintf("PoS non-superblock has invalid coinbase out"));

            auto pTxBase = ((CTxOutStandard*) &*(block.vtx[0]->vpout[0]));
            if (pTxBase->nValue != 0 || pTxBase->scriptPubKey != CScript() || pTxBase->nVersion != OUTPUT_STANDARD)
                return state.DoS(50, false, REJECT_INVALID, "bad-coinbase-vpout", false, strprintf("PoS non-superblock has invalid coinbase out"));
        } else {
            // next block is a superblock
            if (block.vtx[0]->vpout.size() > 3)
                return state.DoS(50, false, REJECT_INVALID, "bad-coinbase-vpout", false, strprintf("PoS superblock has invalid coinbase out"));
        }
    }

    // Verify that the budget output is valid
    if (block.GetHash() != consensusParams.hashGenesisBlock) {
        if (!veil::CheckBudgetTransaction(pindexPrev->nHeight+1, *block.vtx[0], state))
            return state.Invalid(false, state.GetRejectCode(), state.GetRejectReason(), strprintf("Budget transaction check failed on PoW Block"));
    }

    // Enforce rule that the coinbase starts with serialized block height
    CScript expect = CScript() << nHeight;
    if (block.vtx[0]->vin[0].scriptSig.size() < expect.size() ||
        !std::equal(expect.begin(), expect.end(), block.vtx[0]->vin[0].scriptSig.begin())) {
        return state.DoS(100, false, REJECT_INVALID, "bad-cb-height", false, "block height mismatch in coinbase");
    }

    // check witness merkleroot
    bool malleated = false;
    uint256 hashWitness = BlockWitnessMerkleRoot(block, &malleated);
    if (hashWitness != block.hashWitnessMerkleRoot)
        return state.DoS(100, false, REJECT_INVALID, "bad-witness-merkle-match", true,
                         strprintf("%s : witness merkle commitment mismatch", __func__));

    // After the coinbase witness reserved value and commitment are verified,
    // we can check if the block weight passes (before we've checked the
    // coinbase witness, it would be possible for the weight to be too
    // large by filling up the coinbase witness, which doesn't change
    // the block hash, so we couldn't mark the block as permanently
    // failed).
    if (GetBlockWeight(block) > MAX_BLOCK_WEIGHT) {
        return state.DoS(100, false, REJECT_INVALID, "bad-blk-weight", false, strprintf("%s : weight limit failed", __func__));
    }

    return true;
}

bool CChainState::AcceptBlockHeader(const CBlockHeader& block, CValidationState& state, const CChainParams& chainparams,
        CBlockIndex** ppindex, bool fProofOfStake, bool fProofOfFullNode, int nMaxHeightNoPoWScore)
{
    AssertLockHeld(cs_main);
    // Check for duplicate
    uint256 hash = block.GetHash();
    BlockMap::iterator miSelf = mapBlockIndex.find(hash);
    CBlockIndex *pindex = nullptr;
    if (hash != chainparams.GetConsensus().hashGenesisBlock) {
        if (miSelf != mapBlockIndex.end()) {
            // Block header is already known.
            pindex = miSelf->second;
            if (ppindex)
                *ppindex = pindex;
            if (pindex->nStatus & BLOCK_FAILED_MASK)
                return state.Invalid(error("%s: block %s is marked invalid", __func__, hash.ToString()), 0, "duplicate");
            return true;
        }

        bool fCheckPoW = !block.fProofOfStake;
        if (!CheckBlockHeader(block, state, chainparams.GetConsensus(), fCheckPoW, fProofOfFullNode))
            return error("%s: Consensus::CheckBlockHeader: %s, %s", __func__, hash.ToString(), FormatStateMessage(state));

        // Get prev block index
        CBlockIndex* pindexPrev = nullptr;
        BlockMap::iterator mi = mapBlockIndex.find(block.hashPrevBlock);
        if (mi == mapBlockIndex.end())
            return state.DoS(10, error("%s: prev block not found", __func__), 0, "prev-blk-not-found");
        pindexPrev = (*mi).second;
        if (pindexPrev->nStatus & BLOCK_FAILED_MASK)
            return state.DoS(100, error("%s: prev block invalid", __func__), REJECT_INVALID, "bad-prevblk");
        if (!ContextualCheckBlockHeader(block, state, chainparams, pindexPrev, GetAdjustedTime()))
            return error("%s: Consensus::ContextualCheckBlockHeader: %s, %s", __func__, hash.ToString(), FormatStateMessage(state));

        // If the previous block index isn't valid, determine if it descends from any block which
        // has been found invalid (m_failed_blocks), then mark pindexPrev and any blocks
        // between them as failed.
        if (!pindexPrev->IsValid(BLOCK_VALID_SCRIPTS)) {
            for (const CBlockIndex* failedit : m_failed_blocks) {
                if (pindexPrev->GetAncestor(failedit->nHeight) == failedit) {
                    assert(failedit->nStatus & BLOCK_FAILED_VALID);
                    CBlockIndex* invalid_walk = pindexPrev;
                    while (invalid_walk != failedit) {
                        invalid_walk->nStatus |= BLOCK_FAILED_CHILD;
                        setDirtyBlockIndex.insert(invalid_walk);
                        invalid_walk = invalid_walk->pprev;
                    }
                    return state.DoS(100, error("%s: prev block invalid", __func__), REJECT_INVALID, "bad-prevblk");
                }
            }
        }
        // Don't save this header if it is too high to process without adding more PoW work
        if (pindexPrev->nHeight + 1 >= nMaxHeightNoPoWScore) {
            if (!block.fProofOfStake && chainActive.Tip()->nChainPoW >= pindexPrev->GetChainPoW())
                return true;
        }
    }

    if (pindex == nullptr)
        pindex = AddToBlockIndex(block, fProofOfStake, fProofOfFullNode);

    if (ppindex)
        *ppindex = pindex;

    CheckBlockIndex(chainparams.GetConsensus());

    return true;
}

bool IsAncestor(const CBlockIndex* pindexChain, const CBlockIndex* pindexCheck)
{
    if (!pindexChain || !pindexCheck)
        return false;
    if (pindexChain->nHeight <= pindexCheck->nHeight)
        return false;

    return pindexChain->GetAncestor(pindexCheck->nHeight)->GetBlockHash() == pindexCheck->GetBlockHash();
}

// If there are too many loose block indexes, then delete the extras.
void CleanBlockIndexGarbage()
{
    std::set<uint256> setDelete;
    for (const auto& p : mapBlockIndex) {
        const CBlockIndex* pindex = p.second;
        if (pindexBestHeader && (!IsAncestor(pindexBestHeader, pindex) && !chainActive.Contains(pindex)))
            setDelete.emplace(p.first);
    }

    if (setDelete.size() > 1000) {
        LogPrintf("%s: Erasing %d irrelivant indexes\n", __func__, setDelete.size());
        for (const uint256& hash : setDelete) {
            mapBlockIndex.erase(hash);
        }
    }
}

// Exposed wrapper for AcceptBlockHeader
bool ProcessNewBlockHeaders(const std::vector<CBlockHeader>& headers, CValidationState& state, const CChainParams& chainparams, const CBlockIndex** ppindex, CBlockHeader *first_invalid)
{
    if (first_invalid != nullptr) first_invalid->SetNull();
    {
        LOCK(cs_main);
        if (!IsInitialBlockDownload())
            CleanBlockIndexGarbage();
        int nHeightMaxNonPoW = chainActive.Height() + Params().MaxHeaderRequestWithoutPoW();
        nHeightMaxNonPoW = std::max(nHeightMaxNonPoW, Checkpoints::GetLastCheckpointHeight(chainparams.Checkpoints()));

        for (const CBlockHeader& header : headers) {
            CBlockIndex *pindex = nullptr; // Use a temp pindex instead of ppindex to avoid a const_cast
            bool fProofOfStake = header.fProofOfStake;
            bool fProofOfFullNode = header.fProofOfFullNode;
            if (!g_chainstate.AcceptBlockHeader(header, state, chainparams, &pindex, fProofOfStake, fProofOfFullNode, nHeightMaxNonPoW)) {
                if (first_invalid) *first_invalid = header;
                return false;
            }
            if (!pindex)
                return true;
            if (ppindex) {
                *ppindex = pindex;
            }
            if (pindex->nHeight > nHeightMaxNonPoW) {
                // If this index has is far in the future and has no way to validate it yet
                // (PoW can check validity long range, PoS is limited to worst case 200ish blocks), then don't process at all
                // and prevent any exhaustion vulnerabilities
                if (chainActive.Tip()->nChainPoW >= pindex->nChainPoW)
                    break;
            }
        }
    }
    NotifyHeaderTip();
    return true;
}

/** Store block on disk. If dbp is non-nullptr, the file is known to already reside on disk */
static CDiskBlockPos SaveBlockToDisk(const CBlock& block, int nHeight, const CChainParams& chainparams, const CDiskBlockPos* dbp) {
    unsigned int nBlockSize = ::GetSerializeSize(block, SER_DISK, CLIENT_VERSION);
    CDiskBlockPos blockPos;
    if (dbp != nullptr)
        blockPos = *dbp;
    if (!FindBlockPos(blockPos, nBlockSize+8, nHeight, block.GetBlockTime(), dbp != nullptr)) {
        error("%s: FindBlockPos failed", __func__);
        return CDiskBlockPos();
    }
    if (dbp == nullptr) {
        if (!WriteBlockToDisk(block, blockPos, chainparams.MessageStart())) {
            AbortNode("Failed to write block");
            return CDiskBlockPos();
        }
    }
    return blockPos;
}

bool CChainState::ContextualCheckZerocoinStake(CBlockIndex* pindex, CStakeInput* stake)
{
    if (ZerocoinStake* stakeCheck = dynamic_cast<ZerocoinStake*>(stake)) {
        CBlockIndex* pindexFrom = stakeCheck->GetIndexFrom();
        if (!pindexFrom)
            return error("%s: failed to get index associated with zerocoin stake checksum", __func__);

        if (pindex->nHeight - pindexFrom->nHeight < Params().Zerocoin_RequiredStakeDepth())
            return error("%s: zerocoin stake does not have required confirmation depth", __func__);

        //The checksum needs to be the exact checksum from the modifier height
        libzerocoin::CoinDenomination denom = libzerocoin::AmountToZerocoinDenomination(stakeCheck->GetValue());
        int nHeightStake = pindex->nHeight - Params().Zerocoin_RequiredStakeDepth();
        CBlockIndex* pindexFrom2 = pindex->GetAncestor(nHeightStake);
        if (!pindexFrom2)
            return error("%s: block ancestor does not exist", __func__);

        uint256 hashCheckpoint = pindexFrom2->GetAccumulatorHash(denom);
        if (hashCheckpoint != stakeCheck->GetChecksum())
            return error("%s: accumulator checksum is different than the modifier block. indexfromheight=%d stake=%s blockfrom=%s", __func__, pindexFrom->nHeight, stakeCheck->GetChecksum().GetHex(), hashCheckpoint.GetHex());
    } else {
        return error("%s: dynamic_cast of stake ptr failed", __func__);
    }

    return true;
}

/** Store block on disk. If dbp is non-nullptr, the file is known to already reside on disk */
std::map<uint256, uint256> mapDoubleStake;
bool CChainState::AcceptBlock(const std::shared_ptr<const CBlock>& pblock, CValidationState& state,
        const CChainParams& chainparams, CBlockIndex** ppindex, bool fRequested, const CDiskBlockPos* dbp,
        bool* fNewBlock)
{
    const CBlock& block = *pblock;

    if (fNewBlock) *fNewBlock = false;
    AssertLockHeld(cs_main);

    CBlockIndex *pindexDummy = nullptr;
    CBlockIndex *&pindex = ppindex ? *ppindex : pindexDummy;

    if (!AcceptBlockHeader(block, state, chainparams, &pindex, block.fProofOfStake, block.fProofOfFullNode, chainActive.Height() + Params().MaxHeaderRequestWithoutPoW()))
        return error("%s: AcceptBlockHeader failed for block %s", __func__, block.GetHash().GetHex());

    //! Validate Proof of Stake (skip if a reindex is in progress)
    if (!fReindex && block.fProofOfStake) {
        if (!block.IsProofOfStake())
            return state.DoS(100, error("%s: Blockheader marked as PoS but block is not PoS", __func__));
        
        uint256 hashProofOfStake = uint256();
        std::unique_ptr<CStakeInput> stake;

        if (!CheckProofOfStake(pindex, block.vtx[1], block.nBits, block.nTime, hashProofOfStake, stake))
            return state.DoS(100, error("%s: proof of stake check failed", __func__));

        if (!stake)
            return error("%s: null stake ptr", __func__);

        if (!ContextualCheckZerocoinStake(pindex, stake.get()))
            return state.DoS(100, error("%s: zerocoin stake fails context checks", __func__));

        // This stake has already been seen in a different block, prevent disk-space attack by requiring valid PoW block header
        uint256 hashBlock = block.GetHash();
        if (mapStakeSeen.count(hashProofOfStake) && mapStakeSeen.at(hashProofOfStake) != hashBlock) {
            if (mapDoubleStake.count(hashProofOfStake)) {
                if (!pindexBestHeader)
                    return state.Stage("Failed to find best header");

                const CBlockIndex *pindexBestPoW = pindexBestHeader->GetBestPoWAncestor();
                if (!pindexBestPoW)
                    return state.Stage("Could not find a valid best pow ancestor on duplicate stake\n");

                if (pindexBestPoW->nHeight <= pindex->nHeight || !IsAncestor(pindexBestPoW, pindex))
                    return state.Stage("Duplicate stake without additional PoW on the chain");
            } else {
                mapDoubleStake[hashProofOfStake] = mapStakeSeen.at(hashProofOfStake);
            }
        }
        mapStakeSeen[hashProofOfStake] = hashBlock;
    }

    // Try to process all requested blocks that we don't have, but only
    // process an unrequested block if it's new and has enough work to
    // advance our tip, and isn't too many blocks ahead.
    bool fAlreadyHave = pindex->nStatus & BLOCK_HAVE_DATA;
    bool fHasMoreOrSameWork = (chainActive.Tip() ? pindex->nChainWork >= chainActive.Tip()->nChainWork : true);
    // Blocks that are too out-of-order needlessly limit the effectiveness of
    // pruning, because pruning will not delete block files that contain any
    // blocks which are too close in height to the tip.  Apply this test
    // regardless of whether pruning is enabled; it should generally be safe to
    // not process unrequested blocks.
    bool fTooFarAhead = (pindex->nHeight > int(chainActive.Height() + MIN_BLOCKS_TO_KEEP));

    // TODO: Decouple this function from the block download logic by removing fRequested
    // This requires some new chain data structure to efficiently look up if a
    // block is in a chain leading to a candidate for best tip, despite not
    // being such a candidate itself.

    // TODO: deal better with return value and error conditions for duplicate
    // and unrequested blocks.
    if (fAlreadyHave) return true;
    if (!fRequested) {  // If we didn't ask for it:
        if (pindex->nTx != 0) return true;    // This is a previously-processed block that was pruned
        if (!fHasMoreOrSameWork) return true; // Don't process less-work chains
        if (fTooFarAhead) return true;        // Block height is too high

        // Protect against DoS attacks from low-work chains.
        // If our tip is behind, a peer could try to send us
        // low-work blocks on a fake chain that we would never
        // request; don't process these.
        if (pindex->nChainWork < nMinimumChainWork) return true;
    }

    int nHeightLastCheckpoint = Checkpoints::GetLastCheckpointHeight(chainparams.Checkpoints());
    bool fSkipComputation = pindex->nHeight < nHeightLastCheckpoint;
    if (pindex->GetBlockTime() < GetAdjustedTime() - 24*60*60)
        fSkipComputation = true;
    if (!CheckBlock(block, state, chainparams.GetConsensus(), fSkipComputation) ||
        !ContextualCheckBlock(block, state, chainparams.GetConsensus(), pindex->pprev)) {
        if (state.IsInvalid() && !state.CorruptionPossible()) {
            pindex->nStatus |= BLOCK_FAILED_VALID;
            setDirtyBlockIndex.insert(pindex);
        }
        return error("%s: %s", __func__, FormatStateMessage(state));
    }

    // Header is valid/has work, merkle tree and segwit merkle tree are good...RELAY NOW
    // (but if it does not build on our best tip, let the SendMessages loop relay it)
    if (!IsInitialBlockDownload() && chainActive.Tip() == pindex->pprev)
        GetMainSignals().NewPoWValidBlock(pindex, pblock);

    // Write block to history file
    if (fNewBlock) *fNewBlock = true;
    try {
        CDiskBlockPos blockPos = SaveBlockToDisk(block, pindex->nHeight, chainparams, dbp);
        if (blockPos.IsNull()) {
            state.Error(strprintf("%s: Failed to find position to write new block to disk", __func__));
            return false;
        }
        ReceivedBlockTransactions(block, pindex, blockPos, chainparams.GetConsensus());
    } catch (const std::runtime_error& e) {
        return AbortNode(state, std::string("System error: ") + e.what());
    }

    FlushStateToDisk(chainparams, state, FlushStateMode::NONE);

    CheckBlockIndex(chainparams.GetConsensus());

    return true;
}

bool ProcessNewBlock(const CChainParams& chainparams, const std::shared_ptr<const CBlock> pblock, bool fForceProcessing, bool *fNewBlock, bool fSkipComputation)
{
    AssertLockNotHeld(cs_main);

    {
        CBlockIndex *pindex = nullptr;
        if (fNewBlock) *fNewBlock = false;
        CValidationState state;
        // Ensure that CheckBlock() passes before calling AcceptBlock, as
        // belt-and-suspenders.
        bool ret = CheckBlock(*pblock, state, chainparams.GetConsensus(), fSkipComputation);
        LOCK(cs_main);
        if (ret) {
            // Store to disk
            ret = g_chainstate.AcceptBlock(pblock, state, chainparams, &pindex, fForceProcessing, nullptr, fNewBlock);
        }
        if (!ret) {
            if (state.IsStaged())
                return error("%s: Block %s cannot be checked without known PoW added on chain tip", __func__, pblock->GetHash().GetHex());
            GetMainSignals().BlockChecked(*pblock, state);
            return error("%s: AcceptBlock FAILED (%s)(%d)", __func__, FormatStateMessage(state), pindex ? pindex->nHeight : -1);
        }
    }

    NotifyHeaderTip();

    CValidationState state; // Only used to report errors, not invalidity - ignore it
    if (!g_chainstate.ActivateBestChain(state, chainparams, pblock))
        return error("%s: ActivateBestChain failed (%s)", __func__, FormatStateMessage(state));

    return true;
}

bool TestBlockValidity(CValidationState& state, const CChainParams& chainparams, const CBlock& block, CBlockIndex* pindexPrev, bool fCheckPOW, bool fCheckMerkleRoot)
{
    AssertLockHeld(cs_main);
    assert(pindexPrev && pindexPrev == chainActive.Tip());
    CCoinsViewCache viewNew(pcoinsTip.get());
    uint256 block_hash(block.GetHash());
    CBlockIndex indexDummy(block);
    indexDummy.pprev = pindexPrev;
    indexDummy.nHeight = pindexPrev->nHeight + 1;
    indexDummy.phashBlock = &block_hash;

    // NOTE: CheckBlockHeader is called by CheckBlock
    if (!ContextualCheckBlockHeader(block, state, chainparams, pindexPrev, GetAdjustedTime()))
        return error("%s: Consensus::ContextualCheckBlockHeader: %s", __func__, FormatStateMessage(state));
    if (!CheckBlock(block, state, chainparams.GetConsensus(), fCheckPOW, fCheckMerkleRoot))
        return error("%s: Consensus::CheckBlock: %s", __func__, FormatStateMessage(state));
    if (!ContextualCheckBlock(block, state, chainparams.GetConsensus(), pindexPrev))
        return error("%s: Consensus::ContextualCheckBlock: %s", __func__, FormatStateMessage(state));
    if (!g_chainstate.ConnectBlock(block, state, &indexDummy, viewNew, chainparams, true))
        return false;
    assert(state.IsValid());

    return true;
}

/**
 * BLOCK PRUNING CODE
 */

/* Calculate the amount of disk space the block & undo files currently use */
uint64_t CalculateCurrentUsage()
{
    LOCK(cs_LastBlockFile);

    uint64_t retval = 0;
    for (const CBlockFileInfo &file : vinfoBlockFile) {
        retval += file.nSize + file.nUndoSize;
    }
    return retval;
}

/* Prune a block file (modify associated database entries)*/
void PruneOneBlockFile(const int fileNumber)
{
    LOCK(cs_LastBlockFile);

    for (const auto& entry : mapBlockIndex) {
        CBlockIndex* pindex = entry.second;
        if (pindex->nFile == fileNumber) {
            pindex->nStatus &= ~BLOCK_HAVE_DATA;
            pindex->nStatus &= ~BLOCK_HAVE_UNDO;
            pindex->nFile = 0;
            pindex->nDataPos = 0;
            pindex->nUndoPos = 0;
            setDirtyBlockIndex.insert(pindex);

            // Prune from mapBlocksUnlinked -- any block we prune would have
            // to be downloaded again in order to consider its chain, at which
            // point it would be considered as a candidate for
            // mapBlocksUnlinked or setBlockIndexCandidates.
            std::pair<std::multimap<CBlockIndex*, CBlockIndex*>::iterator, std::multimap<CBlockIndex*, CBlockIndex*>::iterator> range = mapBlocksUnlinked.equal_range(pindex->pprev);
            while (range.first != range.second) {
                std::multimap<CBlockIndex *, CBlockIndex *>::iterator _it = range.first;
                range.first++;
                if (_it->second == pindex) {
                    mapBlocksUnlinked.erase(_it);
                }
            }
        }
    }

    vinfoBlockFile[fileNumber].SetNull();
    setDirtyFileInfo.insert(fileNumber);
}


void UnlinkPrunedFiles(const std::set<int>& setFilesToPrune)
{
    for (std::set<int>::iterator it = setFilesToPrune.begin(); it != setFilesToPrune.end(); ++it) {
        CDiskBlockPos pos(*it, 0);
        fs::remove(GetBlockPosFilename(pos, "blk"));
        fs::remove(GetBlockPosFilename(pos, "rev"));
        LogPrintf("Prune: %s deleted blk/rev (%05u)\n", __func__, *it);
    }
}

/* Calculate the block/rev files to delete based on height specified by user with RPC command pruneblockchain */
static void FindFilesToPruneManual(std::set<int>& setFilesToPrune, int nManualPruneHeight)
{
    assert(fPruneMode && nManualPruneHeight > 0);

    LOCK2(cs_main, cs_LastBlockFile);
    if (chainActive.Tip() == nullptr)
        return;

    // last block to prune is the lesser of (user-specified height, MIN_BLOCKS_TO_KEEP from the tip)
    unsigned int nLastBlockWeCanPrune = std::min((unsigned)nManualPruneHeight, chainActive.Tip()->nHeight - MIN_BLOCKS_TO_KEEP);
    int count=0;
    for (int fileNumber = 0; fileNumber < nLastBlockFile; fileNumber++) {
        if (vinfoBlockFile[fileNumber].nSize == 0 || vinfoBlockFile[fileNumber].nHeightLast > nLastBlockWeCanPrune)
            continue;
        PruneOneBlockFile(fileNumber);
        setFilesToPrune.insert(fileNumber);
        count++;
    }
    LogPrintf("Prune (Manual): prune_height=%d removed %d blk/rev pairs\n", nLastBlockWeCanPrune, count);
}

/* This function is called from the RPC code for pruneblockchain */
void PruneBlockFilesManual(int nManualPruneHeight)
{
    CValidationState state;
    const CChainParams& chainparams = Params();
    if (!FlushStateToDisk(chainparams, state, FlushStateMode::NONE, nManualPruneHeight)) {
        LogPrintf("%s: failed to flush state (%s)\n", __func__, FormatStateMessage(state));
    }
}

/**
 * Prune block and undo files (blk???.dat and undo???.dat) so that the disk space used is less than a user-defined target.
 * The user sets the target (in MB) on the command line or in config file.  This will be run on startup and whenever new
 * space is allocated in a block or undo file, staying below the target. Changing back to unpruned requires a reindex
 * (which in this case means the blockchain must be re-downloaded.)
 *
 * Pruning functions are called from FlushStateToDisk when the global fCheckForPruning flag has been set.
 * Block and undo files are deleted in lock-step (when blk00003.dat is deleted, so is rev00003.dat.)
 * Pruning cannot take place until the longest chain is at least a certain length (100000 on mainnet, 1000 on testnet, 1000 on regtest).
 * Pruning will never delete a block within a defined distance (currently 288) from the active chain's tip.
 * The block index is updated by unsetting HAVE_DATA and HAVE_UNDO for any blocks that were stored in the deleted files.
 * A db flag records the fact that at least some block files have been pruned.
 *
 * @param[out]   setFilesToPrune   The set of file indices that can be unlinked will be returned
 */
static void FindFilesToPrune(std::set<int>& setFilesToPrune, uint64_t nPruneAfterHeight)
{
    LOCK2(cs_main, cs_LastBlockFile);
    if (chainActive.Tip() == nullptr || nPruneTarget == 0) {
        return;
    }
    if ((uint64_t)chainActive.Tip()->nHeight <= nPruneAfterHeight) {
        return;
    }

    unsigned int nLastBlockWeCanPrune = chainActive.Tip()->nHeight - MIN_BLOCKS_TO_KEEP;
    uint64_t nCurrentUsage = CalculateCurrentUsage();
    // We don't check to prune until after we've allocated new space for files
    // So we should leave a buffer under our target to account for another allocation
    // before the next pruning.
    uint64_t nBuffer = BLOCKFILE_CHUNK_SIZE + UNDOFILE_CHUNK_SIZE;
    uint64_t nBytesToPrune;
    int count=0;

    if (nCurrentUsage + nBuffer >= nPruneTarget) {
        // On a prune event, the chainstate DB is flushed.
        // To avoid excessive prune events negating the benefit of high dbcache
        // values, we should not prune too rapidly.
        // So when pruning in IBD, increase the buffer a bit to avoid a re-prune too soon.
        if (IsInitialBlockDownload()) {
            // Since this is only relevant during IBD, we use a fixed 10%
            nBuffer += nPruneTarget / 10;
        }

        for (int fileNumber = 0; fileNumber < nLastBlockFile; fileNumber++) {
            nBytesToPrune = vinfoBlockFile[fileNumber].nSize + vinfoBlockFile[fileNumber].nUndoSize;

            if (vinfoBlockFile[fileNumber].nSize == 0)
                continue;

            if (nCurrentUsage + nBuffer < nPruneTarget)  // are we below our target?
                break;

            // don't prune files that could have a block within MIN_BLOCKS_TO_KEEP of the main chain's tip but keep scanning
            if (vinfoBlockFile[fileNumber].nHeightLast > nLastBlockWeCanPrune)
                continue;

            PruneOneBlockFile(fileNumber);
            // Queue up the files for removal
            setFilesToPrune.insert(fileNumber);
            nCurrentUsage -= nBytesToPrune;
            count++;
        }
    }

    LogPrint(BCLog::PRUNE, "Prune: target=%dMiB actual=%dMiB diff=%dMiB max_prune_height=%d removed %d blk/rev pairs\n",
           nPruneTarget/1024/1024, nCurrentUsage/1024/1024,
           ((int64_t)nPruneTarget - (int64_t)nCurrentUsage)/1024/1024,
           nLastBlockWeCanPrune, count);
}

bool CheckDiskSpace(uint64_t nAdditionalBytes, bool blocks_dir)
{
    uint64_t nFreeBytesAvailable = fs::space(blocks_dir ? GetBlocksDir() : GetDataDir()).available;

    // Check for nMinDiskSpace bytes (currently 50MB)
    if (nFreeBytesAvailable < nMinDiskSpace + nAdditionalBytes)
        return AbortNode("Disk space is low!", _("Error: Disk space is low!"));

    return true;
}

static FILE* OpenDiskFile(const CDiskBlockPos &pos, const char *prefix, bool fReadOnly)
{
    if (pos.IsNull())
        return nullptr;
    fs::path path = GetBlockPosFilename(pos, prefix);
    fs::create_directories(path.parent_path());
    FILE* file = fsbridge::fopen(path, fReadOnly ? "rb": "rb+");
    if (!file && !fReadOnly)
        file = fsbridge::fopen(path, "wb+");
    if (!file) {
        LogPrintf("Unable to open file %s\n", path.string());
        return nullptr;
    }
    if (pos.nPos) {
        if (fseek(file, pos.nPos, SEEK_SET)) {
            LogPrintf("Unable to seek to position %u of %s\n", pos.nPos, path.string());
            fclose(file);
            return nullptr;
        }
    }
    return file;
}

FILE* OpenBlockFile(const CDiskBlockPos &pos, bool fReadOnly) {
    return OpenDiskFile(pos, "blk", fReadOnly);
}

/** Open an undo file (rev?????.dat) */
static FILE* OpenUndoFile(const CDiskBlockPos &pos, bool fReadOnly) {
    return OpenDiskFile(pos, "rev", fReadOnly);
}

fs::path GetBlockPosFilename(const CDiskBlockPos &pos, const char *prefix)
{
    return GetBlocksDir() / strprintf("%s%05u.dat", prefix, pos.nFile);
}

CBlockIndex * CChainState::InsertBlockIndex(const uint256& hash)
{
    AssertLockHeld(cs_main);

    if (hash.IsNull())
        return nullptr;

    // Return existing
    BlockMap::iterator mi = mapBlockIndex.find(hash);
    if (mi != mapBlockIndex.end())
        return (*mi).second;

    // Create new
    CBlockIndex* pindexNew = new CBlockIndex();
    mi = mapBlockIndex.insert(std::make_pair(hash, pindexNew)).first;
    pindexNew->phashBlock = &((*mi).first);

    return pindexNew;
}

bool CChainState::LoadBlockIndex(const Consensus::Params& consensus_params, CBlockTreeDB& blocktree)
{
    if (!blocktree.LoadBlockIndexGuts(consensus_params, [this](const uint256& hash) EXCLUSIVE_LOCKS_REQUIRED(cs_main) { return this->InsertBlockIndex(hash); }))
        return false;

    boost::this_thread::interruption_point();

    // Calculate nChainWork
    std::vector<std::pair<int, CBlockIndex*> > vSortedByHeight;
    vSortedByHeight.reserve(mapBlockIndex.size());
    for (const std::pair<const uint256, CBlockIndex*>& item : mapBlockIndex)
    {
        CBlockIndex* pindex = item.second;
        vSortedByHeight.push_back(std::make_pair(pindex->nHeight, pindex));
    }
    sort(vSortedByHeight.begin(), vSortedByHeight.end());
    for (const std::pair<int, CBlockIndex*>& item : vSortedByHeight)
    {
        CBlockIndex* pindex = item.second;
        pindex->nChainWork = (pindex->pprev ? pindex->pprev->nChainWork : 0) + pindex->GetBlockWork();
        pindex->nChainPoW = pindex->GetChainPoW();
        pindex->nTimeMax = (pindex->pprev ? std::max(pindex->pprev->nTimeMax, pindex->nTime) : pindex->nTime);
        // We can link the chain of blocks for which we've received transactions at some point.
        // Pruned nodes may have deleted the block.
        if (pindex->nTx > 0) {
            if (pindex->pprev) {
                if (pindex->pprev->nChainTx) {
                    pindex->nChainTx = pindex->pprev->nChainTx + pindex->nTx;
                } else {
                    pindex->nChainTx = 0;
                    mapBlocksUnlinked.insert(std::make_pair(pindex->pprev, pindex));
                }
            } else {
                pindex->nChainTx = pindex->nTx;
            }
        }
        if (!(pindex->nStatus & BLOCK_FAILED_MASK) && pindex->pprev && (pindex->pprev->nStatus & BLOCK_FAILED_MASK)) {
            pindex->nStatus |= BLOCK_FAILED_CHILD;
            setDirtyBlockIndex.insert(pindex);
        }
        if (pindex->IsValid(BLOCK_VALID_TRANSACTIONS) && (pindex->nChainTx || pindex->pprev == nullptr))
            setBlockIndexCandidates.insert(pindex);
        if (pindex->nStatus & BLOCK_FAILED_MASK && (!pindexBestInvalid || pindex->nChainWork > pindexBestInvalid->nChainWork))
            pindexBestInvalid = pindex;
        if (pindex->pprev)
            pindex->BuildSkip();
        if (pindex->IsValid(BLOCK_VALID_TREE) && (pindexBestHeader == nullptr || CBlockIndexWorkComparator()(pindexBestHeader, pindex)))
            pindexBestHeader = pindex;
    }

    return true;
}

bool static LoadBlockIndexDB(const CChainParams& chainparams) EXCLUSIVE_LOCKS_REQUIRED(cs_main)
{
    if (!g_chainstate.LoadBlockIndex(chainparams.GetConsensus(), *pblocktree))
        return false;

    // Load block file info
    pblocktree->ReadLastBlockFile(nLastBlockFile);
    vinfoBlockFile.resize(nLastBlockFile + 1);
    LogPrintf("%s: last block file = %i\n", __func__, nLastBlockFile);
    for (int nFile = 0; nFile <= nLastBlockFile; nFile++) {
        pblocktree->ReadBlockFileInfo(nFile, vinfoBlockFile[nFile]);
    }
    LogPrintf("%s: last block file info: %s\n", __func__, vinfoBlockFile[nLastBlockFile].ToString());
    for (int nFile = nLastBlockFile + 1; true; nFile++) {
        CBlockFileInfo info;
        if (pblocktree->ReadBlockFileInfo(nFile, info)) {
            vinfoBlockFile.push_back(info);
        } else {
            break;
        }
    }

    // Check presence of blk files
    LogPrintf("Checking all blk files are present...\n");
    std::set<int> setBlkDataFiles;
    for (const std::pair<const uint256, CBlockIndex*>& item : mapBlockIndex)
    {
        CBlockIndex* pindex = item.second;
        if (pindex->nStatus & BLOCK_HAVE_DATA) {
            setBlkDataFiles.insert(pindex->nFile);
        }
    }
    for (std::set<int>::iterator it = setBlkDataFiles.begin(); it != setBlkDataFiles.end(); it++)
    {
        CDiskBlockPos pos(*it, 0);
        if (CAutoFile(OpenBlockFile(pos, true), SER_DISK, CLIENT_VERSION).IsNull()) {
            return false;
        }
    }

    // Check whether we have ever pruned block & undo files
    pblocktree->ReadFlag("prunedblockfiles", fHavePruned);
    if (fHavePruned)
        LogPrintf("LoadBlockIndexDB(): Block files have previously been pruned\n");

    // Check whether we need to continue reindexing
    bool fReindexing = false;
    pblocktree->ReadReindexing(fReindexing);
    if(fReindexing) fReindex = true;

    return true;
}

bool LoadChainTip(const CChainParams& chainparams)
{
    AssertLockHeld(cs_main);

    if (chainActive.Tip() && chainActive.Tip()->GetBlockHash() == pcoinsTip->GetBestBlock()) return true;

    if (pcoinsTip->GetBestBlock().IsNull() && mapBlockIndex.size() == 1) {
        // In case we just added the genesis block, connect it now, so
        // that we always have a chainActive.Tip() when we return.
        LogPrintf("%s: Connecting genesis block...\n", __func__);
        CValidationState state;
        if (!ActivateBestChain(state, chainparams)) {
            LogPrintf("%s: failed to activate chain (%s)\n", __func__, FormatStateMessage(state));
            return false;
        }
    }

    // Load pointer to end of best chain
    CBlockIndex* pindex = LookupBlockIndex(pcoinsTip->GetBestBlock());
    if (!pindex) {
        return false;
    }
    chainActive.SetTip(pindex);



    LogPrintf("Loaded best chain: hashBestChain=%s height=%d date=%s progress=%f\n",
        chainActive.Tip()->GetBlockHash().ToString(), chainActive.Height(),
        FormatISO8601DateTime(chainActive.Tip()->GetBlockTime()),
        GuessVerificationProgress(chainparams.TxData(), chainActive.Tip()));
    g_chainstate.PruneBlockIndexCandidates();
    return true;
}

CVerifyDB::CVerifyDB()
{
    uiInterface.ShowProgress(_("Verifying blocks..."), 0, false);
}

CVerifyDB::~CVerifyDB()
{
    uiInterface.ShowProgress("", 100, false);
}

bool CVerifyDB::VerifyDB(const CChainParams& chainparams, CCoinsView *coinsview, int nCheckLevel, int nCheckDepth)
{
    LOCK(cs_main);
    if (chainActive.Tip() == nullptr || chainActive.Tip()->pprev == nullptr)
        return true;

    fVerifyingDB = true;

    // Verify blocks in the best chain
    if (nCheckDepth <= 0 || nCheckDepth > chainActive.Height())
        nCheckDepth = chainActive.Height();
    nCheckLevel = std::max(0, std::min(4, nCheckLevel));
    LogPrintf("Verifying last %i blocks at level %i\n", nCheckDepth, nCheckLevel);
    CCoinsViewCache coins(coinsview);
    CBlockIndex* pindex;
    CBlockIndex* pindexFailure = nullptr;
    int nGoodTransactions = 0;
    CValidationState state;
    int reportDone = 0;
    LogPrintf("[0%%]..."); /* Continued */
    for (pindex = chainActive.Tip(); pindex && pindex->pprev; pindex = pindex->pprev) {
        boost::this_thread::interruption_point();
        int percentageDone = std::max(1, std::min(99, (int)(((double)(chainActive.Height() - pindex->nHeight)) / (double)nCheckDepth * (nCheckLevel >= 4 ? 50 : 100))));
        if (reportDone < percentageDone/10) {
            // report every 10% step
            LogPrintf("[%d%%]...", percentageDone); /* Continued */
            reportDone = percentageDone/10;
        }
        uiInterface.ShowProgress(_("Verifying blocks..."), percentageDone, false);
        if (pindex->nHeight <= chainActive.Height()-nCheckDepth)
            break;
        if (fPruneMode && !(pindex->nStatus & BLOCK_HAVE_DATA)) {
            // If pruning, only go back as far as we have data.
            LogPrintf("VerifyDB(): block verification stopping at height %d (pruning, no data)\n", pindex->nHeight);
            break;
        }
        CBlock block;
        // check level 0: read from disk
        if (!ReadBlockFromDisk(block, pindex, chainparams.GetConsensus()))
            return error("VerifyDB(): *** ReadBlockFromDisk failed at %d, hash=%s", pindex->nHeight, pindex->GetBlockHash().ToString());
        // check level 1: verify block validity
        if (nCheckLevel >= 1 && !CheckBlock(block, state, chainparams.GetConsensus()))
            return error("%s: *** found bad block at %d, hash=%s (%s)\n", __func__,
                         pindex->nHeight, pindex->GetBlockHash().ToString(), FormatStateMessage(state));
        // check level 2: verify undo validity
        if (nCheckLevel >= 2 && pindex) {
            CBlockUndo undo;
            if (!pindex->GetUndoPos().IsNull()) {
                if (!UndoReadFromDisk(undo, pindex)) {
                    return error("VerifyDB(): *** found bad undo data at %d, hash=%s\n", pindex->nHeight, pindex->GetBlockHash().ToString());
                }
            }
        }
        // check level 3: check for inconsistencies during memory-only disconnect of tip blocks
        if (nCheckLevel >= 3 && (coins.DynamicMemoryUsage() + pcoinsTip->DynamicMemoryUsage()) <= nCoinCacheUsage) {
            assert(coins.GetBestBlock() == pindex->GetBlockHash());
            DisconnectResult res = g_chainstate.DisconnectBlock(block, pindex, coins);
            if (res == DISCONNECT_FAILED) {
                return error("VerifyDB(): *** irrecoverable inconsistency in block data at %d, hash=%s", pindex->nHeight, pindex->GetBlockHash().ToString());
            }
            if (res == DISCONNECT_UNCLEAN) {
                nGoodTransactions = 0;
                pindexFailure = pindex;
            } else {
                nGoodTransactions += block.vtx.size();
            }
        }
        if (ShutdownRequested())
            return true;
    }
    if (pindexFailure)
        return error("VerifyDB(): *** coin database inconsistencies found (last %i blocks, %i good transactions before that)\n", chainActive.Height() - pindexFailure->nHeight + 1, nGoodTransactions);

    // store block count as we move pindex at check level >= 4
    int block_count = chainActive.Height() - pindex->nHeight;

    // check level 4: try reconnecting blocks
    if (nCheckLevel >= 4) {
        while (pindex != chainActive.Tip()) {
            boost::this_thread::interruption_point();
            uiInterface.ShowProgress(_("Verifying blocks..."), std::max(1, std::min(99, 100 - (int)(((double)(chainActive.Height() - pindex->nHeight)) / (double)nCheckDepth * 50))), false);
            pindex = chainActive.Next(pindex);
            CBlock block;
            if (!ReadBlockFromDisk(block, pindex, chainparams.GetConsensus()))
                return error("VerifyDB(): *** ReadBlockFromDisk failed at %d, hash=%s", pindex->nHeight, pindex->GetBlockHash().ToString());
            if (!g_chainstate.ConnectBlock(block, state, pindex, coins, chainparams))
                return error("VerifyDB(): *** found unconnectable block at %d, hash=%s (%s)", pindex->nHeight, pindex->GetBlockHash().ToString(), FormatStateMessage(state));
        }
    }

    LogPrintf("[DONE].\n");
    LogPrintf("No coin database inconsistencies in last %i blocks (%i transactions)\n", block_count, nGoodTransactions);
    fVerifyingDB = false;

    return true;
}

/** Apply the effects of a block on the utxo cache, ignoring that it may already have been applied. */
bool CChainState::RollforwardBlock(const CBlockIndex* pindex, CCoinsViewCache& inputs, const CChainParams& params)
{
    // TODO: merge with ConnectBlock
    CBlock block;
    if (!ReadBlockFromDisk(block, pindex, params.GetConsensus())) {
        return error("ReplayBlock(): ReadBlockFromDisk failed at %d, hash=%s", pindex->nHeight, pindex->GetBlockHash().ToString());
    }

    for (const CTransactionRef& tx : block.vtx) {
        if (!tx->IsCoinBase()) {
            for (const CTxIn &txin : tx->vin) {
                inputs.SpendCoin(txin.prevout);
            }
        }
        // Pass check = true as every addition may be an overwrite.
        AddCoins(inputs, *tx, pindex->nHeight, true);
    }
    return true;
}

/**
 * Given a block, returns an AccumulatorMap of all the accumulators for the block transaction outputs
 *
 * @param block
 * @param state
 * @param zerocoinParams
 * @return AccumulatorMap
 */
AccumulatorMap AccumulateBlockTxOutputs(const CBlock& block, CValidationState& state, libzerocoin::ZerocoinParams& zerocoinParams) {
    AccumulatorMap accMap(&zerocoinParams);
    for(unsigned int i = 0; i < block.vtx.size(); i++) {
        const CTransaction& tx = *block.vtx[i];
        if(tx.IsZerocoinMint()) {
            for (const auto& pout : tx.vpout) {
                if(pout->IsZerocoinMint()) {
                    libzerocoin::PublicCoin coin(&zerocoinParams);
                    if (OutputToPublicCoin(pout.get(), coin)) {
                        accMap.Accumulate(coin);
                    }
                }
            }
        }
    }
    return accMap;
}


bool CChainState::ReplayBlocks(const CChainParams& params, CCoinsView* view)
{
    LOCK(cs_main);

    CCoinsViewCache cache(view);

    std::vector<uint256> hashHeads = view->GetHeadBlocks();
    if (hashHeads.empty()) return true; // We're already in a consistent state.
    if (hashHeads.size() != 2) return error("ReplayBlocks(): unknown inconsistent state");

    uiInterface.ShowProgress(_("Replaying blocks..."), 0, false);
    LogPrintf("Replaying blocks\n");

    const CBlockIndex* pindexOld = nullptr;  // Old tip during the interrupted flush.
    const CBlockIndex* pindexNew;            // New tip during the interrupted flush.
    const CBlockIndex* pindexFork = nullptr; // Latest block common to both the old and the new tip.

    if (mapBlockIndex.count(hashHeads[0]) == 0) {
        return error("ReplayBlocks(): reorganization to unknown block requested");
    }
    pindexNew = mapBlockIndex[hashHeads[0]];

    if (!hashHeads[1].IsNull()) { // The old tip is allowed to be 0, indicating it's the first flush.
        if (mapBlockIndex.count(hashHeads[1]) == 0) {
            return error("ReplayBlocks(): reorganization from unknown block requested");
        }
        pindexOld = mapBlockIndex[hashHeads[1]];
        pindexFork = LastCommonAncestor(pindexOld, pindexNew);
        assert(pindexFork != nullptr);
    }

    // Rollback along the old branch.
    while (pindexOld != pindexFork) {
        if (pindexOld->nHeight > 0) { // Never disconnect the genesis block.
            CBlock block;
            if (!ReadBlockFromDisk(block, pindexOld, params.GetConsensus())) {
                return error("RollbackBlock(): ReadBlockFromDisk() failed at %d, hash=%s", pindexOld->nHeight, pindexOld->GetBlockHash().ToString());
            }
            LogPrintf("Rolling back %s (%i)\n", pindexOld->GetBlockHash().ToString(), pindexOld->nHeight);
            DisconnectResult res = DisconnectBlock(block, pindexOld, cache);
            if (res == DISCONNECT_FAILED) {
                return error("RollbackBlock(): DisconnectBlock failed at %d, hash=%s", pindexOld->nHeight, pindexOld->GetBlockHash().ToString());
            }
            // If DISCONNECT_UNCLEAN is returned, it means a non-existing UTXO was deleted, or an existing UTXO was
            // overwritten. It corresponds to cases where the block-to-be-disconnect never had all its operations
            // applied to the UTXO set. However, as both writing a UTXO and deleting a UTXO are idempotent operations,
            // the result is still a version of the UTXO set with the effects of that block undone.
        }
        pindexOld = pindexOld->pprev;
    }

    // Roll forward from the forking point to the new tip.
    int nForkHeight = pindexFork ? pindexFork->nHeight : 0;
    for (int nHeight = nForkHeight + 1; nHeight <= pindexNew->nHeight; ++nHeight) {
        const CBlockIndex* pindex = pindexNew->GetAncestor(nHeight);
        LogPrintf("Rolling forward %s (%i)\n", pindex->GetBlockHash().ToString(), nHeight);
        if (!RollforwardBlock(pindex, cache, params)) return false;
    }

    cache.SetBestBlock(pindexNew->GetBlockHash());
    cache.Flush();
    uiInterface.ShowProgress("", 100, false);
    return true;
}

bool ReplayBlocks(const CChainParams& params, CCoinsView* view) {
    return g_chainstate.ReplayBlocks(params, view);
}

bool CChainState::RewindBlockIndex(const CChainParams& params)
{
    LOCK(cs_main);

    // Note that during -reindex-chainstate we are called with an empty chainActive!

    int nHeight = 1;
    while (nHeight <= chainActive.Height()) {
        // Although SCRIPT_VERIFY_WITNESS is now generally enforced on all
        // blocks in ConnectBlock, we don't need to go back and
        // re-download/re-verify blocks from before segwit actually activated.
        if (IsWitnessEnabled(chainActive[nHeight - 1], params.GetConsensus()) && !(chainActive[nHeight]->nStatus & BLOCK_OPT_WITNESS)) {
            break;
        }
        nHeight++;
    }

    // nHeight is now the height of the first insufficiently-validated block, or tipheight + 1
    CValidationState state;
    CBlockIndex* pindex = chainActive.Tip();
    while (chainActive.Height() >= nHeight) {
        if (fPruneMode && !(chainActive.Tip()->nStatus & BLOCK_HAVE_DATA)) {
            // If pruning, don't try rewinding past the HAVE_DATA point;
            // since older blocks can't be served anyway, there's
            // no need to walk further, and trying to DisconnectTip()
            // will fail (and require a needless reindex/redownload
            // of the blockchain).
            break;
        }
        if (!DisconnectTip(state, params, nullptr)) {
            return error("RewindBlockIndex: unable to disconnect block at height %i (%s)", pindex->nHeight, FormatStateMessage(state));
        }
        // Occasionally flush state to disk.
        if (!FlushStateToDisk(params, state, FlushStateMode::PERIODIC)) {
            LogPrintf("RewindBlockIndex: unable to flush state to disk (%s)\n", FormatStateMessage(state));
            return false;
        }
    }

    // Reduce validity flag and have-data flags.
    // We do this after actual disconnecting, otherwise we'll end up writing the lack of data
    // to disk before writing the chainstate, resulting in a failure to continue if interrupted.
    for (const auto& entry : mapBlockIndex) {
        CBlockIndex* pindexIter = entry.second;

        // Note: If we encounter an insufficiently validated block that
        // is on chainActive, it must be because we are a pruning node, and
        // this block or some successor doesn't HAVE_DATA, so we were unable to
        // rewind all the way.  Blocks remaining on chainActive at this point
        // must not have their validity reduced.
        if (IsWitnessEnabled(pindexIter->pprev, params.GetConsensus()) && !(pindexIter->nStatus & BLOCK_OPT_WITNESS) && !chainActive.Contains(pindexIter)) {
            // Reduce validity
            pindexIter->nStatus = std::min<unsigned int>(pindexIter->nStatus & BLOCK_VALID_MASK, BLOCK_VALID_TREE) | (pindexIter->nStatus & ~BLOCK_VALID_MASK);
            // Remove have-data flags.
            pindexIter->nStatus &= ~(BLOCK_HAVE_DATA | BLOCK_HAVE_UNDO);
            // Remove storage location.
            pindexIter->nFile = 0;
            pindexIter->nDataPos = 0;
            pindexIter->nUndoPos = 0;
            // Remove various other things
            pindexIter->nTx = 0;
            pindexIter->nChainTx = 0;
            pindexIter->nSequenceId = 0;
            // Make sure it gets written.
            setDirtyBlockIndex.insert(pindexIter);
            // Update indexes
            setBlockIndexCandidates.erase(pindexIter);
            std::pair<std::multimap<CBlockIndex*, CBlockIndex*>::iterator, std::multimap<CBlockIndex*, CBlockIndex*>::iterator> ret = mapBlocksUnlinked.equal_range(pindexIter->pprev);
            while (ret.first != ret.second) {
                if (ret.first->second == pindexIter) {
                    mapBlocksUnlinked.erase(ret.first++);
                } else {
                    ++ret.first;
                }
            }
        } else if (pindexIter->IsValid(BLOCK_VALID_TRANSACTIONS) && pindexIter->nChainTx) {
            setBlockIndexCandidates.insert(pindexIter);
        }
    }

    if (chainActive.Tip() != nullptr) {
        // We can't prune block index candidates based on our tip if we have
        // no tip due to chainActive being empty!
        LogPrintf("%s:%d\n", __func__, __LINE__);
        PruneBlockIndexCandidates();

        CheckBlockIndex(params.GetConsensus());
    }

    return true;
}

bool RewindBlockIndex(const CChainParams& params) {
    if (!g_chainstate.RewindBlockIndex(params)) {
        return false;
    }

    if (chainActive.Tip() != nullptr) {
        // FlushStateToDisk can possibly read chainActive. Be conservative
        // and skip it here, we're about to -reindex-chainstate anyway, so
        // it'll get called a bunch real soon.
        CValidationState state;
        if (!FlushStateToDisk(params, state, FlushStateMode::ALWAYS)) {
            LogPrintf("RewindBlockIndex: unable to flush state to disk (%s)\n", FormatStateMessage(state));
            return false;
        }
    }

    return true;
}

void CChainState::UnloadBlockIndex() {
    nBlockSequenceId = 1;
    m_failed_blocks.clear();
    setBlockIndexCandidates.clear();
}

// May NOT be used after any connections are up as much
// of the peer-processing logic assumes a consistent
// block index state
void UnloadBlockIndex()
{
    LOCK(cs_main);
    chainActive.SetTip(nullptr);
    pindexBestInvalid = nullptr;
    pindexBestHeader = nullptr;
    mempool.clear();
    mapBlocksUnlinked.clear();
    vinfoBlockFile.clear();
    nLastBlockFile = 0;
    setDirtyBlockIndex.clear();
    setDirtyFileInfo.clear();
    versionbitscache.Clear();
    for (int b = 0; b < VERSIONBITS_NUM_BITS; b++) {
        warningcache[b].clear();
    }

    for (BlockMap::value_type& entry : mapBlockIndex) {
        delete entry.second;
    }
    mapBlockIndex.clear();
    fHavePruned = false;

    g_chainstate.UnloadBlockIndex();
}

bool LoadBlockIndex(const CChainParams& chainparams)
{
    // Load block index from databases
    bool needs_init = fReindex;
    if (!fReindex) {
        bool ret = LoadBlockIndexDB(chainparams);
        if (!ret) return false;
        needs_init = mapBlockIndex.empty();
    }

    if (needs_init) {
        // Everything here is for *new* reindex/DBs. Thus, though
        // LoadBlockIndexDB may have set fReindex if we shut down
        // mid-reindex previously, we don't check fReindex and
        // instead only check it prior to LoadBlockIndexDB to set
        // needs_init.

        LogPrintf("Initializing databases...\n");
    }
    return true;
}

bool CChainState::LoadGenesisBlock(const CChainParams& chainparams)
{
    LOCK(cs_main);

    // Check whether we're already initialized by checking for genesis in
    // mapBlockIndex. Note that we can't use chainActive here, since it is
    // set based on the coins db, not the block index db, which is the only
    // thing loaded at this point.
    if (mapBlockIndex.count(chainparams.GenesisBlock().GetHash()))
        return true;

    try {
        CBlock &block = const_cast<CBlock&>(chainparams.GenesisBlock());
        CDiskBlockPos blockPos = SaveBlockToDisk(block, 0, chainparams, nullptr);
        if (blockPos.IsNull())
            return error("%s: writing genesis block to disk failed", __func__);
        CBlockIndex *pindex = AddToBlockIndex(block);
        ReceivedBlockTransactions(block, pindex, blockPos, chainparams.GetConsensus());
    } catch (const std::runtime_error& e) {
        return error("%s: failed to write genesis block: %s", __func__, e.what());
    }

    return true;
}

bool LoadGenesisBlock(const CChainParams& chainparams)
{
    return g_chainstate.LoadGenesisBlock(chainparams);
}

bool LoadExternalBlockFile(const CChainParams& chainparams, FILE* fileIn, CDiskBlockPos *dbp)
{
    // Map of disk positions for blocks with unknown parent (only used for reindex)
    static std::multimap<uint256, CDiskBlockPos> mapBlocksUnknownParent;
    int64_t nStart = GetTimeMillis();

    int nLoaded = 0;
    try {
        // This takes over fileIn and calls fclose() on it in the CBufferedFile destructor
        CBufferedFile blkdat(fileIn, 2*MAX_BLOCK_SERIALIZED_SIZE, MAX_BLOCK_SERIALIZED_SIZE+8, SER_DISK, CLIENT_VERSION);
        uint64_t nRewind = blkdat.GetPos();
        while (!blkdat.eof()) {
            boost::this_thread::interruption_point();

            blkdat.SetPos(nRewind);
            nRewind++; // start one byte further next time, in case of failure
            blkdat.SetLimit(); // remove former limit
            unsigned int nSize = 0;
            try {
                // locate a header
                unsigned char buf[CMessageHeader::MESSAGE_START_SIZE];
                blkdat.FindByte(chainparams.MessageStart()[0]);
                nRewind = blkdat.GetPos()+1;
                blkdat >> buf;
                if (memcmp(buf, chainparams.MessageStart(), CMessageHeader::MESSAGE_START_SIZE))
                    continue;
                // read size
                blkdat >> nSize;
                if (nSize < 80 || nSize > MAX_BLOCK_SERIALIZED_SIZE)
                    continue;
            } catch (const std::exception&) {
                // no valid block header found; don't complain
                break;
            }
            try {
                // read block
                uint64_t nBlockPos = blkdat.GetPos();
                if (dbp)
                    dbp->nPos = nBlockPos;
                blkdat.SetLimit(nBlockPos + nSize);
                blkdat.SetPos(nBlockPos);
                std::shared_ptr<CBlock> pblock = std::make_shared<CBlock>();
                CBlock& block = *pblock;
                blkdat >> block;
                nRewind = blkdat.GetPos();

                uint256 hash = block.GetHash();
                {
                    LOCK(cs_main);
                    // detect out of order blocks, and store them for later
                    if (hash != chainparams.GetConsensus().hashGenesisBlock && !LookupBlockIndex(block.hashPrevBlock)) {
                        LogPrint(BCLog::REINDEX, "%s: Out of order block %s, parent %s not known\n", __func__, hash.ToString(),
                                block.hashPrevBlock.ToString());
                        if (dbp)
                            mapBlocksUnknownParent.insert(std::make_pair(block.hashPrevBlock, *dbp));
                        continue;
                    }

                    // process in case the block isn't known yet
                    CBlockIndex* pindex = LookupBlockIndex(hash);
                    if (!pindex || (pindex->nStatus & BLOCK_HAVE_DATA) == 0) {
                      CValidationState state;
                      if (g_chainstate.AcceptBlock(pblock, state, chainparams, nullptr, true, dbp, nullptr)) {
                          nLoaded++;
                      }
                      if (state.IsError()) {
                          break;
                      }
                    } else if (hash != chainparams.GetConsensus().hashGenesisBlock && pindex->nHeight % 1000 == 0) {
                      LogPrint(BCLog::REINDEX, "Block Import: already had block %s at height %d\n", hash.ToString(), pindex->nHeight);
                    }
                }

                // Activate the genesis block so normal node progress can continue
                if (hash == chainparams.GetConsensus().hashGenesisBlock) {
                    CValidationState state;
                    if (!ActivateBestChain(state, chainparams)) {
                        break;
                    }
                }

                NotifyHeaderTip();

                // Recursively process earlier encountered successors of this block
                std::deque<uint256> queue;
                queue.push_back(hash);
                while (!queue.empty()) {
                    uint256 head = queue.front();
                    queue.pop_front();
                    std::pair<std::multimap<uint256, CDiskBlockPos>::iterator, std::multimap<uint256, CDiskBlockPos>::iterator> range = mapBlocksUnknownParent.equal_range(head);
                    while (range.first != range.second) {
                        std::multimap<uint256, CDiskBlockPos>::iterator it = range.first;
                        std::shared_ptr<CBlock> pblockrecursive = std::make_shared<CBlock>();
                        if (ReadBlockFromDisk(*pblockrecursive, it->second, chainparams.GetConsensus()))
                        {
                            LogPrint(BCLog::REINDEX, "%s: Processing out of order child %s of %s\n", __func__, pblockrecursive->GetHash().ToString(),
                                    head.ToString());
                            LOCK(cs_main);
                            CValidationState dummy;
                            if (g_chainstate.AcceptBlock(pblockrecursive, dummy, chainparams, nullptr, true, &it->second, nullptr))
                            {
                                nLoaded++;
                                queue.push_back(pblockrecursive->GetHash());
                            }
                        }
                        range.first++;
                        mapBlocksUnknownParent.erase(it);
                        NotifyHeaderTip();
                    }
                }
            } catch (const std::exception& e) {
                LogPrintf("%s: Deserialize or I/O error - %s\n", __func__, e.what());
            }
        }
    } catch (const std::runtime_error& e) {
        AbortNode(std::string("System error: ") + e.what());
    }
    if (nLoaded > 0)
        LogPrintf("Loaded %i blocks from external file in %dms\n", nLoaded, GetTimeMillis() - nStart);
    return nLoaded > 0;
}

void CChainState::CheckBlockIndex(const Consensus::Params& consensusParams)
{
    if (!fCheckBlockIndex) {
        return;
    }

    LOCK(cs_main);

    // During a reindex, we read the genesis block and call CheckBlockIndex before ActivateBestChain,
    // so we have the genesis block in mapBlockIndex but no active chain.  (A few of the tests when
    // iterating the block tree require that chainActive has been initialized.)
    if (chainActive.Height() < 0) {
        assert(mapBlockIndex.size() <= 1);
        return;
    }

    // Build forward-pointing map of the entire block tree.
    std::multimap<CBlockIndex*,CBlockIndex*> forward;
    for (auto& entry : mapBlockIndex) {
        forward.insert(std::make_pair(entry.second->pprev, entry.second));
    }

    assert(forward.size() == mapBlockIndex.size());

    std::pair<std::multimap<CBlockIndex*,CBlockIndex*>::iterator,std::multimap<CBlockIndex*,CBlockIndex*>::iterator> rangeGenesis = forward.equal_range(nullptr);
    CBlockIndex *pindex = rangeGenesis.first->second;
    rangeGenesis.first++;
    assert(rangeGenesis.first == rangeGenesis.second); // There is only one index entry with parent nullptr.

    // Iterate over the entire block tree, using depth-first search.
    // Along the way, remember whether there are blocks on the path from genesis
    // block being explored which are the first to have certain properties.
    size_t nNodes = 0;
    int nHeight = 0;
    CBlockIndex* pindexFirstInvalid = nullptr; // Oldest ancestor of pindex which is invalid.
    CBlockIndex* pindexFirstMissing = nullptr; // Oldest ancestor of pindex which does not have BLOCK_HAVE_DATA.
    CBlockIndex* pindexFirstNeverProcessed = nullptr; // Oldest ancestor of pindex for which nTx == 0.
    CBlockIndex* pindexFirstNotTreeValid = nullptr; // Oldest ancestor of pindex which does not have BLOCK_VALID_TREE (regardless of being valid or not).
    CBlockIndex* pindexFirstNotTransactionsValid = nullptr; // Oldest ancestor of pindex which does not have BLOCK_VALID_TRANSACTIONS (regardless of being valid or not).
    CBlockIndex* pindexFirstNotChainValid = nullptr; // Oldest ancestor of pindex which does not have BLOCK_VALID_CHAIN (regardless of being valid or not).
    CBlockIndex* pindexFirstNotScriptsValid = nullptr; // Oldest ancestor of pindex which does not have BLOCK_VALID_SCRIPTS (regardless of being valid or not).
    while (pindex != nullptr) {
        nNodes++;
        if (pindexFirstInvalid == nullptr && pindex->nStatus & BLOCK_FAILED_VALID) pindexFirstInvalid = pindex;
        if (pindexFirstMissing == nullptr && !(pindex->nStatus & BLOCK_HAVE_DATA)) pindexFirstMissing = pindex;
        if (pindexFirstNeverProcessed == nullptr && pindex->nTx == 0) pindexFirstNeverProcessed = pindex;
        if (pindex->pprev != nullptr && pindexFirstNotTreeValid == nullptr && (pindex->nStatus & BLOCK_VALID_MASK) < BLOCK_VALID_TREE) pindexFirstNotTreeValid = pindex;
        if (pindex->pprev != nullptr && pindexFirstNotTransactionsValid == nullptr && (pindex->nStatus & BLOCK_VALID_MASK) < BLOCK_VALID_TRANSACTIONS) pindexFirstNotTransactionsValid = pindex;
        if (pindex->pprev != nullptr && pindexFirstNotChainValid == nullptr && (pindex->nStatus & BLOCK_VALID_MASK) < BLOCK_VALID_CHAIN) pindexFirstNotChainValid = pindex;
        if (pindex->pprev != nullptr && pindexFirstNotScriptsValid == nullptr && (pindex->nStatus & BLOCK_VALID_MASK) < BLOCK_VALID_SCRIPTS) pindexFirstNotScriptsValid = pindex;

        // Begin: actual consistency checks.
        if (pindex->pprev == nullptr) {
            // Genesis block checks.
            assert(pindex->GetBlockHash() == consensusParams.hashGenesisBlock); // Genesis block's hash must match.
            assert(pindex == chainActive.Genesis()); // The current active chain's genesis block must be this block.
        }
        if (pindex->nChainTx == 0) assert(pindex->nSequenceId <= 0);  // nSequenceId can't be set positive for blocks that aren't linked (negative is used for preciousblock)
        // VALID_TRANSACTIONS is equivalent to nTx > 0 for all nodes (whether or not pruning has occurred).
        // HAVE_DATA is only equivalent to nTx > 0 (or VALID_TRANSACTIONS) if no pruning has occurred.
        if (!fHavePruned) {
            // If we've never pruned, then HAVE_DATA should be equivalent to nTx > 0
            assert(!(pindex->nStatus & BLOCK_HAVE_DATA) == (pindex->nTx == 0));
            assert(pindexFirstMissing == pindexFirstNeverProcessed);
        } else {
            // If we have pruned, then we can only say that HAVE_DATA implies nTx > 0
            if (pindex->nStatus & BLOCK_HAVE_DATA) assert(pindex->nTx > 0);
        }
        if (pindex->nStatus & BLOCK_HAVE_UNDO) assert(pindex->nStatus & BLOCK_HAVE_DATA);
        assert(((pindex->nStatus & BLOCK_VALID_MASK) >= BLOCK_VALID_TRANSACTIONS) == (pindex->nTx > 0)); // This is pruning-independent.
        // All parents having had data (at some point) is equivalent to all parents being VALID_TRANSACTIONS, which is equivalent to nChainTx being set.
        assert((pindexFirstNeverProcessed != nullptr) == (pindex->nChainTx == 0)); // nChainTx != 0 is used to signal that all parent blocks have been processed (but may have been pruned).
        assert((pindexFirstNotTransactionsValid != nullptr) == (pindex->nChainTx == 0));
        assert(pindex->nHeight == nHeight); // nHeight must be consistent.
        assert(pindex->pprev == nullptr || pindex->nChainWork >= pindex->pprev->nChainWork); // For every block except the genesis block, the chainwork must be larger than the parent's.
        assert(nHeight < 2 || (pindex->pskip && (pindex->pskip->nHeight < nHeight))); // The pskip pointer must point back for all but the first 2 blocks.
        assert(pindexFirstNotTreeValid == nullptr); // All mapBlockIndex entries must at least be TREE valid
        if ((pindex->nStatus & BLOCK_VALID_MASK) >= BLOCK_VALID_TREE) assert(pindexFirstNotTreeValid == nullptr); // TREE valid implies all parents are TREE valid
        if ((pindex->nStatus & BLOCK_VALID_MASK) >= BLOCK_VALID_CHAIN) assert(pindexFirstNotChainValid == nullptr); // CHAIN valid implies all parents are CHAIN valid
        if ((pindex->nStatus & BLOCK_VALID_MASK) >= BLOCK_VALID_SCRIPTS) assert(pindexFirstNotScriptsValid == nullptr); // SCRIPTS valid implies all parents are SCRIPTS valid
        if (pindexFirstInvalid == nullptr) {
            // Checks for not-invalid blocks.
            assert((pindex->nStatus & BLOCK_FAILED_MASK) == 0); // The failed mask cannot be set for blocks without invalid parents.
        }
        if (!CBlockIndexWorkComparator()(pindex, chainActive.Tip()) && pindexFirstNeverProcessed == nullptr) {
            if (pindexFirstInvalid == nullptr) {
                // If this block sorts at least as good as the current tip and
                // is valid and we have all data for its parents, it must be in
                // setBlockIndexCandidates.  chainActive.Tip() must also be there
                // even if some data has been pruned.
                if (pindexFirstMissing == nullptr || pindex == chainActive.Tip()) {
                    assert(setBlockIndexCandidates.count(pindex));
                }
                // If some parent is missing, then it could be that this block was in
                // setBlockIndexCandidates but had to be removed because of the missing data.
                // In this case it must be in mapBlocksUnlinked -- see test below.
            }
        } else { // If this block sorts worse than the current tip or some ancestor's block has never been seen, it cannot be in setBlockIndexCandidates.
            assert(setBlockIndexCandidates.count(pindex) == 0);
        }
        // Check whether this block is in mapBlocksUnlinked.
        std::pair<std::multimap<CBlockIndex*,CBlockIndex*>::iterator,std::multimap<CBlockIndex*,CBlockIndex*>::iterator> rangeUnlinked = mapBlocksUnlinked.equal_range(pindex->pprev);
        bool foundInUnlinked = false;
        while (rangeUnlinked.first != rangeUnlinked.second) {
            assert(rangeUnlinked.first->first == pindex->pprev);
            if (rangeUnlinked.first->second == pindex) {
                foundInUnlinked = true;
                break;
            }
            rangeUnlinked.first++;
        }
        if (pindex->pprev && (pindex->nStatus & BLOCK_HAVE_DATA) && pindexFirstNeverProcessed != nullptr && pindexFirstInvalid == nullptr) {
            // If this block has block data available, some parent was never received, and has no invalid parents, it must be in mapBlocksUnlinked.
            assert(foundInUnlinked);
        }
        if (!(pindex->nStatus & BLOCK_HAVE_DATA)) assert(!foundInUnlinked); // Can't be in mapBlocksUnlinked if we don't HAVE_DATA
        if (pindexFirstMissing == nullptr) assert(!foundInUnlinked); // We aren't missing data for any parent -- cannot be in mapBlocksUnlinked.
        if (pindex->pprev && (pindex->nStatus & BLOCK_HAVE_DATA) && pindexFirstNeverProcessed == nullptr && pindexFirstMissing != nullptr) {
            // We HAVE_DATA for this block, have received data for all parents at some point, but we're currently missing data for some parent.
            assert(fHavePruned); // We must have pruned.
            // This block may have entered mapBlocksUnlinked if:
            //  - it has a descendant that at some point had more work than the
            //    tip, and
            //  - we tried switching to that descendant but were missing
            //    data for some intermediate block between chainActive and the
            //    tip.
            // So if this block is itself better than chainActive.Tip() and it wasn't in
            // setBlockIndexCandidates, then it must be in mapBlocksUnlinked.
            if (!CBlockIndexWorkComparator()(pindex, chainActive.Tip()) && setBlockIndexCandidates.count(pindex) == 0) {
                if (pindexFirstInvalid == nullptr) {
                    assert(foundInUnlinked);
                }
            }
        }
        // assert(pindex->GetBlockHash() == pindex->GetBlockHeader().GetHash()); // Perhaps too slow
        // End: actual consistency checks.

        // Try descending into the first subnode.
        std::pair<std::multimap<CBlockIndex*,CBlockIndex*>::iterator,std::multimap<CBlockIndex*,CBlockIndex*>::iterator> range = forward.equal_range(pindex);
        if (range.first != range.second) {
            // A subnode was found.
            pindex = range.first->second;
            nHeight++;
            continue;
        }
        // This is a leaf node.
        // Move upwards until we reach a node of which we have not yet visited the last child.
        while (pindex) {
            // We are going to either move to a parent or a sibling of pindex.
            // If pindex was the first with a certain property, unset the corresponding variable.
            if (pindex == pindexFirstInvalid) pindexFirstInvalid = nullptr;
            if (pindex == pindexFirstMissing) pindexFirstMissing = nullptr;
            if (pindex == pindexFirstNeverProcessed) pindexFirstNeverProcessed = nullptr;
            if (pindex == pindexFirstNotTreeValid) pindexFirstNotTreeValid = nullptr;
            if (pindex == pindexFirstNotTransactionsValid) pindexFirstNotTransactionsValid = nullptr;
            if (pindex == pindexFirstNotChainValid) pindexFirstNotChainValid = nullptr;
            if (pindex == pindexFirstNotScriptsValid) pindexFirstNotScriptsValid = nullptr;
            // Find our parent.
            CBlockIndex* pindexPar = pindex->pprev;
            // Find which child we just visited.
            std::pair<std::multimap<CBlockIndex*,CBlockIndex*>::iterator,std::multimap<CBlockIndex*,CBlockIndex*>::iterator> rangePar = forward.equal_range(pindexPar);
            while (rangePar.first->second != pindex) {
                assert(rangePar.first != rangePar.second); // Our parent must have at least the node we're coming from as child.
                rangePar.first++;
            }
            // Proceed to the next one.
            rangePar.first++;
            if (rangePar.first != rangePar.second) {
                // Move to the sibling.
                pindex = rangePar.first->second;
                break;
            } else {
                // Move up further.
                pindex = pindexPar;
                nHeight--;
                continue;
            }
        }
    }

    // Check that we actually traversed the entire map.
    assert(nNodes == forward.size());
}

std::string CBlockFileInfo::ToString() const
{
    return strprintf("CBlockFileInfo(blocks=%u, size=%u, heights=%u...%u, time=%s...%s)", nBlocks, nSize, nHeightFirst, nHeightLast, FormatISO8601Date(nTimeFirst), FormatISO8601Date(nTimeLast));
}

CBlockFileInfo* GetBlockFileInfo(size_t n)
{
    LOCK(cs_LastBlockFile);

    return &vinfoBlockFile.at(n);
}

ThresholdState VersionBitsTipState(const Consensus::Params& params, Consensus::DeploymentPos pos)
{
    LOCK(cs_main);
    return VersionBitsState(chainActive.Tip(), params, pos, versionbitscache);
}

BIP9Stats VersionBitsTipStatistics(const Consensus::Params& params, Consensus::DeploymentPos pos)
{
    LOCK(cs_main);
    return VersionBitsStatistics(chainActive.Tip(), params, pos);
}

int VersionBitsTipStateSinceHeight(const Consensus::Params& params, Consensus::DeploymentPos pos)
{
    LOCK(cs_main);
    return VersionBitsStateSinceHeight(chainActive.Tip(), params, pos, versionbitscache);
}

static const uint64_t MEMPOOL_DUMP_VERSION = 1;

bool LoadMempool(void)
{
    const CChainParams& chainparams = Params();
    int64_t nExpiryTimeout = gArgs.GetArg("-mempoolexpiry", DEFAULT_MEMPOOL_EXPIRY) * 60 * 60;
    FILE* filestr = fsbridge::fopen(GetDataDir() / "mempool.dat", "rb");
    CAutoFile file(filestr, SER_DISK, CLIENT_VERSION);
    if (file.IsNull()) {
        LogPrintf("Failed to open mempool file from disk. Continuing anyway.\n");
        return false;
    }

    int64_t count = 0;
    int64_t expired = 0;
    int64_t failed = 0;
    int64_t already_there = 0;
    int64_t nNow = GetTime();

    try {
        uint64_t version;
        file >> version;
        if (version != MEMPOOL_DUMP_VERSION) {
            return false;
        }
        uint64_t num;
        file >> num;
        while (num--) {
            CTransactionRef tx;
            int64_t nTime;
            int64_t nFeeDelta;
            file >> tx;
            file >> nTime;
            file >> nFeeDelta;

            CAmount amountdelta = nFeeDelta;
            if (amountdelta) {
                mempool.PrioritiseTransaction(tx->GetHash(), amountdelta);
            }
            CValidationState state;
            if (nTime + nExpiryTimeout > nNow) {
                LOCK(cs_main);
                AcceptToMemoryPoolWithTime(chainparams, mempool, state, tx, nullptr /* pfMissingInputs */, nTime,
                                           nullptr /* plTxnReplaced */, false /* bypass_limits */, 0 /* nAbsurdFee */,
                                           false /* test_accept */);
                if (state.IsValid()) {
                    ++count;
                } else {
                    // mempool may contain the transaction already, e.g. from
                    // wallet(s) having loaded it while we were processing
                    // mempool transactions; consider these as valid, instead of
                    // failed, but mark them as 'already there'
                    if (mempool.exists(tx->GetHash())) {
                        ++already_there;
                    } else {
                        ++failed;
                    }
                }
            } else {
                ++expired;
            }
            if (ShutdownRequested())
                return false;
        }
        std::map<uint256, CAmount> mapDeltas;
        file >> mapDeltas;

        for (const auto& i : mapDeltas) {
            mempool.PrioritiseTransaction(i.first, i.second);
        }
    } catch (const std::exception& e) {
        LogPrintf("Failed to deserialize mempool data on disk: %s. Continuing anyway.\n", e.what());
        return false;
    }

    LogPrintf("Imported mempool transactions from disk: %i succeeded, %i failed, %i expired, %i already there\n", count, failed, expired, already_there);
    return true;
}

bool DumpMempool(void)
{
    int64_t start = GetTimeMicros();

    std::map<uint256, CAmount> mapDeltas;
    std::vector<TxMempoolInfo> vinfo;

    {
        LOCK(mempool.cs);
        for (const auto &i : mempool.mapDeltas) {
            mapDeltas[i.first] = i.second;
        }
        vinfo = mempool.infoAll();
    }

    int64_t mid = GetTimeMicros();

    try {
        FILE* filestr = fsbridge::fopen(GetDataDir() / "mempool.dat.new", "wb");
        if (!filestr) {
            return false;
        }

        CAutoFile file(filestr, SER_DISK, CLIENT_VERSION);

        uint64_t version = MEMPOOL_DUMP_VERSION;
        file << version;

        file << (uint64_t)vinfo.size();
        for (const auto& i : vinfo) {
            file << *(i.tx);
            file << (int64_t)i.nTime;
            file << (int64_t)i.nFeeDelta;
            mapDeltas.erase(i.tx->GetHash());
        }

        file << mapDeltas;
        if (!FileCommit(file.Get()))
            throw std::runtime_error("FileCommit failed");
        file.fclose();
        RenameOver(GetDataDir() / "mempool.dat.new", GetDataDir() / "mempool.dat");
        int64_t last = GetTimeMicros();
        LogPrintf("Dumped mempool: %gs to copy, %gs to dump\n", (mid-start)*MICRO, (last-mid)*MICRO);
    } catch (const std::exception& e) {
        LogPrintf("Failed to dump mempool: %s. Continuing anyway.\n", e.what());
        return false;
    }
    return true;
}

//! Guess how far we are in the verification process at the given block index
//! require cs_main if pindex has not been validated yet (because nChainTx might be unset)
double GuessVerificationProgress(const ChainTxData& data, const CBlockIndex *pindex) {
    if (pindex == nullptr)
        return 0.0;

    int64_t nNow = time(nullptr);

    double fTxTotal;

    if (pindex->nChainTx <= data.nTxCount) {
        fTxTotal = data.nTxCount + (nNow - data.nTime) * data.dTxRate;
    } else {
        fTxTotal = pindex->nChainTx + (nNow - pindex->GetBlockTime()) * data.dTxRate;
    }

    return pindex->nChainTx / fTxTotal;
}

class CMainCleanup
{
public:
    CMainCleanup() {}
    ~CMainCleanup() {
        // block headers
        BlockMap::iterator it1 = mapBlockIndex.begin();
        for (; it1 != mapBlockIndex.end(); it1++)
            delete (*it1).second;
        mapBlockIndex.clear();
    }
} instance_of_cmaincleanup;<|MERGE_RESOLUTION|>--- conflicted
+++ resolved
@@ -2146,13 +2146,7 @@
 
     bool fSkipComputation = false;
     int nHeightLastCheckpoint = Checkpoints::GetLastCheckpointHeight(chainparams.Checkpoints());
-<<<<<<< HEAD
-    if (pindex->nHeight < nHeightLastCheckpoint || fReindex)
-        fSkipComputation = true;
-    if (pindex->GetBlockTime() < GetAdjustedTime() - 24*60*60)
-=======
     if (pindex->nHeight < nHeightLastCheckpoint || fReindexChainState || fReindex)
->>>>>>> 3176516e
         fSkipComputation = true;
 
     // Check it again in case a previous version let a bad block in
@@ -3336,7 +3330,6 @@
                     return false;
                 }
             } else {
-                LogPrintf("%s:%d\n", __func__, __LINE__);
                 PruneBlockIndexCandidates();
                 if (!pindexOldTip || chainActive.Tip()->nChainWork > pindexOldTip->nChainWork) {
                     // We're in a better position than we were. Return temporarily to release the lock.
@@ -3519,7 +3512,6 @@
         }
         if (pindex->IsValid(BLOCK_VALID_TRANSACTIONS) && pindex->nChainTx) {
             setBlockIndexCandidates.insert(pindex);
-            LogPrintf("%s:%d\n", __func__, __LINE__);
             PruneBlockIndexCandidates();
         }
     }
@@ -4496,8 +4488,6 @@
 
     int nHeightLastCheckpoint = Checkpoints::GetLastCheckpointHeight(chainparams.Checkpoints());
     bool fSkipComputation = pindex->nHeight < nHeightLastCheckpoint;
-    if (pindex->GetBlockTime() < GetAdjustedTime() - 24*60*60)
-        fSkipComputation = true;
     if (!CheckBlock(block, state, chainparams.GetConsensus(), fSkipComputation) ||
         !ContextualCheckBlock(block, state, chainparams.GetConsensus(), pindex->pprev)) {
         if (state.IsInvalid() && !state.CorruptionPossible()) {
@@ -4952,13 +4942,12 @@
     }
     chainActive.SetTip(pindex);
 
-
+    g_chainstate.PruneBlockIndexCandidates();
 
     LogPrintf("Loaded best chain: hashBestChain=%s height=%d date=%s progress=%f\n",
         chainActive.Tip()->GetBlockHash().ToString(), chainActive.Height(),
         FormatISO8601DateTime(chainActive.Tip()->GetBlockTime()),
         GuessVerificationProgress(chainparams.TxData(), chainActive.Tip()));
-    g_chainstate.PruneBlockIndexCandidates();
     return true;
 }
 
@@ -5269,7 +5258,6 @@
     if (chainActive.Tip() != nullptr) {
         // We can't prune block index candidates based on our tip if we have
         // no tip due to chainActive being empty!
-        LogPrintf("%s:%d\n", __func__, __LINE__);
         PruneBlockIndexCandidates();
 
         CheckBlockIndex(params.GetConsensus());
