// Copyright (c) 2009-2010 Satoshi Nakamoto
// Copyright (c) 2009-2018 The Bitcoin Core developers
// Copyright (c) 2018-2019 The Veil developers
// Distributed under the MIT software license, see the accompanying
// file COPYING or http://www.opensource.org/licenses/mit-license.php.

#include <wallet/wallet.h>
#include <wallet/lrucache.h>
#include <veil/ringct/anonwallet.h>
#include <veil/budget.h>

#include <checkpoints.h>
#include <chain.h>
#include <wallet/coincontrol.h>
#include <consensus/consensus.h>
#include <consensus/validation.h>
#include <fs.h>
#include <key.h>
#include <key_io.h>
#include <keystore.h>
#include <validation.h>
#include <net.h>
#include <policy/fees.h>
#include <policy/policy.h>
#include <policy/rbf.h>
#include <primitives/block.h>
#include <primitives/transaction.h>
#include <script/script.h>
#include <shutdown.h>
#include <timedata.h>
#include <txmempool.h>
#include <utilmoneystr.h>
#include <wallet/fees.h>
#include <wallet/walletutil.h>
#include <veil/zerocoin/accumulators.h>
#include <wallet/deterministicmint.h>
#include <veil/zerocoin/denomination_functions.h>
#include <veil/mnemonic/mnemonic.h>
#include <veil/zerocoin/mintmeta.h>
#include <veil/zerocoin/zchain.h>
#include <veil/zerocoin/zwallet.h>
#include <libzerocoin/Params.h>
#include <veil/proofofstake/stakeinput.h>
#include <veil/proofofstake/kernel.h>
#include "veil/zerocoin/witness.h"

#include <algorithm>
#include <assert.h>
#include <future>

#include <boost/algorithm/string/join.hpp>
#include <boost/algorithm/string/replace.hpp>
#include <boost/date_time/posix_time/posix_time.hpp>
#include <util.h>

static const size_t OUTPUT_GROUP_MAX_ENTRIES = 10;
int64_t nAutoMintStartupTime = GetTime(); //!< Client startup time for use with automint

//! Sum of all zero coin denominations - 10000 + 1000 + 100 + 10
static const int ZQ_11110 = 11110;

static CCriticalSection cs_wallets;
static std::vector<std::shared_ptr<CWallet>> vpwallets GUARDED_BY(cs_wallets);

bool fGlobalUnlockSpendCache = false;

bool AddWallet(const std::shared_ptr<CWallet>& wallet)
{
    LOCK(cs_wallets);
    assert(wallet);
    std::vector<std::shared_ptr<CWallet>>::const_iterator i = std::find(vpwallets.begin(), vpwallets.end(), wallet);
    if (i != vpwallets.end()) return false;
    vpwallets.push_back(wallet);
    return true;
}

bool RemoveWallet(const std::shared_ptr<CWallet>& wallet)
{
    LOCK(cs_wallets);
    assert(wallet);
    std::vector<std::shared_ptr<CWallet>>::iterator i = std::find(vpwallets.begin(), vpwallets.end(), wallet);
    if (i == vpwallets.end()) return false;
    vpwallets.erase(i);
    return true;
}

bool HasWallets()
{
    LOCK(cs_wallets);
    return !vpwallets.empty();
}

std::vector<std::shared_ptr<CWallet>> GetWallets()
{
    LOCK(cs_wallets);
    return vpwallets;
}

std::shared_ptr<CWallet> GetWallet(const std::string& name)
{
    LOCK(cs_wallets);
    for (const std::shared_ptr<CWallet>& wallet : vpwallets) {
        if (wallet->GetName() == name) return wallet;
    }
    return nullptr;
}

std::shared_ptr<CWallet> GetMainWallet()
{
    LOCK(cs_wallets);
    if (!vpwallets.empty())
        return vpwallets.at(0);

    return nullptr;
}

// Custom deleter for shared_ptr<CWallet>.
static void ReleaseWallet(CWallet* wallet)
{
    wallet->WalletLogPrintf("Releasing wallet\n");
    wallet->BlockUntilSyncedToCurrentChain();
    wallet->Flush();
    delete wallet;
}

const uint32_t BIP32_HARDENED_KEY_LIMIT = 0x80000000;

const uint256 ABANDON_HASH(uint256S("0000000000000000000000000000000000000000000000000000000000000001"));

/** @defgroup mapWallet
 *
 * @{
 */

std::string COutput::ToString() const
{
    return strprintf("COutput(%s, %d, %d) [%s]", tx->GetHash().ToString(), i, nDepth, FormatMoney(tx->tx->vpout[i]->GetValue()));
}

/** A class to identify which pubkeys a script and a keystore have in common. */
class CAffectedKeysVisitor : public boost::static_visitor<void> {
private:
    const CKeyStore &keystore;
    std::vector<CKeyID> &vKeys;

public:
    /**
     * @param[in] keystoreIn The CKeyStore that is queried for the presence of a pubkey.
     * @param[out] vKeysIn A vector to which a script's pubkey identifiers are appended if they are in the keystore.
     */
    CAffectedKeysVisitor(const CKeyStore &keystoreIn, std::vector<CKeyID> &vKeysIn) : keystore(keystoreIn), vKeys(vKeysIn) {}

    /**
     * Apply the visitor to each destination in a script, recursively to the redeemscript
     * in the case of p2sh destinations.
     * @param[in] script The CScript from which destinations are extracted.
     * @post Any CKeyIDs that script and keystore have in common are appended to the visitor's vKeys.
     */
    void Process(const CScript &script) {
        txnouttype type;
        std::vector<CTxDestination> vDest;
        int nRequired;
        if (ExtractDestinations(script, type, vDest, nRequired)) {
            for (const CTxDestination &dest : vDest)
                boost::apply_visitor(*this, dest);
        }
    }

    void operator()(const CKeyID &keyId) {
        if (keystore.HaveKey(keyId))
            vKeys.push_back(keyId);
    }

    void operator()(const CScriptID &scriptId) {
        CScript script;
        if (keystore.GetCScript(scriptId, script))
            Process(script);
    }

    void operator()(const CKeyID256 &keyId) {
        //if (keystore.HaveKey(keyId))
        //    vKeys.push_back(keyId);
    }

    void operator()(const CScriptID256 &scriptId) {
        //CScript script;
        //if (keystore.GetCScript(scriptId, script))
        //    Process(script);
    }

    void operator()(const CNoDestination &none) {}

    void operator()(const CExtKey &none) {}
    void operator()(const CStealthAddress &sxAddr) {}

    void operator()(const WitnessV0ScriptHash& scriptID)
    {
        CScriptID id;
        CRIPEMD160().Write(scriptID.begin(), 32).Finalize(id.begin());
        CScript script;
        if (keystore.GetCScript(id, script)) {
            Process(script);
        }
    }

    void operator()(const WitnessV0KeyHash& keyid)
    {
        CKeyID id(keyid);
        if (keystore.HaveKey(id)) {
            vKeys.push_back(id);
        }
    }

    template<typename X>
    void operator()(const X &none) {}
};

const CWalletTx* CWallet::GetWalletTx(const uint256& hash) const
{
    LOCK(cs_wallet);
    std::map<uint256, CWalletTx>::const_iterator it = mapWallet.find(hash);
    if (it == mapWallet.end())
        return nullptr;
    return &(it->second);
}

CPubKey CWallet::GenerateNewKey(WalletBatch &batch, bool internal)
{
    assert(!IsWalletFlagSet(WALLET_FLAG_DISABLE_PRIVATE_KEYS));
    AssertLockHeld(cs_wallet); // mapKeyMetadata
    bool fCompressed = CanSupportFeature(FEATURE_COMPRPUBKEY); // default to compressed public keys if we want 0.6.0 wallets

    CKey secret;

    // Create new metadata
    int64_t nCreationTime = GetTime();
    CKeyMetadata metadata(nCreationTime);

    // use HD key derivation if HD was enabled during wallet creation
    if (CWallet::IsHDEnabled()) {
        DeriveNewChildKey(batch, metadata, secret, (CanSupportFeature(FEATURE_HD_SPLIT) ? internal : false));
    } else {
        secret.MakeNewKey(fCompressed);
    }

    // Compressed public keys were introduced in version 0.6.0
    if (fCompressed) {
        SetMinVersion(FEATURE_COMPRPUBKEY);
    }

    CPubKey pubkey = secret.GetPubKey();
    assert(secret.VerifyPubKey(pubkey));

    mapKeyMetadata[pubkey.GetID()] = metadata;
    UpdateTimeFirstKey(nCreationTime);

    if (!AddKeyPubKeyWithDB(batch, secret, pubkey)) {
        throw std::runtime_error(std::string(__func__) + ": AddKey failed");
    }
    return pubkey;
}

#define BIP44_PURPOSE 0x8000002C

CExtKey DeriveKeyFromPath(const CExtKey& keyAccount, const BIP32Path& vPath)
{
    CExtKey keyDerive = keyAccount;
    for (auto p : vPath) {
        uint32_t nAccount = p.first;
        bool fHardened = p.second;
        if (fHardened)
            nAccount |= BIP32_HARDENED_KEY_LIMIT;
        keyDerive.Derive(keyDerive, nAccount);
    }
    return keyDerive;
}

std::string BIP32PathToString(const BIP32Path& vPath)
{
    std::string str;
    for (auto p : vPath) {
        str += std::to_string(p.first);
        if (p.second)
            str += "'";
        str += "/";
    }
    return str;
}

// Veil:
// Pass in {[0, true], [0, false], [0, false]} to match default bip44 matching
// the same derivation used here https://iancoleman.io/bip39/
CExtKey CWallet::DeriveBIP32Path(const BIP32Path& vPath)
{
    CKey seed1;                     //seed (512bit) stored between two keys
    CKey seed2;
    CExtKey keyMaster;             //hd master key
    CExtKey keyPurpose;            //key at m/44'
    CExtKey keyCoin;               //key at m/44'/coinid'

    // try to get the seed
    if (!GetKey(hdChain.seed_id, seed1))
        throw std::runtime_error(std::string(__func__) + ": seed not found");

    // veil default is 512 bit seed
    if (hdChain.Is512BitSeed()) {
        if (!GetKey(hdChain.seed_id_r, seed2))
            throw std::runtime_error(std::string(__func__) + ": seed2 not found");
        keyMaster.SetSeedFromKeys(seed1, seed2);
    } else {
        keyMaster.SetSeed(seed1.begin(), seed1.size());
    }
    seed1.Clear();
    seed2.Clear();

    // Automatically derive m/44'/slip44_coinid then build the rest of the request from there
    keyMaster.Derive(keyPurpose, BIP44_PURPOSE);
    keyPurpose.Derive(keyCoin, Params().BIP44ID());

    return DeriveKeyFromPath(keyCoin, vPath);
}

void CWallet::DeriveNewChildKey(WalletBatch &batch, CKeyMetadata& metadata, CKey& secret, bool internal)
{
    // Derive keys according to BIP44/32. Derive each stage hardened.
    // Internal: m/44'/slip44id'/0'/0'/d'
    // External: m/44'/slip44id'/0'/1'/d'
    BIP32Path vPath = {{0, true}, {static_cast<uint32_t>(internal), true}};
    CExtKey accountKey = DeriveBIP32Path(vPath);

    // derive child key at next index, skip keys already known to the wallet
    CExtKey childKey;
    do {
        if (internal) {
            accountKey.Derive(childKey, hdChain.nInternalChainCounter | BIP32_HARDENED_KEY_LIMIT);
            metadata.hdKeypath = strprintf("m/44'/%d'/0'/1'/%d'", (Params().BIP44ID() - BIP32_HARDENED_KEY_LIMIT), hdChain.nInternalChainCounter);
            hdChain.nInternalChainCounter++;
        } else {
            accountKey.Derive(childKey, hdChain.nExternalChainCounter | BIP32_HARDENED_KEY_LIMIT);
            metadata.hdKeypath = strprintf("m/44'/%d'/0'/0'/%d'", (Params().BIP44ID() - BIP32_HARDENED_KEY_LIMIT), hdChain.nExternalChainCounter);
            hdChain.nExternalChainCounter++;
        }
    } while (HaveKey(childKey.key.GetPubKey().GetID()));

    secret = childKey.key;
    //LogPrintf("Final Key %s=%s\n", metadata.hdKeypath, HexStr(secret.GetPubKey()));
    metadata.hd_seed_id = hdChain.seed_id;
    metadata.hd_seed_id_r = hdChain.seed_id_r;
    // update the chain model in the database
    if (!batch.WriteHDChain(hdChain))
        throw std::runtime_error(std::string(__func__) + ": Writing HD chain model failed");
}

int CWallet::GetAccountKeyCount() const
{
    return hdChain.nExternalChainCounter;
}

bool CWallet::AddKeyPubKeyWithDB(WalletBatch &batch, const CKey& secret, const CPubKey &pubkey)
{
    AssertLockHeld(cs_wallet); // mapKeyMetadata

    // CCryptoKeyStore has no concept of wallet databases, but calls AddCryptedKey
    // which is overridden below.  To avoid flushes, the database handle is
    // tunneled through to it.
    bool needsDB = !encrypted_batch;
    if (needsDB) {
        encrypted_batch = &batch;
    }
    if (!CCryptoKeyStore::AddKeyPubKey(secret, pubkey)) {
        if (needsDB) encrypted_batch = nullptr;
        return false;
    }
    if (needsDB) encrypted_batch = nullptr;

    // check if we need to remove from watch-only
    CScript script;
    script = GetScriptForDestination(pubkey.GetID());
    if (HaveWatchOnly(script)) {
        RemoveWatchOnly(script);
    }
    script = GetScriptForRawPubKey(pubkey);
    if (HaveWatchOnly(script)) {
        RemoveWatchOnly(script);
    }

    if (!IsCrypted()) {
        return batch.WriteKey(pubkey, secret.GetPrivKey(), mapKeyMetadata[pubkey.GetID()]);
    }
    return true;
}

bool CWallet::AddKeyPubKey(const CKey& secret, const CPubKey &pubkey)
{
    WalletBatch batch(*database);
    return CWallet::AddKeyPubKeyWithDB(batch, secret, pubkey);
}

bool CWallet::AddCryptedKey(const CPubKey &vchPubKey,
                            const std::vector<unsigned char> &vchCryptedSecret)
{
    if (!CCryptoKeyStore::AddCryptedKey(vchPubKey, vchCryptedSecret))
        return false;
    {
        LOCK(cs_wallet);
        if (encrypted_batch)
            return encrypted_batch->WriteCryptedKey(vchPubKey,
                                                        vchCryptedSecret,
                                                        mapKeyMetadata[vchPubKey.GetID()]);
        else
            return WalletBatch(*database).WriteCryptedKey(vchPubKey,
                                                            vchCryptedSecret,
                                                            mapKeyMetadata[vchPubKey.GetID()]);
    }
}

void CWallet::LoadKeyMetadata(const CKeyID& keyID, const CKeyMetadata &meta)
{
    AssertLockHeld(cs_wallet); // mapKeyMetadata
    UpdateTimeFirstKey(meta.nCreateTime);
    mapKeyMetadata[keyID] = meta;
}

void CWallet::LoadScriptMetadata(const CScriptID& script_id, const CKeyMetadata &meta)
{
    AssertLockHeld(cs_wallet); // m_script_metadata
    UpdateTimeFirstKey(meta.nCreateTime);
    m_script_metadata[script_id] = meta;
}

bool CWallet::LoadCryptedKey(const CPubKey &vchPubKey, const std::vector<unsigned char> &vchCryptedSecret)
{
    return CCryptoKeyStore::AddCryptedKey(vchPubKey, vchCryptedSecret);
}

/**
 * Update wallet first key creation time. This should be called whenever keys
 * are added to the wallet, with the oldest key creation time.
 */
void CWallet::UpdateTimeFirstKey(int64_t nCreateTime)
{
    AssertLockHeld(cs_wallet);
    if (nCreateTime <= 1) {
        // Cannot determine birthday information, so set the wallet birthday to
        // the beginning of time.
        nTimeFirstKey = 1;
    } else if (!nTimeFirstKey || nCreateTime < nTimeFirstKey) {
        nTimeFirstKey = nCreateTime;
    }
}

bool CWallet::AddCScript(const CScript& redeemScript)
{
    if (!CCryptoKeyStore::AddCScript(redeemScript))
        return false;
    return WalletBatch(*database).WriteCScript(Hash160(redeemScript), redeemScript);
}

bool CWallet::LoadCScript(const CScript& redeemScript)
{
    /* A sanity check was added in pull #3843 to avoid adding redeemScripts
     * that never can be redeemed. However, old wallets may still contain
     * these. Do not add them to the wallet and warn. */
    if (redeemScript.size() > MAX_SCRIPT_ELEMENT_SIZE)
    {
        std::string strAddr = EncodeDestination(CScriptID(redeemScript));
        WalletLogPrintf("%s: Warning: This wallet contains a redeemScript of size %i which exceeds maximum size %i thus can never be redeemed. Do not use address %s.\n", __func__, redeemScript.size(), MAX_SCRIPT_ELEMENT_SIZE, strAddr);
        return true;
    }

    return CCryptoKeyStore::AddCScript(redeemScript);
}

bool CWallet::AddWatchOnly(const CScript& dest)
{
    if (!CCryptoKeyStore::AddWatchOnly(dest))
        return false;
    const CKeyMetadata& meta = m_script_metadata[CScriptID(dest)];
    UpdateTimeFirstKey(meta.nCreateTime);
    NotifyWatchonlyChanged(true);
    return WalletBatch(*database).WriteWatchOnly(dest, meta);
}

bool CWallet::AddWatchOnly(const CScript& dest, int64_t nCreateTime)
{
    m_script_metadata[CScriptID(dest)].nCreateTime = nCreateTime;
    return AddWatchOnly(dest);
}

bool CWallet::RemoveWatchOnly(const CScript &dest)
{
    AssertLockHeld(cs_wallet);
    if (!CCryptoKeyStore::RemoveWatchOnly(dest))
        return false;
    if (!HaveWatchOnly())
        NotifyWatchonlyChanged(false);
    if (!WalletBatch(*database).EraseWatchOnly(dest))
        return false;

    return true;
}

bool CWallet::LoadWatchOnly(const CScript &dest)
{
    return CCryptoKeyStore::AddWatchOnly(dest);
}

bool CWallet::LockWallet()
{
    zwalletMain->Lock();
    pAnonWalletMain->Lock();
    return CCryptoKeyStore::Lock();
}

bool CWallet::UnlockZerocoinWallet()
{
    CKey keyZerocoinMaster;
    if (!GetZerocoinSeed(keyZerocoinMaster))
        return error("%s: failed to derive zerocoin master key", __func__);
    auto seedID = keyZerocoinMaster.GetPubKey().GetID();
    if (seedID != zwalletMain->GetMasterSeedID())
        return error("%s: derived zerocoin key %s does not match expected key %s", __func__, seedID.GetHex(), zwalletMain->GetMasterSeedID().GetHex());
    zwalletMain->SetMasterSeed(keyZerocoinMaster);
    LogPrintf("%s: cwallet set zerocoin masterseed to %s\n", __func__, keyZerocoinMaster.GetPubKey().GetID().GetHex());
    return true;
}

bool CWallet::UnlockAnonWallet()
{
    CExtKey keyAnonMaster;
    if (!GetAnonWalletSeed(keyAnonMaster))
        return error("%s: failed to derive anon wallet master seed", __func__);

    auto idSeedDB = pAnonWalletMain->GetMasterID();
    auto idDerived = keyAnonMaster.key.GetPubKey().GetID();
    if (idDerived != idSeedDB)
        return error("%s: derived anon wallet key %s does not match expected key %s", __func__, idDerived.GetHex(), idSeedDB.GetHex());

    pAnonWalletMain->SetMasterKey(keyAnonMaster);
    return true;
}

bool CWallet::Unlock(const SecureString& strWalletPassphrase, bool fUnlockForStakingOnly)
{
    CCrypter crypter;
    CKeyingMaterial _vMasterKey;

    bool fSuccess = false;
    {
        {
            LOCK(cs_wallet);
            this->fUnlockForStakingOnly = fUnlockForStakingOnly;
            for (const MasterKeyMap::value_type& pMasterKey : mapMasterKeys) {
                if (!crypter.SetKeyFromPassphrase(strWalletPassphrase, pMasterKey.second.vchSalt, pMasterKey.second.nDeriveIterations, pMasterKey.second.nDerivationMethod))
                    return false;
                if (!crypter.Decrypt(pMasterKey.second.vchCryptedKey, _vMasterKey))
                    continue; // try another master key
                if (CCryptoKeyStore::Unlock(_vMasterKey)) {
                    fSuccess = true;
                    break;
                }
            }
            if (!fSuccess)
                return false;
        }

        WalletBatch walletdb(*database);
        if (!walletdb.LoadHDChain(hdChain))
            return error("%s: failed to load hd chain from database", __func__);
        if (!UnlockZerocoinWallet())
            return error("%s: failed to unlock zerocoin wallet", __func__);
        if (!UnlockAnonWallet())
            return error("%s: failed to unlock anon wallet", __func__);
    }

    return fSuccess;
}

bool CWallet::ChangeWalletPassphrase(const SecureString& strOldWalletPassphrase, const SecureString& strNewWalletPassphrase)
{
    bool fWasLocked = IsLocked();

    {
        LOCK(cs_wallet);
        Lock();

        CCrypter crypter;
        CKeyingMaterial _vMasterKey;
        for (MasterKeyMap::value_type& pMasterKey : mapMasterKeys)
        {
            if(!crypter.SetKeyFromPassphrase(strOldWalletPassphrase, pMasterKey.second.vchSalt, pMasterKey.second.nDeriveIterations, pMasterKey.second.nDerivationMethod))
                return false;
            if (!crypter.Decrypt(pMasterKey.second.vchCryptedKey, _vMasterKey))
                return false;
            if (CCryptoKeyStore::Unlock(_vMasterKey))
            {
                int64_t nStartTime = GetTimeMillis();
                crypter.SetKeyFromPassphrase(strNewWalletPassphrase, pMasterKey.second.vchSalt, pMasterKey.second.nDeriveIterations, pMasterKey.second.nDerivationMethod);
                pMasterKey.second.nDeriveIterations = static_cast<unsigned int>(pMasterKey.second.nDeriveIterations * (100 / ((double)(GetTimeMillis() - nStartTime))));

                nStartTime = GetTimeMillis();
                crypter.SetKeyFromPassphrase(strNewWalletPassphrase, pMasterKey.second.vchSalt, pMasterKey.second.nDeriveIterations, pMasterKey.second.nDerivationMethod);
                pMasterKey.second.nDeriveIterations = (pMasterKey.second.nDeriveIterations + static_cast<unsigned int>(pMasterKey.second.nDeriveIterations * 100 / ((double)(GetTimeMillis() - nStartTime)))) / 2;

                if (pMasterKey.second.nDeriveIterations < 25000)
                    pMasterKey.second.nDeriveIterations = 25000;

                WalletLogPrintf("Wallet passphrase changed to an nDeriveIterations of %i\n", pMasterKey.second.nDeriveIterations);

                if (!crypter.SetKeyFromPassphrase(strNewWalletPassphrase, pMasterKey.second.vchSalt, pMasterKey.second.nDeriveIterations, pMasterKey.second.nDerivationMethod))
                    return false;
                if (!crypter.Encrypt(_vMasterKey, pMasterKey.second.vchCryptedKey))
                    return false;
                WalletBatch(*database).WriteMasterKey(pMasterKey.first, pMasterKey.second);
                if (fWasLocked)
                    Lock();
                return true;
            }
        }
    }

    return false;
}

void CWallet::ChainStateFlushed(const CBlockLocator& loc)
{
    WalletBatch batch(*database);
    batch.WriteBestBlock(loc);
}

void CWallet::SetMinVersion(enum WalletFeature nVersion, WalletBatch* batch_in, bool fExplicit)
{
    LOCK(cs_wallet); // nWalletVersion
    if (nWalletVersion >= nVersion)
        return;

    // when doing an explicit upgrade, if we pass the max version permitted, upgrade all the way
    if (fExplicit && nVersion > nWalletMaxVersion)
            nVersion = FEATURE_LATEST;

    nWalletVersion = nVersion;

    if (nVersion > nWalletMaxVersion)
        nWalletMaxVersion = nVersion;

    {
        WalletBatch* batch = batch_in ? batch_in : new WalletBatch(*database);
        if (nWalletVersion > 40000)
            batch->WriteMinVersion(nWalletVersion);
        if (!batch_in)
            delete batch;
    }
}

bool CWallet::SetMaxVersion(int nVersion)
{
    LOCK(cs_wallet); // nWalletVersion, nWalletMaxVersion
    // cannot downgrade below current version
    if (nWalletVersion > nVersion)
        return false;

    nWalletMaxVersion = nVersion;

    return true;
}

std::set<uint256> CWallet::GetConflicts(const uint256& txid) const
{
    std::set<uint256> result;
    AssertLockHeld(cs_wallet);

    std::map<uint256, CWalletTx>::const_iterator it = mapWallet.find(txid);
    if (it == mapWallet.end())
        return result;
    const CWalletTx& wtx = it->second;

    std::pair<TxSpends::const_iterator, TxSpends::const_iterator> range;

    for (const CTxIn& txin : wtx.tx->vin)
    {
        if (mapTxSpends.count(txin.prevout) <= 1 || txin.scriptSig.IsZerocoinSpend())
            continue;  // No conflict if zero or one spends
        range = mapTxSpends.equal_range(txin.prevout);
        for (TxSpends::const_iterator _it = range.first; _it != range.second; ++_it)
            result.insert(_it->second);
    }
    return result;
}

bool CWallet::HasWalletSpend(const uint256& txid) const
{
    AssertLockHeld(cs_wallet);
    auto iter = mapTxSpends.lower_bound(COutPoint(txid, 0));
    return (iter != mapTxSpends.end() && iter->first.hash == txid);
}

void CWallet::Flush(bool shutdown)
{
    database->Flush(shutdown);
}

void CWallet::SyncMetaData(std::pair<TxSpends::iterator, TxSpends::iterator> range)
{
    // We want all the wallet transactions in range to have the same metadata as
    // the oldest (smallest nOrderPos).
    // So: find smallest nOrderPos:

    int nMinOrderPos = std::numeric_limits<int>::max();
    const CWalletTx* copyFrom = nullptr;
    for (TxSpends::iterator it = range.first; it != range.second; ++it) {
        const CWalletTx* wtx = &mapWallet.at(it->second);
        if (wtx->nOrderPos < nMinOrderPos) {
            nMinOrderPos = wtx->nOrderPos;
            copyFrom = wtx;
        }
    }

    if (!copyFrom) {
        return;
    }

    // Now copy data from copyFrom to rest:
    for (TxSpends::iterator it = range.first; it != range.second; ++it)
    {
        const uint256& hash = it->second;
        CWalletTx* copyTo = &mapWallet.at(hash);
        if (copyFrom == copyTo) continue;
        assert(copyFrom && "Oldest wallet transaction in range assumed to have been found.");
        if (!copyFrom->IsEquivalentTo(*copyTo)) continue;
        copyTo->mapValue = copyFrom->mapValue;
        copyTo->vOrderForm = copyFrom->vOrderForm;
        // fTimeReceivedIsTxTime not copied on purpose
        // nTimeReceived not copied on purpose
        copyTo->nTimeSmart = copyFrom->nTimeSmart;
        copyTo->fFromMe = copyFrom->fFromMe;
        // nOrderPos not copied on purpose
        // cached members not copied on purpose
    }
}

/**
 * Outpoint is spent if any non-conflicted transaction
 * spends it:
 */
bool CWallet::IsSpent(const uint256& hash, unsigned int n) const
{
    const COutPoint outpoint(hash, n);
    std::pair<TxSpends::const_iterator, TxSpends::const_iterator> range;
    range = mapTxSpends.equal_range(outpoint);

    for (TxSpends::const_iterator it = range.first; it != range.second; ++it)
    {
        const uint256& wtxid = it->second;
        std::map<uint256, CWalletTx>::const_iterator mit = mapWallet.find(wtxid);
        if (mit != mapWallet.end()) {
            int depth = mit->second.GetDepthInMainChain();
            if (depth > 0  || (depth == 0 && !mit->second.isAbandoned()))
                return true; // Spent
        }
    }

    if (setAnonTx.count(hash))
        return pAnonWalletMain->IsSpent(hash, n);

    return false;
}

void CWallet::AddToSpends(const COutPoint& outpoint, const uint256& wtxid)
{
    mapTxSpends.insert(std::make_pair(outpoint, wtxid));

    setLockedCoins.erase(outpoint);

    std::pair<TxSpends::iterator, TxSpends::iterator> range;
    range = mapTxSpends.equal_range(outpoint);
    SyncMetaData(range);
}


void CWallet::AddToSpends(const uint256& wtxid)
{
    auto it = mapWallet.find(wtxid);
    assert(it != mapWallet.end());
    CWalletTx& thisTx = it->second;
    if (thisTx.IsCoinBase() || thisTx.IsZerocoinSpend()) // Coinbases/zcspends don't spend anything in CWallet!
        return;

    for (const CTxIn& txin : thisTx.tx->vin) {
        if (txin.IsAnonInput()) // Anon inputs do not spend anything
            return;
        AddToSpends(txin.prevout, wtxid);
    }
}

bool CWallet::EncryptWallet(const SecureString& strWalletPassphrase)
{
    if (IsCrypted())
        return false;

    CKeyingMaterial _vMasterKey;

    _vMasterKey.resize(WALLET_CRYPTO_KEY_SIZE);
    GetStrongRandBytes(&_vMasterKey[0], WALLET_CRYPTO_KEY_SIZE);

    CMasterKey kMasterKey;

    kMasterKey.vchSalt.resize(WALLET_CRYPTO_SALT_SIZE);
    GetStrongRandBytes(&kMasterKey.vchSalt[0], WALLET_CRYPTO_SALT_SIZE);

    CCrypter crypter;
    int64_t nStartTime = GetTimeMillis();
    crypter.SetKeyFromPassphrase(strWalletPassphrase, kMasterKey.vchSalt, 25000, kMasterKey.nDerivationMethod);
    kMasterKey.nDeriveIterations = static_cast<unsigned int>(2500000 / ((double)(GetTimeMillis() - nStartTime)));

    nStartTime = GetTimeMillis();
    crypter.SetKeyFromPassphrase(strWalletPassphrase, kMasterKey.vchSalt, kMasterKey.nDeriveIterations, kMasterKey.nDerivationMethod);
    kMasterKey.nDeriveIterations = (kMasterKey.nDeriveIterations + static_cast<unsigned int>(kMasterKey.nDeriveIterations * 100 / ((double)(GetTimeMillis() - nStartTime)))) / 2;

    if (kMasterKey.nDeriveIterations < 25000)
        kMasterKey.nDeriveIterations = 25000;

    WalletLogPrintf("Encrypting Wallet with an nDeriveIterations of %i\n", kMasterKey.nDeriveIterations);

    if (!crypter.SetKeyFromPassphrase(strWalletPassphrase, kMasterKey.vchSalt, kMasterKey.nDeriveIterations, kMasterKey.nDerivationMethod))
        return false;
    if (!crypter.Encrypt(_vMasterKey, kMasterKey.vchCryptedKey))
        return false;

    {
        LOCK(cs_wallet);
        mapMasterKeys[++nMasterKeyMaxID] = kMasterKey;
        assert(!encrypted_batch);
        encrypted_batch = new WalletBatch(*database);
        if (!encrypted_batch->TxnBegin()) {
            delete encrypted_batch;
            encrypted_batch = nullptr;
            return false;
        }
        encrypted_batch->WriteMasterKey(nMasterKeyMaxID, kMasterKey);

        if (!EncryptKeys(_vMasterKey))
        {
            encrypted_batch->TxnAbort();
            delete encrypted_batch;
            // We now probably have half of our keys encrypted in memory, and half not...
            // die and let the user reload the unencrypted wallet.
            assert(false);
        }

        // Encryption was introduced in version 0.4.0
        SetMinVersion(FEATURE_WALLETCRYPT, encrypted_batch, true);

        if (!encrypted_batch->TxnCommit()) {
            delete encrypted_batch;
            // We now have keys encrypted in memory, but not on disk...
            // die to avoid confusion and let the user reload the unencrypted wallet.
            assert(false);
        }

        delete encrypted_batch;
        encrypted_batch = nullptr;

        CCryptoKeyStore::Lock();
        CWallet::Unlock(strWalletPassphrase, false);

        // if we are using HD, replace the HD seed with a new one
//        if (CWallet::IsHDEnabled()) {
//            SetHDSeed(GenerateNewSeed());
//        }

        NewKeyPool();
        CCryptoKeyStore::Lock();

        // Need to completely rewrite the wallet file; if we don't, bdb might keep
        // bits of the unencrypted private key in slack space in the database file.
        database->Rewrite();

    }
    NotifyStatusChanged(this);

    return true;
}

DBErrors CWallet::ReorderTransactions()
{
    LOCK(cs_wallet);
    WalletBatch batch(*database);

    // Old wallets didn't have any defined order for transactions
    // Probably a bad idea to change the output of this

    // First: get all CWalletTx into a sorted-by-time multimap.
    typedef std::multimap<int64_t, CWalletTx*> TxItems;
    TxItems txByTime;

    for (auto& entry : mapWallet)
    {
        CWalletTx* wtx = &entry.second;
        txByTime.insert(std::make_pair(wtx->nTimeReceived, wtx));
    }

    nOrderPosNext = 0;
    std::vector<int64_t> nOrderPosOffsets;
    for (TxItems::iterator it = txByTime.begin(); it != txByTime.end(); ++it)
    {
        CWalletTx *const pwtx = (*it).second;
        int64_t& nOrderPos = pwtx->nOrderPos;

        if (nOrderPos == -1)
        {
            nOrderPos = nOrderPosNext++;
            nOrderPosOffsets.push_back(nOrderPos);

            if (!batch.WriteTx(*pwtx))
                return DBErrors::LOAD_FAIL;
        }
        else
        {
            int64_t nOrderPosOff = 0;
            for (const int64_t& nOffsetStart : nOrderPosOffsets)
            {
                if (nOrderPos >= nOffsetStart)
                    ++nOrderPosOff;
            }
            nOrderPos += nOrderPosOff;
            nOrderPosNext = std::max(nOrderPosNext, nOrderPos + 1);

            if (!nOrderPosOff)
                continue;

            // Since we're changing the order, write it back
            if (!batch.WriteTx(*pwtx))
                return DBErrors::LOAD_FAIL;
        }
    }
    batch.WriteOrderPosNext(nOrderPosNext);

    return DBErrors::LOAD_OK;
}

int64_t CWallet::IncOrderPosNext(WalletBatch *batch)
{
    AssertLockHeld(cs_wallet); // nOrderPosNext
    int64_t nRet = nOrderPosNext++;
    if (batch) {
        batch->WriteOrderPosNext(nOrderPosNext);
    } else {
        WalletBatch(*database).WriteOrderPosNext(nOrderPosNext);
    }
    return nRet;
}

void CWallet::MarkDirty()
{
    {
        LOCK(cs_wallet);
        for (std::pair<const uint256, CWalletTx>& item : mapWallet)
            item.second.MarkDirty();
    }
}

bool CWallet::MarkReplaced(const uint256& originalHash, const uint256& newHash)
{
    LOCK(cs_wallet);

    auto mi = mapWallet.find(originalHash);

    // There is a bug if MarkReplaced is not called on an existing wallet transaction.
    assert(mi != mapWallet.end());

    CWalletTx& wtx = (*mi).second;

    // Ensure for now that we're not overwriting data
    assert(wtx.mapValue.count("replaced_by_txid") == 0);

    wtx.mapValue["replaced_by_txid"] = newHash.ToString();

    WalletBatch batch(*database, "r+");

    bool success = true;
    if (!batch.WriteTx(wtx)) {
        WalletLogPrintf("%s: Updating batch tx %s failed\n", __func__, wtx.GetHash().ToString());
        success = false;
    }

    NotifyTransactionChanged(this, originalHash, CT_UPDATED);

    return success;
}

bool CWallet::AddToWallet(const CWalletTx& wtxIn, bool fFlushOnClose)
{
    LOCK(cs_wallet);

    WalletBatch batch(*database, "r+", fFlushOnClose);

    uint256 hash = wtxIn.GetHash();
    bool fHaveAnonRecord = setAnonTx.count(hash);

    // Inserts only if not already there, returns tx inserted or tx found
    std::pair<std::map<uint256, CWalletTx>::iterator, bool> ret = mapWallet.insert(std::make_pair(hash, wtxIn));
    CWalletTx& wtx = (*ret.first).second;
    wtx.BindWallet(this);
    bool fInsertedNew = ret.second;
    if (fInsertedNew) {
        wtx.nTimeReceived = GetAdjustedTime();
        wtx.nOrderPos = IncOrderPosNext(&batch);
        wtx.m_it_wtxOrdered = wtxOrdered.insert(std::make_pair(wtx.nOrderPos, &wtx));
        wtx.nTimeSmart = ComputeTimeSmart(wtx);
        if (fHaveAnonRecord) {
            wtx.mapValue.emplace("anon", "");
            CTransactionRecord rtx;
            if (!pAnonWalletMain->AddToRecord(rtx, *mapWallet.at(hash).tx, nullptr, 0, false))
                return error("%s: FIXME! Failed to add anon tx record", __func__);
        }
        AddToSpends(hash);
    }

    bool fUpdated = false;
    if (!fInsertedNew)
    {
        // Merge
        if (!wtxIn.hashUnset() && wtxIn.hashBlock != wtx.hashBlock)
        {
            wtx.hashBlock = wtxIn.hashBlock;
            fUpdated = true;
        }
        // If no longer abandoned, update
        if (wtxIn.hashBlock.IsNull() && wtx.isAbandoned())
        {
            wtx.hashBlock = wtxIn.hashBlock;
            fUpdated = true;
        }
        if (wtxIn.nIndex != -1 && (wtxIn.nIndex != wtx.nIndex))
        {
            wtx.nIndex = wtxIn.nIndex;
            fUpdated = true;
        }
        if (wtxIn.fFromMe && wtxIn.fFromMe != wtx.fFromMe)
        {
            wtx.fFromMe = wtxIn.fFromMe;
            fUpdated = true;
        }
        // If we have a witness-stripped version of this transaction, and we
        // see a new version with a witness, then we must be upgrading a pre-segwit
        // wallet.  Store the new version of the transaction with the witness,
        // as the stripped-version must be invalid.
        // TODO: Store all versions of the transaction, instead of just one.
        if (wtxIn.tx->HasWitness() && !wtx.tx->HasWitness()) {
            wtx.SetTx(wtxIn.tx);
            fUpdated = true;
        }
        // Make sure wtx has knowledge that there is an anon txrecord associated with it
        if (wtxIn.mapValue.count("anon") != wtx.mapValue.count("anon")) {
            wtx.mapValue["anon"] = "";
            fUpdated = true;
        }
    }

    //// debug print
    WalletLogPrintf("AddToWallet %s  %s%s\n", wtxIn.GetHash().ToString(), (fInsertedNew ? "new" : ""), (fUpdated ? "update" : ""));

    // Write to disk
    if (fInsertedNew || fUpdated)
        if (!batch.WriteTx(wtx))
            return false;

    // Break debit/credit balance caches:
    wtx.MarkDirty();

    // Notify UI of new or updated transaction
    NotifyTransactionChanged(this, hash, fInsertedNew ? CT_NEW : CT_UPDATED);

    // notify an external script when a wallet transaction comes in or is updated
    std::string strCmd = gArgs.GetArg("-walletnotify", "");

    if (!strCmd.empty())
    {
        boost::replace_all(strCmd, "%s", wtxIn.GetHash().GetHex());
        std::thread t(runCommand, strCmd);
        t.detach(); // thread runs free
    }

    return true;
}

void CWallet::LoadToWallet(const CWalletTx& wtxIn)
{
    uint256 hash = wtxIn.GetHash();
    const auto& ins = mapWallet.emplace(hash, wtxIn);
    CWalletTx& wtx = ins.first->second;
    wtx.BindWallet(this);
    if (/* insertion took place */ ins.second) {
        wtx.m_it_wtxOrdered = wtxOrdered.insert(std::make_pair(wtx.nOrderPos, &wtx));
    }
    AddToSpends(hash);
    for (const CTxIn& txin : wtx.tx->vin) {
        auto it = mapWallet.find(txin.prevout.hash);
        if (it != mapWallet.end() && !txin.IsAnonInput() && !txin.scriptSig.IsZerocoinSpend()) {
            CWalletTx& prevtx = it->second;
            if (prevtx.nIndex == -1 && !prevtx.hashUnset()) {
                MarkConflicted(prevtx.hashBlock, wtx.GetHash());
            }
        }
    }
    //Link to tx record within anon wallet
    if (wtx.mapValue.count("anon"))
        setAnonTx.emplace(hash);
}

bool CWallet::AddToWalletIfInvolvingMe(const CTransactionRef& ptx, const CBlockIndex* pIndex, int posInBlock, bool fUpdate)
{
    const CTransaction& tx = *ptx;
    uint256 txid = tx.GetHash();
    bool fMyZerocoinSpend = false;
    {
        AssertLockHeld(cs_wallet);

        //Check if Anon Wallet has this
        bool fAnonRecord = false;
        if (tx.HasBlindedValues()) {
            pAnonWalletMain->AddToWalletIfInvolvingMe(ptx, pIndex, posInBlock, fUpdate);

            //If a tx record was added to anon wallet, give knowledge of that to the main wallet
            if (pAnonWalletMain->mapRecords.count(tx.GetHash())) {
                setAnonTx.emplace(tx.GetHash());
                fAnonRecord = true;
            }
        }

        // Check for spent zerocoins
        if (tx.IsZerocoinSpend()) {
            std::set<uint256> setSerials;
            TxToSerialHashSet(&tx, setSerials);

            for (const uint256& hashSerial : setSerials) {
                // Send signal to wallet if this is ours
                if (IsMyZerocoinSpend(hashSerial)) {
                    LogPrintf("%s: detected spent zerocoin in transaction %s \n", __func__, txid.GetHex());
                    SetSerialSpent(hashSerial, txid);
                    fMyZerocoinSpend = true;
                }
            }
        }

        if (pIndex != nullptr) {
            for (const CTxIn& txin : tx.vin) {
                if (txin.scriptSig.IsZerocoinSpend() || tx.IsCoinBase())
                    continue;

                //Anon wallet tx already added above
                if (txin.IsAnonInput())
                    continue;

                std::pair<TxSpends::const_iterator, TxSpends::const_iterator> range = mapTxSpends.equal_range(txin.prevout);
                while (range.first != range.second) {
                    if (range.first->second != tx.GetHash()) {
                        WalletLogPrintf("CWallet: Transaction %s (in block %s) conflicts with wallet transaction %s (both spend %s:%i)\n",
                                tx.GetHash().ToString(), pIndex->GetBlockHash().ToString(), range.first->second.ToString(),
                                range.first->first.hash.ToString(), range.first->first.n);
                        MarkConflicted(pIndex->GetBlockHash(), range.first->second);
                    }
                    range.first++;
                }
            }
        }

        bool fExisted = mapWallet.count(tx.GetHash()) != 0;

        if (fExisted && !fUpdate) return false;
        if (fExisted || IsMine(tx) || IsFromMe(tx) || fAnonRecord || fMyZerocoinSpend)
        {
            /* Check if any keys in the wallet keypool that were supposed to be unused
             * have appeared in a new transaction. If so, remove those keys from the keypool.
             * This can happen when restoring an old wallet backup that does not contain
             * the mostly recently created transactions from newer versions of the wallet.
             */

            // loop though all outputs
            for (const CTxOutBaseRef& pOut : tx.vpout) {
                //Anon tx already added above
                if (!pOut->IsStandardOutput())
                    continue;

                auto txout = *pOut->GetStandardOutput();
                // extract addresses and check if they match with an unused keypool key
                std::vector<CKeyID> vAffected;
                CAffectedKeysVisitor(*this, vAffected).Process(txout.scriptPubKey);
                for (const CKeyID &keyid : vAffected) {
                    std::map<CKeyID, int64_t>::const_iterator mi = m_pool_key_to_index.find(keyid);
                    if (mi != m_pool_key_to_index.end()) {
                        WalletLogPrintf("%s: Detected a used keypool key, mark all keypool key up to this key as used\n", __func__);
                        MarkReserveKeysAsUsed(mi->second);

                        if (!TopUpKeyPool()) {
                            WalletLogPrintf("%s: Topping up keypool failed (locked wallet)\n", __func__);
                        }
                    }
                }
            }

            CWalletTx wtx(this, ptx);

            // Get merkle branch if transaction was found in a block
            if (pIndex != nullptr)
                wtx.SetMerkleBranch(pIndex, posInBlock);

            return AddToWallet(wtx, false);
        }
    }
    return false;
}

bool CWallet::TransactionCanBeAbandoned(const uint256& hashTx) const
{
    LOCK2(cs_main, cs_wallet);
    const CWalletTx* wtx = GetWalletTx(hashTx);
    return wtx && !wtx->isAbandoned() && wtx->GetDepthInMainChain() == 0 && !wtx->InMempool();
}

void CWallet::MarkInputsDirty(const CTransactionRef& tx)
{
    for (const CTxIn& txin : tx->vin) {
        auto it = mapWallet.find(txin.prevout.hash);
        if (it != mapWallet.end()) {
            it->second.MarkDirty();
        }
    }
}

bool CWallet::AbandonTransaction(const uint256& hashTx)
{
    LOCK2(cs_main, cs_wallet);

    WalletBatch batch(*database, "r+");

    std::set<uint256> todo;
    std::set<uint256> done;

    // Can't mark abandoned if confirmed or in mempool
    auto it = mapWallet.find(hashTx);
    assert(it != mapWallet.end());
    CWalletTx& origtx = it->second;
    if (origtx.GetDepthInMainChain() != 0 || origtx.InMempool()) {
        return false;
    }

    todo.insert(hashTx);

    while (!todo.empty()) {
        uint256 now = *todo.begin();
        todo.erase(now);
        done.insert(now);
        auto it = mapWallet.find(now);
        assert(it != mapWallet.end());
        CWalletTx& wtx = it->second;
        int currentconfirm = wtx.GetDepthInMainChain();
        // If the orig tx was not in block, none of its spends can be
        assert(currentconfirm <= 0);
        // if (currentconfirm < 0) {Tx and spends are already conflicted, no need to abandon}
        if (currentconfirm == 0 && !wtx.isAbandoned()) {
            // If the orig tx was not in block/mempool, none of its spends can be in mempool
            assert(!wtx.InMempool());
            wtx.nIndex = -1;
            wtx.setAbandoned();
            wtx.MarkDirty();
            batch.WriteTx(wtx);
            NotifyTransactionChanged(this, wtx.GetHash(), CT_UPDATED);
            // Iterate over all its outputs, and mark transactions in the wallet that spend them abandoned too
            TxSpends::const_iterator iter = mapTxSpends.lower_bound(COutPoint(now, 0));
            while (iter != mapTxSpends.end() && iter->first.hash == now) {
                if (!done.count(iter->second)) {
                    todo.insert(iter->second);
                }
                iter++;
            }
            // If a transaction changes 'conflicted' state, that changes the balance
            // available of the outputs it spends. So force those to be recomputed
            MarkInputsDirty(wtx.tx);
        }
    }
    LogPrintf("%s: Abandoned transaction %s\n", __func__, hashTx.GetHex());
    return true;
}

void CWallet::MarkConflicted(const uint256& hashBlock, const uint256& hashTx)
{
    LOCK2(cs_main, cs_wallet);

    int conflictconfirms = 0;
    CBlockIndex* pindex = LookupBlockIndex(hashBlock);
    if (pindex && chainActive.Contains(pindex)) {
        conflictconfirms = -(chainActive.Height() - pindex->nHeight + 1);
    }
    // If number of conflict confirms cannot be determined, this means
    // that the block is still unknown or not yet part of the main chain,
    // for example when loading the wallet during a reindex. Do nothing in that
    // case.
    if (conflictconfirms >= 0)
        return;

    // Do not flush the wallet here for performance reasons
    WalletBatch batch(*database, "r+", false);

    std::set<uint256> todo;
    std::set<uint256> done;

    todo.insert(hashTx);

    while (!todo.empty()) {
        uint256 now = *todo.begin();
        todo.erase(now);
        done.insert(now);
        auto it = mapWallet.find(now);
        assert(it != mapWallet.end());
        CWalletTx& wtx = it->second;
        int currentconfirm = wtx.GetDepthInMainChain();
        if (conflictconfirms < currentconfirm) {
            // Block is 'more conflicted' than current confirm; update.
            // Mark transaction as conflicted with this block.
            wtx.nIndex = -1;
            wtx.hashBlock = hashBlock;
            wtx.MarkDirty();
            batch.WriteTx(wtx);
            // Iterate over all its outputs, and mark transactions in the wallet that spend them conflicted too
            TxSpends::const_iterator iter = mapTxSpends.lower_bound(COutPoint(now, 0));
            while (iter != mapTxSpends.end() && iter->first.hash == now) {
                 if (!done.count(iter->second)) {
                     todo.insert(iter->second);
                 }
                 iter++;
            }
            // If a transaction changes 'conflicted' state, that changes the balance
            // available of the outputs it spends. So force those to be recomputed
            MarkInputsDirty(wtx.tx);
        }
    }
}

void CWallet::SyncTransaction(const CTransactionRef& ptx, const CBlockIndex *pindex, int posInBlock, bool update_tx) {
    if (!AddToWalletIfInvolvingMe(ptx, pindex, posInBlock, update_tx)) {
        return; // Not one of ours
    }

    // If a transaction changes 'conflicted' state, that changes the balance
    // available of the outputs it spends. So force those to be
    // recomputed, also:
    MarkInputsDirty(ptx);
}

void CWallet::TransactionAddedToMempool(const CTransactionRef& ptx) {
    LOCK2(cs_main, cs_wallet);
    SyncTransaction(ptx);

    auto it = mapWallet.find(ptx->GetHash());
    if (it != mapWallet.end()) {
        it->second.fInMempool = true;
    }
}

void CWallet::TransactionRemovedFromMempool(const CTransactionRef &ptx) {
    LOCK(cs_wallet);
    auto it = mapWallet.find(ptx->GetHash());
    if (it != mapWallet.end()) {
        it->second.fInMempool = false;
    }
}

void CWallet::BlockConnected(const std::shared_ptr<const CBlock>& pblock, const CBlockIndex *pindex, const std::vector<CTransactionRef>& vtxConflicted) {
    LOCK2(cs_main, cs_wallet);
    // TODO: Temporarily ensure that mempool removals are notified before
    // connected transactions.  This shouldn't matter, but the abandoned
    // state of transactions in our wallet is currently cleared when we
    // receive another notification and there is a race condition where
    // notification of a connected conflict might cause an outside process
    // to abandon a transaction and then have it inadvertently cleared by
    // the notification that the conflicted transaction was evicted.

    for (const CTransactionRef& ptx : vtxConflicted) {
        SyncTransaction(ptx);
        TransactionRemovedFromMempool(ptx);
    }
    for (size_t i = 0; i < pblock->vtx.size(); i++) {
        SyncTransaction(pblock->vtx[i], pindex, i);
        TransactionRemovedFromMempool(pblock->vtx[i]);
    }

    m_last_block_processed = pindex;
}

void CWallet::BlockDisconnected(const std::shared_ptr<const CBlock>& pblock) {
    LOCK2(cs_main, cs_wallet);

    for (const CTransactionRef& ptx : pblock->vtx) {
        SyncTransaction(ptx);

        if (ptx->IsZerocoinSpend()) {
            std::set<uint256> setSerialHashes;
            TxToSerialHashSet(ptx.get(), setSerialHashes);

            for (const uint256& hashSerial : setSerialHashes) {
                if (!IsMyZerocoinSpend(hashSerial))
                    continue;

                CMintMeta mint = zTracker->Get(hashSerial);
                zTracker->SetPubcoinNotUsed(mint.hashPubcoin);
            }
        }

        /* todo - More efficient to update mints here? Needed for disconnect?
        if (ptx->IsZerocoinMint()) {
            std::set<uint256> setPubcoinHashes;
            TxToPubcoinHashSet(ptx.get(), setPubcoinHashes);

            for (const uint256& hashPubcoin : setPubcoinHashes) {
                zTracker->
            }
        }
         */
    }
}



void CWallet::BlockUntilSyncedToCurrentChain() {
    AssertLockNotHeld(cs_main);
    AssertLockNotHeld(cs_wallet);

    {
        // Skip the queue-draining stuff if we know we're caught up with
        // chainActive.Tip()...
        // We could also take cs_wallet here, and call m_last_block_processed
        // protected by cs_wallet instead of cs_main, but as long as we need
        // cs_main here anyway, it's easier to just call it cs_main-protected.
        LOCK(cs_main);
        const CBlockIndex* initialChainTip = chainActive.Tip();

        if (m_last_block_processed && m_last_block_processed->GetAncestor(initialChainTip->nHeight) == initialChainTip) {
            return;
        }
    }

    // ...otherwise put a callback in the validation interface queue and wait
    // for the queue to drain enough to execute it (indicating we are caught up
    // at least with the time we entered this function).
    SyncWithValidationInterfaceQueue();
}

isminetype CWallet::IsMine(const CTxDestination& dest) const
{
    if (dest.type() == typeid(CStealthAddress))
        return pAnonWalletMain->HaveAddress(dest);

    return ::IsMine(*this, dest);
}

isminetype CWallet::IsMine(const CTxIn &txin, bool fCheckZerocoin, bool fCheckAnon) const
{
    {
        LOCK(cs_wallet);
        if (fCheckZerocoin && txin.scriptSig.IsZerocoinSpend()) {
            auto spend = TxInToZerocoinSpend(txin);
            if (!spend)
                return ISMINE_NO;
            if (IsMyZerocoinSpend(spend->getCoinSerialNumber()))
                return ISMINE_SPENDABLE;
        }

        if (fCheckAnon) {
            auto mine_anon = pAnonWalletMain->IsMine(txin);
            if (mine_anon) return mine_anon;
        }

        std::map<uint256, CWalletTx>::const_iterator mi = mapWallet.find(txin.prevout.hash);
        if (mi != mapWallet.end())
        {
            const CWalletTx& prev = (*mi).second;
            if (txin.prevout.n < prev.tx->vpout.size())
                return IsMine(prev.tx->vpout[txin.prevout.n].get());
        }

    }
    return ISMINE_NO;
}

// Note that this function doesn't distinguish between a 0-valued input,
// and a not-"is mine" (according to the filter) input.
CAmount CWallet::GetDebit(const CTxIn &txin, const isminefilter& filter) const
{
    {
        LOCK(cs_wallet);
        std::map<uint256, CWalletTx>::const_iterator mi = mapWallet.find(txin.prevout.hash);
        if (mi != mapWallet.end())
        {
            const CWalletTx& prev = (*mi).second;
            if (txin.prevout.n < prev.tx->vpout.size())
                if (IsMine(prev.tx->vpout[txin.prevout.n].get()) & filter)
                    return prev.tx->vpout[txin.prevout.n]->GetValue();
        }
    }
    return 0;
}

isminetype CWallet::IsMine(const CTxOut& txout) const
{
    return ::IsMine(*this, txout.scriptPubKey);
}

isminetype CWallet::IsMine(const CTxOutBase *txout) const
{
    switch (txout->nVersion)
    {
        case OUTPUT_STANDARD:
        {
            if (txout->IsZerocoinMint()) {
                if (IsMyMint(txout))
                    return ISMINE_SPENDABLE;
                else
                    return ISMINE_NO;
            }

            CTxOut out;
            txout->GetTxOut(out);
            return IsMine(out);
        }
        case OUTPUT_CT:
        case OUTPUT_RINGCT:
        case OUTPUT_DATA:
        {
            return pAnonWalletMain->IsMine(txout);
        }
        default:
            return ISMINE_NO;
    }
}

CAmount CWallet::GetCredit(const CTxOutBase *txout, const isminefilter &filter) const
{
    switch (txout->nVersion)
    {
        case OUTPUT_STANDARD:
        {
            CTxOut out;
            txout->GetTxOut(out);
            return GetCredit(out, filter);
        }
        case OUTPUT_CT:
        case OUTPUT_RINGCT:
        case OUTPUT_DATA:
        {
            //todo: this does not work
            //return pAnonWalletMain->GetCredit(txout, filter);
            return 0;
        }
        default:
            return 0;
    }
    return 0;
}

CAmount CWallet::GetCredit(const CTxOut& txout, const isminefilter& filter) const
{
    if (!MoneyRange(txout.nValue))
        throw std::runtime_error(std::string(__func__) + ": value out of range");
    return ((IsMine(txout) & filter) ? txout.nValue : 0);
}

CAmount CWallet::GetAnonCredit(const COutPoint& outpoint, const isminefilter& filter) const
{
    return pAnonWalletMain->GetCredit(outpoint, filter);
}

bool CWallet::IsChange(const CTxOutBase *txout) const
{
    switch(txout->GetType())
    {
        case OUTPUT_STANDARD:
        {
            CTxOut out;
            if (!txout->GetTxOut(out))
                return false;
            return IsChange(out);
        }
        case OUTPUT_CT:
        case OUTPUT_RINGCT:
        case OUTPUT_DATA:
        {
            return pAnonWalletMain->IsChange(txout);
        }
        default:
            return 0;
    }
}

bool CWallet::IsChange(const CTxOut& txout) const
{
    // TODO: fix handling of 'change' outputs. The assumption is that any
    // payment to a script that is ours, but is not in the address book
    // is change. That assumption is likely to break when we implement multisignature
    // wallets that return change back into a multi-signature-protected address;
    // a better way of identifying which outputs are 'the send' and which are
    // 'the change' will need to be implemented (maybe extend CWalletTx to remember
    // which output, if any, was change).
    if (::IsMine(*this, txout.scriptPubKey))
    {
        CTxDestination address;
        if (!ExtractDestination(txout.scriptPubKey, address))
            return true;

        LOCK(cs_wallet);
        if (!mapAddressBook.count(address))
            return true;
    }
    return false;
}

CAmount CWallet::GetChange(const CTxOut& txout) const
{
    if (!MoneyRange(txout.nValue))
        throw std::runtime_error(std::string(__func__) + ": value out of range");
    return (IsChange(txout) ? txout.nValue : 0);
}

bool CWallet::IsMine(const CTransaction& tx) const
{
    for (const CTxOutBaseRef& pOut : tx.vpout) {
        auto type = pOut->GetType();
        if (type == OUTPUT_STANDARD || type == OUTPUT_CT) {
            //Standard output and output ct both use normal pubkey
            if (::IsMine(*this, *pOut->GetPScriptPubKey()))
                return true;
        } else if (type == OUTPUT_RINGCT || type == OUTPUT_DATA ) {
            if (pAnonWalletMain->IsMine(pOut.get()))
                return true;
        }
    }

    return false;
}

bool CWallet::IsFromMe(const CTransaction& tx) const
{
    return (GetDebit(tx, ISMINE_ALL) > 0);
}

CAmount CWallet::GetDebit(const CTransaction& tx, const isminefilter& filter) const
{
    CAmount nDebit = 0;
    for (const CTxIn& txin : tx.vin)
    {
        nDebit += GetDebit(txin, filter);
        if (!MoneyRange(nDebit))
            throw std::runtime_error(std::string(__func__) + ": value out of range");
    }
    return nDebit;
}

bool CWallet::IsAllFromMe(const CTransaction& tx, const isminefilter& filter) const
{
    LOCK(cs_wallet);

    for (const CTxIn& txin : tx.vin)
    {
        auto mi = mapWallet.find(txin.prevout.hash);
        if (mi == mapWallet.end())
            return false; // any unknown inputs can't be from us

        const CWalletTx& prev = (*mi).second;

        if (txin.prevout.n >= prev.tx->vpout.size())
            return false; // invalid input!

        if (!(IsMine(prev.tx->vpout[txin.prevout.n].get()) & filter))
            return false;
    }
    return true;
}

CAmount CWallet::GetCredit(const CTransaction& tx, const isminefilter& filter) const
{
    CAmount nCredit = 0;
    for (const auto& pOut : tx.vpout)
    {
        //todo: currently GetCredit(CTxOutBase, filter) only returns basecoin, so has to call on whole tx below
        nCredit += GetCredit(pOut.get(), filter);
        if (!MoneyRange(nCredit))
            throw std::runtime_error(std::string(__func__) + ": value out of range");
    }
    if (tx.HasBlindedValues()) {
        auto nCreditAnon = pAnonWalletMain->GetCredit(tx, filter);
        nCredit += nCreditAnon;
    }

    return nCredit;
}

CAmount CWallet::GetChange(const CTransaction& tx) const
{
    CAmount nChange = 0;
    for (const auto& pOut : tx.vpout)
    {
        if (!pOut->IsStandardOutput())
            continue;
        nChange += GetChange(pOut->GetStandardOutput()->ToTxOut());
        if (!MoneyRange(nChange))
            throw std::runtime_error(std::string(__func__) + ": value out of range");
    }
    return nChange;
}

bool CWallet::SetHDSeedFromMnemonic(const std::string &mnemonic, uint512& seed)
{
    assert(!IsWalletFlagSet(WALLET_FLAG_DISABLE_PRIVATE_KEYS));
    auto blob_512 = decode_mnemonic(mnemonic);
    memcpy(seed.begin(), blob_512.begin(), blob_512.size());
    SetHDSeed_512(seed);
    return true;
}

bool CWallet::IsMyMint(const CBigNum& bnValue) const
{
    if (zTracker->HasPubcoin(bnValue))
        return true;

    return zwalletMain->IsInMintPool(bnValue);
}

bool CWallet::IsMyMint(const CTxOutBase* pout) const
{
    libzerocoin::PublicCoin pubcoin(Params().Zerocoin_Params());
    if (!OutputToPublicCoin(pout, pubcoin)) {
        return false;
    }

    return IsMyMint(pubcoin.getValue());
}

bool CWallet::IsMyZerocoinSpend(const CBigNum& bnSerial) const
{
    return zTracker->HasSerial(bnSerial);
}

bool CWallet::IsMyZerocoinSpend(const uint256& hashSerial) const
{
    return zTracker->HasSerialHash(hashSerial);
}

bool CWallet::UpdateMint(const CBigNum& bnValue, const int& nHeight, const uint256& txid, const libzerocoin::CoinDenomination& denom)
{
    uint256 hashValue = GetPubCoinHash(bnValue);
    CZerocoinMint mint;
    if (zTracker->HasPubcoinHash(hashValue)) {
        CMintMeta meta = zTracker->GetMetaFromPubcoin(hashValue);
        meta.nHeight = nHeight;
        meta.txid = txid;
        return zTracker->UpdateState(meta);
    } else {
        //Check if this mint is one that is in our mintpool (a potential future mint from our deterministic generation)
        if (zwalletMain->IsInMintPool(bnValue)) {
            if (zwalletMain->SetMintSeen(bnValue, nHeight, txid, denom))
                return true;
        }
    }

    return false;
}

void CWallet::UpdateZerocoinState(const CMintMeta& meta)
{
    zTracker->UpdateState(meta);
}

void CWallet::SetSerialSpent(const uint256& bnSerial, const uint256& txid)
{
    auto mint = zTracker->Get(bnSerial);
    zTracker->SetPubcoinUsed(mint.hashPubcoin, txid);
}

void CWallet::ArchiveZerocoin(CMintMeta& meta)
{
    zTracker->Archive(meta);
}

CPubKey CWallet::GenerateNewSeed()
{
    assert(!IsWalletFlagSet(WALLET_FLAG_DISABLE_PRIVATE_KEYS));
    CKey key;
    key.MakeNewKey(true);
    return DeriveNewSeed(key);
}

CPubKey CWallet::DeriveNewSeed(const CKey& key)
{
    int64_t nCreationTime = GetTime();
    CKeyMetadata metadata(nCreationTime);

    // calculate the seed
    CPubKey seed = key.GetPubKey();
    assert(key.VerifyPubKey(seed));

    // set the hd keypath to "s" -> Seed, refers the seed to itself
    metadata.hdKeypath     = "s";
    metadata.hd_seed_id = seed.GetID();

    {
        LOCK(cs_wallet);

        // mem store the metadata
        mapKeyMetadata[seed.GetID()] = metadata;

        // write the key&metadata to the database
        if (!AddKeyPubKey(key, seed))
            throw std::runtime_error(std::string(__func__) + ": AddKeyPubKey failed");
    }

    return seed;
}

void CWallet::SetHDSeed_512(const uint512& hashSeed)
{
    LOCK(cs_wallet);
    CHDChain newHdChain;
    newHdChain.nVersion = CHDChain::VERSION_HD_CHAIN_SPLIT;

    // Encapsulate the 512 seed data into two keys. This allows for databasing the keys without modifying the encryption and databasing scheme
    CKey key1;
    key1.Set(hashSeed.begin(), hashSeed.begin()+32, false);
    CKey key2;
    key2.Set(hashSeed.begin()+32, hashSeed.begin()+64, false);

    // Add seeds to the keystore
    if (!mapKeyMetadata.count(key1.GetPubKey().GetID())) {
        DeriveNewSeed(key1);
        DeriveNewSeed(key2);
    }

    newHdChain.seed_id = key1.GetPubKey().GetID();
    newHdChain.seed_id_r = key2.GetPubKey().GetID();
    SetHDChain(newHdChain, false);
}

void CWallet::SetHDSeed(const CPubKey& seed)
{
    LOCK(cs_wallet);
    // store the keyid (hash160) together with
    // the child index counter in the database
    // as a hdchain object
    CHDChain newHdChain;
    newHdChain.nVersion = CanSupportFeature(FEATURE_HD_SPLIT) ? CHDChain::VERSION_HD_CHAIN_SPLIT : CHDChain::VERSION_HD_BASE;
    newHdChain.seed_id = seed.GetID();
    SetHDChain(newHdChain, false);
}

void CWallet::SetHDChain(const CHDChain& chain, bool memonly)
{
    LOCK(cs_wallet);
    if (!memonly && !WalletBatch(*database).WriteHDChain(chain))
        throw std::runtime_error(std::string(__func__) + ": writing chain failed");

    hdChain = chain;
}

bool CWallet::IsHDEnabled() const
{
    return !hdChain.seed_id.IsNull();
}

void CWallet::SetWalletFlag(uint64_t flags)
{
    LOCK(cs_wallet);
    m_wallet_flags |= flags;
    if (!WalletBatch(*database).WriteWalletFlags(m_wallet_flags))
        throw std::runtime_error(std::string(__func__) + ": writing wallet flags failed");
}

bool CWallet::IsWalletFlagSet(uint64_t flag)
{
    return (m_wallet_flags & flag);
}

bool CWallet::SetWalletFlags(uint64_t overwriteFlags, bool memonly)
{
    LOCK(cs_wallet);
    m_wallet_flags = overwriteFlags;
    if (((overwriteFlags & g_known_wallet_flags) >> 32) ^ (overwriteFlags >> 32)) {
        // contains unknown non-tolerable wallet flags
        return false;
    }
    if (!memonly && !WalletBatch(*database).WriteWalletFlags(m_wallet_flags)) {
        throw std::runtime_error(std::string(__func__) + ": writing wallet flags failed");
    }

    return true;
}

int64_t CWalletTx::GetTxTime() const
{
    int64_t n = nTimeSmart;
    return n ? n : nTimeReceived;
}

// Helper for producing a max-sized low-S low-R signature (eg 71 bytes)
// or a max-sized low-S signature (e.g. 72 bytes) if use_max_sig is true
bool CWallet::DummySignInput(CTxIn &tx_in, const CTxOut &txout, bool use_max_sig) const
{
    // Fill in dummy signatures for fee calculation.
    const CScript& scriptPubKey = txout.scriptPubKey;
    SignatureData sigdata;

    if (!ProduceSignature(*this, use_max_sig ? DUMMY_MAXIMUM_SIGNATURE_CREATOR : DUMMY_SIGNATURE_CREATOR, scriptPubKey, sigdata)) {
        return false;
    }
    UpdateInput(tx_in, sigdata);
    return true;
}

// Helper for producing a bunch of max-sized low-S low-R signatures (eg 71 bytes)
bool CWallet::DummySignTx(CMutableTransaction &txNew, const std::vector<CTxOut> &txouts, bool use_max_sig) const
{
    // Fill in dummy signatures for fee calculation.
    int nIn = 0;
    for (const auto& txout : txouts)
    {
        if (!DummySignInput(txNew.vin[nIn], txout, use_max_sig)) {
            return false;
        }

        nIn++;
    }
    return true;
}

int64_t CalculateMaximumSignedTxSize(const CTransaction &tx, const CWallet *wallet, bool use_max_sig)
{
    std::vector<CTxOut> txouts;
    // Look up the inputs.  We should have already checked that this transaction
    // IsAllFromMe(ISMINE_SPENDABLE), so every input should already be in our
    // wallet, with a valid index into the vout array, and the ability to sign.
    for (auto& input : tx.vin) {
        const auto mi = wallet->mapWallet.find(input.prevout.hash);
        if (mi == wallet->mapWallet.end()) {
            return -1;
        }
        assert(input.prevout.n < mi->second.tx->vpout.size());
        txouts.emplace_back(mi->second.tx->vpout[input.prevout.n]->GetStandardOutput()->ToTxOut());
    }
    return CalculateMaximumSignedTxSize(tx, wallet, txouts, use_max_sig);
}

// txouts needs to be in the order of tx.vin
int64_t CalculateMaximumSignedTxSize(const CTransaction &tx, const CWallet *wallet, const std::vector<CTxOut>& txouts, bool use_max_sig)
{
    CMutableTransaction txNew(tx);
    if (!wallet->DummySignTx(txNew, txouts, use_max_sig)) {
        // This should never happen, because IsAllFromMe(ISMINE_SPENDABLE)
        // implies that we can sign for every input.
        return -1;
    }
    return GetVirtualTransactionSize(txNew);
}

int CalculateMaximumSignedInputSize(const CTxOut& txout, const CWallet* wallet, bool use_max_sig)
{
    CMutableTransaction txn;
    txn.vin.push_back(CTxIn(COutPoint()));
    if (!wallet->DummySignInput(txn.vin[0], txout, use_max_sig)) {
        // This should never happen, because IsAllFromMe(ISMINE_SPENDABLE)
        // implies that we can sign for every input.
        return -1;
    }
    return GetVirtualTransactionInputSize(txn.vin[0]);
}

void CWalletTx::GetAmounts(std::list<COutputEntry>& listReceived,
                           std::list<COutputEntry>& listSent, CAmount& nFee, const isminefilter& filter) const
{
    nFee = 0;
    listReceived.clear();
    listSent.clear();

    // Compute fee:
    CAmount nDebit = GetDebit(filter);
    if (nDebit > 0) // debit>0 means we signed/sent this transaction
    {
        CAmount nValueOut = tx->GetValueOut();
        nFee = nDebit - nValueOut;
    }

    // Sent/received.
    auto hashTx = tx->GetHash();
    for (unsigned int i = 0; i < tx->vpout.size(); ++i)
    {
        auto pout = tx->vpout[i];
        isminetype fIsMine = pwallet->IsMine(pout.get());

        CTxOut txout;
        if (!pout->GetTxOut(txout)) {
            if (pout->GetType() == OUTPUT_DATA)
                continue;

            //Anon output
            const AnonWallet* pwalletAnon = pwallet->GetAnonWallet_const();
            COutputRecord record;
            if (pwalletAnon->GetOutputRecord(COutPoint(hashTx, i), record)) {
                CTxDestination dest;
                record.GetDestination(dest);
                COutputEntry output = {dest, record.GetAmount(), (int)i};
                if (record.IsSend())
                    listSent.emplace_back(output);
                else
                    listReceived.emplace_back(output);
            }
            continue;
        }

        // Only need to handle txouts if AT LEAST one of these is true:
        //   1) they debit from us (sent)
        //   2) the output is to us (received)
        if (nDebit > 0)
        {
            // Don't report 'change' txouts
            if (pwallet->IsChange(txout))
                continue;
        }
        else if (!(fIsMine & filter))
            continue;

        // In either case, we need to get the destination address
        CTxDestination address;

        if (!ExtractDestination(txout.scriptPubKey, address) && !txout.scriptPubKey.IsUnspendable())
        {
            pwallet->WalletLogPrintf("CWalletTx::GetAmounts: Unknown transaction type found, txid %s\n",
                                    this->GetHash().ToString());
            address = CNoDestination();
        }

        COutputEntry output = {address, txout.nValue, (int)i};

        // If we are debited by the transaction, add the output as a "sent" entry
        if (nDebit > 0)
            listSent.push_back(output);

        // If we are receiving the output, add it as a "received" entry
        if (fIsMine & filter)
            listReceived.push_back(output);
    }

}

/**
 * Scan active chain for relevant transactions after importing keys. This should
 * be called whenever new keys are added to the wallet, with the oldest key
 * creation time.
 *
 * @return Earliest timestamp that could be successfully scanned from. Timestamp
 * returned will be higher than startTime if relevant blocks could not be read.
 */
int64_t CWallet::RescanFromTime(int64_t startTime, const WalletRescanReserver& reserver, bool update)
{
    // Find starting block. May be null if nCreateTime is greater than the
    // highest blockchain timestamp, in which case there is nothing that needs
    // to be scanned.
    CBlockIndex* startBlock = nullptr;
    {
        LOCK(cs_main);
        startBlock = chainActive.FindEarliestAtLeast(startTime - TIMESTAMP_WINDOW);
        WalletLogPrintf("%s: Rescanning last %i blocks\n", __func__, startBlock ? chainActive.Height() - startBlock->nHeight + 1 : 0);
    }

    if (startBlock) {
        const CBlockIndex* const failedBlock = ScanForWalletTransactions(startBlock, nullptr, reserver, update);
        if (failedBlock) {
            return failedBlock->GetBlockTimeMax() + TIMESTAMP_WINDOW + 1;
        }
    }
    return startTime;
}

/**
 * Scan the block chain (starting in pindexStart) for transactions
 * from or to us. If fUpdate is true, found transactions that already
 * exist in the wallet will be updated.
 *
 * Returns null if scan was successful. Otherwise, if a complete rescan was not
 * possible (due to pruning or corruption), returns pointer to the most recent
 * block that could not be scanned.
 *
 * If pindexStop is not a nullptr, the scan will stop at the block-index
 * defined by pindexStop
 *
 * Caller needs to make sure pindexStop (and the optional pindexStart) are on
 * the main chain after to the addition of any new keys you want to detect
 * transactions for.
 */
CBlockIndex* CWallet::ScanForWalletTransactions(CBlockIndex* pindexStart, CBlockIndex* pindexStop, const WalletRescanReserver &reserver, bool fUpdate)
{
    int64_t nNow = GetTime();
    const CChainParams& chainParams = Params();
    zTracker->Init();

    assert(reserver.isReserved());
    if (pindexStop) {
        assert(pindexStop->nHeight >= pindexStart->nHeight);
    }

    CBlockIndex* pindex = pindexStart;
    CBlockIndex* ret = nullptr;

    if (pindex) WalletLogPrintf("Rescan started from block %d...\n", pindex->nHeight);

    {
        fAbortRescan = false;
        ShowProgress(strprintf("%s " + _("Rescanning..."), GetDisplayName()), 0); // show rescan progress in GUI as dialog or on splashscreen, if -rescan on startup
        CBlockIndex* tip = nullptr;
        double progress_begin;
        double progress_end;
        {
            LOCK(cs_main);
            progress_begin = GuessVerificationProgress(chainParams.TxData(), pindex);
            if (pindexStop == nullptr) {
                tip = chainActive.Tip();
                progress_end = GuessVerificationProgress(chainParams.TxData(), tip);
            } else {
                progress_end = GuessVerificationProgress(chainParams.TxData(), pindexStop);
            }
        }
        double progress_current = progress_begin;
        while (pindex && !fAbortRescan && !ShutdownRequested())
        {
            if (pindex->nHeight % 100 == 0 && progress_end - progress_begin > 0.0) {
                ShowProgress(strprintf("%s " + _("Rescanning..."), GetDisplayName()), std::max(1, std::min(99, (int)((progress_current - progress_begin) / (progress_end - progress_begin) * 100))));
            }
            if (GetTime() >= nNow + 60) {
                nNow = GetTime();
                WalletLogPrintf("Still rescanning. At block %d. Progress=%f\n", pindex->nHeight, progress_current);
            }

            CBlock block;
            if (ReadBlockFromDisk(block, pindex, Params().GetConsensus())) {
                LOCK2(cs_main, cs_wallet);
                if (pindex && !chainActive.Contains(pindex)) {
                    // Abort scan if current block is no longer active, to prevent
                    // marking transactions as coming from the wrong block.
                    ret = pindex;
                    break;
                }
                for (size_t posInBlock = 0; posInBlock < block.vtx.size(); ++posInBlock) {
                    if (block.vtx[posInBlock]->IsZerocoinSpend()) {
                        uint256 txid = block.vtx[posInBlock]->GetHash();
                        std::map<libzerocoin::CoinSpend, uint256> spendInfo;
                        for (auto& in : block.vtx[posInBlock]->vin) {
                            if (!in.scriptSig.IsZerocoinSpend())
                                continue;

                            auto spend = TxInToZerocoinSpend(in);
                            if (spend)
                                spendInfo.emplace(*spend, txid);
                            else
                                error("%s: Failed to getspend *********************************\n");
                        }
                        pzerocoinDB->WriteCoinSpendBatch(spendInfo);
                    }
                    SyncTransaction(block.vtx[posInBlock], pindex, posInBlock, fUpdate);
                }
            } else {
                ret = pindex;
            }
            if (pindex == pindexStop) {
                break;
            }
            {
                LOCK(cs_main);
                pindex = chainActive.Next(pindex);
                progress_current = GuessVerificationProgress(chainParams.TxData(), pindex);
                if (pindexStop == nullptr && tip != chainActive.Tip()) {
                    tip = chainActive.Tip();
                    // in case the tip has changed, update progress max
                    progress_end = GuessVerificationProgress(chainParams.TxData(), tip);
                }
            }
        }
        if (pindex && fAbortRescan) {
            WalletLogPrintf("Rescan aborted at block %d. Progress=%f\n", pindex->nHeight, progress_current);
        } else if (pindex && ShutdownRequested()) {
            WalletLogPrintf("Rescan interrupted by shutdown request at block %d. Progress=%f\n", pindex->nHeight, progress_current);
        }
        ShowProgress(strprintf("%s " + _("Rescanning..."), GetDisplayName()), 100); // hide progress dialog in GUI
    }
    return ret;
}

void CWallet::ReacceptWalletTransactions()
{
    // If transactions aren't being broadcasted, don't let them into local mempool either
    if (!fBroadcastTransactions)
        return;
    LOCK2(cs_main, cs_wallet);
    std::map<int64_t, CWalletTx*> mapSorted;

    // Sort pending wallet transactions based on their initial wallet insertion order
    for (std::pair<const uint256, CWalletTx>& item : mapWallet)
    {
        const uint256& wtxid = item.first;
        CWalletTx& wtx = item.second;
        assert(wtx.GetHash() == wtxid);

        int nDepth = wtx.GetDepthInMainChain();

        if (!wtx.IsCoinBase() && (nDepth == 0 && !wtx.isAbandoned()) && !wtx.IsCoinStake()) {
            mapSorted.insert(std::make_pair(wtx.nOrderPos, &wtx));
        }
    }

    // Try to add wallet transactions to memory pool
    for (std::pair<const int64_t, CWalletTx*>& item : mapSorted) {
        CWalletTx& wtx = *(item.second);
        CValidationState state;
        if (!wtx.AcceptToMemoryPool(maxTxFee, state)) {
            //If this is an old tx that is no longer valid, just abandon
            if (GetTime() - wtx.GetTxTime() > 60*60) {
                AbandonTransaction(wtx.GetHash());
            }
        }
    }
}

bool CWalletTx::RelayWalletTransaction(CConnman* connman)
{
    assert(pwallet->GetBroadcastTransactions());
    if (!IsCoinBase() && !IsCoinStake() && !isAbandoned() && GetDepthInMainChain() == 0)
    {
        CValidationState state;
        /* GetDepthInMainChain already catches known conflicts. */
        if (InMempool() || AcceptToMemoryPool(maxTxFee, state)) {
            pwallet->WalletLogPrintf("Relaying wtx %s\n", GetHash().ToString());
            if (connman) {
                CInv inv(MSG_TX, GetHash());
                connman->ForEachNode([&inv](CNode* pnode)
                {
                    pnode->PushInventory(inv);
                });
                return true;
            }
        }
    }
    return false;
}

std::set<uint256> CWalletTx::GetConflicts() const
{
    std::set<uint256> result;
    if (pwallet != nullptr)
    {
        uint256 myHash = GetHash();
        result = pwallet->GetConflicts(myHash);
        result.erase(myHash);
    }
    return result;
}

CAmount CWalletTx::GetDebit(const isminefilter& filter) const
{
    if (tx->vin.empty())
        return 0;

    CAmount debit = 0;
    if(filter & ISMINE_SPENDABLE)
    {
        if (fDebitCached)
            debit += nDebitCached;
        else
        {
            nDebitCached = pwallet->GetDebit(*tx, ISMINE_SPENDABLE);
            fDebitCached = true;
            debit += nDebitCached;
        }
    }
    if(filter & ISMINE_WATCH_ONLY)
    {
        if(fWatchDebitCached)
            debit += nWatchDebitCached;
        else
        {
            nWatchDebitCached = pwallet->GetDebit(*tx, ISMINE_WATCH_ONLY);
            fWatchDebitCached = true;
            debit += nWatchDebitCached;
        }
    }
    return debit;
}

CAmount CWalletTx::GetCredit(const isminefilter& filter, bool fResetCache) const
{
    // Must wait until coinbase is safely deep enough in the chain before valuing it
    if (IsCoinBase() && GetBlocksToMaturity() > 0)
        return 0;

    CAmount credit = 0;
    if (filter & ISMINE_SPENDABLE)
    {
        // GetBalance can assume transactions in mapWallet won't change
        if (fCreditCached && !fResetCache) {
            credit += nCreditCached;
        }

        else
        {
            nCreditCached = pwallet->GetCredit(*tx, ISMINE_SPENDABLE);
            fCreditCached = true;
            credit += nCreditCached;
        }
    }
    if (filter & ISMINE_WATCH_ONLY)
    {
        if (fWatchCreditCached && !fResetCache)
            credit += nWatchCreditCached;
        else
        {
            nWatchCreditCached = pwallet->GetCredit(*tx, ISMINE_WATCH_ONLY);
            fWatchCreditCached = true;
            credit += nWatchCreditCached;
        }
    }
    return credit;
}

CAmount CWalletTx::GetImmatureCredit(bool fUseCache) const
{
    if (IsCoinBase() && GetBlocksToMaturity() > 0 && IsInMainChain())
    {
        if (fUseCache && fImmatureCreditCached)
            return nImmatureCreditCached;
        nImmatureCreditCached = pwallet->GetCredit(*tx, ISMINE_SPENDABLE);
        fImmatureCreditCached = true;
        return nImmatureCreditCached;
    }

    return 0;
}

CAmount CWalletTx::GetAvailableCredit(bool fUseCache, const isminefilter& filter, bool fBaseCoinOnly) const
{
    if (pwallet == nullptr)
        return 0;

    // Must wait until coinbase is safely deep enough in the chain before valuing it
    if (IsCoinBase() && GetBlocksToMaturity() > 0)
        return 0;

    CAmount* cache = nullptr;
    bool* cache_used = nullptr;

    if (filter == ISMINE_SPENDABLE) {
        cache = &nAvailableCreditCached;
        cache_used = &fAvailableCreditCached;
    } else if (filter == ISMINE_WATCH_ONLY) {
        cache = &nAvailableWatchCreditCached;
        cache_used = &fAvailableWatchCreditCached;
    }

    if (fUseCache && cache_used && *cache_used) {
        return *cache;
    }

    CAmount nCredit = 0;
    uint256 hashTx = GetHash();
    for (unsigned int i = 0; i < tx->GetNumVOuts(); i++) {
        if (!pwallet->IsSpent(hashTx, i)) {
            auto* pout = tx->vpout[i].get();
            if (pout->IsStandardOutput()) {
                CTxOut out;
                if (pout->GetTxOut(out))
                    nCredit += pwallet->GetCredit(out, filter);
            } else if (!fBaseCoinOnly) {
                nCredit += pwallet->GetAnonCredit(COutPoint(hashTx, i), filter);
            }
            if (!MoneyRange(nCredit))
                throw std::runtime_error(std::string(__func__) + " : value out of range");
        }
    }

    if (cache) {
        *cache = nCredit;
        assert(cache_used);
        *cache_used = true;
    }
    return nCredit;
}

CAmount CWalletTx::GetImmatureWatchOnlyCredit(const bool fUseCache) const
{
    if (IsCoinBase() && GetBlocksToMaturity() > 0 && IsInMainChain())
    {
        if (fUseCache && fImmatureWatchCreditCached)
            return nImmatureWatchCreditCached;
        nImmatureWatchCreditCached = pwallet->GetCredit(*tx, ISMINE_WATCH_ONLY);
        fImmatureWatchCreditCached = true;
        return nImmatureWatchCreditCached;
    }

    return 0;
}

CAmount CWalletTx::GetChange() const
{
    if (fChangeCached)
        return nChangeCached;
    nChangeCached = pwallet->GetChange(*tx);
    fChangeCached = true;
    return nChangeCached;
}

bool CWalletTx::InMempool() const
{
    return fInMempool;
}

bool CWalletTx::IsTrusted() const
{
    // Quick answer in most cases
    if (!CheckFinalTx(*tx))
        return false;
    int nDepth = GetDepthInMainChain();
    if (nDepth >= 1)
        return true;
    if (nDepth < 0)
        return false;
    if (!pwallet->m_spend_zero_conf_change || !IsFromMe(ISMINE_ALL)) // using wtx's cached debit
        return false;

    // Don't trust unconfirmed transactions from us unless they are in the mempool.
    if (!InMempool())
        return false;

    // Trusted if all inputs are from us and are in the mempool:
    for (const CTxIn& txin : tx->vin)
    {
        // Transactions not sent by us: not trusted
        const CWalletTx* parent = pwallet->GetWalletTx(txin.prevout.hash);
        if (parent == nullptr)
            return false;
        auto parentOut = parent->tx->vpout[txin.prevout.n];
        CTxOut out;
        if (!parentOut->GetTxOut(out)) {
            //todo - how to tell if nonstandard is ours?
            return false;
        }

        if (pwallet->IsMine(out) != ISMINE_SPENDABLE)
            return false;
    }
    return true;
}

bool CWalletTx::IsEquivalentTo(const CWalletTx& _tx) const
{
        CMutableTransaction tx1 {*this->tx};
        CMutableTransaction tx2 {*_tx.tx};
        for (auto& txin : tx1.vin) txin.scriptSig = CScript();
        for (auto& txin : tx2.vin) txin.scriptSig = CScript();
        return CTransaction(tx1) == CTransaction(tx2);
}

std::vector<uint256> CWallet::ResendWalletTransactionsBefore(int64_t nTime, CConnman* connman)
{
    std::vector<uint256> result;

    LOCK(cs_wallet);

    // Sort them in chronological order
    std::multimap<unsigned int, CWalletTx*> mapSorted;
    for (std::pair<const uint256, CWalletTx>& item : mapWallet)
    {
        CWalletTx& wtx = item.second;
        // Don't rebroadcast if newer than nTime:
        if (wtx.nTimeReceived > nTime)
            continue;
        mapSorted.insert(std::make_pair(wtx.nTimeReceived, &wtx));
    }
    for (std::pair<const unsigned int, CWalletTx*>& item : mapSorted)
    {
        CWalletTx& wtx = *item.second;
        if (wtx.RelayWalletTransaction(connman))
            result.push_back(wtx.GetHash());
    }
    return result;
}

void CWallet::ResendWalletTransactions(int64_t nBestBlockTime, CConnman* connman)
{
    // Do this infrequently and randomly to avoid giving away
    // that these are our transactions.
    if (GetTime() < nNextResend || !fBroadcastTransactions)
        return;
    bool fFirst = (nNextResend == 0);
    nNextResend = GetTime() + GetRand(30 * 60);
    if (fFirst)
        return;

    // Only do it if there's been a new block since last time
    if (nBestBlockTime < nLastResend)
        return;
    nLastResend = GetTime();

    // Rebroadcast unconfirmed txes older than 5 minutes before the last
    // block was found:
    std::vector<uint256> relayed = ResendWalletTransactionsBefore(nBestBlockTime-5*60, connman);
    if (!relayed.empty())
        WalletLogPrintf("%s: rebroadcast %u unconfirmed transactions\n", __func__, relayed.size());
}

/** @} */ // end of mapWallet




/** @defgroup Actions
 *
 * @{
 */


CAmount CWallet::GetBalance(const isminefilter& filter, const int min_depth) const
{
    CAmount nTotal = 0;
    {
        LOCK2(cs_main, cs_wallet);
        for (const auto& entry : mapWallet)
        {
            const CWalletTx* pcoin = &entry.second;
            if (pcoin->IsTrusted() && pcoin->GetDepthInMainChain() >= min_depth) {
                nTotal += pcoin->GetAvailableCredit(true, filter, /*fBasecoinOnly*/true);
            }
        }
    }

    return nTotal;
}

bool CWallet::GetBalances(BalanceList& bal)
{
    LOCK2(cs_main, cs_wallet);
    for (const auto &item : mapWallet) {
        const CWalletTx &wtx = item.second;
        bal.nVeilImmature += wtx.GetImmatureCredit();

        if (wtx.IsTrusted()) {
            bal.nVeil += wtx.GetAvailableCredit(true, ISMINE_SPENDABLE, true);
            bal.nVeilWatchOnly += wtx.GetAvailableCredit(true, ISMINE_WATCH_ONLY, true);
        } else {
            if (wtx.GetDepthInMainChain() == 0 && wtx.InMempool()) {
                bal.nVeilUnconf += wtx.GetAvailableCredit(true, ISMINE_SPENDABLE, true);
                bal.nVeilWatchOnlyUnconf += wtx.GetAvailableCredit(true, ISMINE_WATCH_ONLY, true);
            }
        }
    }

    pAnonWalletMain->GetBalances(bal);

    //todo: this creates more iteration than is needed calling three different times
    bal.nZerocoin = GetZerocoinBalance(true);
    bal.nZerocoinUnconf = GetUnconfirmedZerocoinBalance();
    bal.nZerocoinImmature = GetImmatureZerocoinBalance();

    return true;
}

// Get a Map pairing the Denominations with the amount of Zerocoin for each Denomination
std::pair<ZerocoinSpread, ZerocoinSpread> CWallet::GetMyZerocoinDistribution() const
{
    ZerocoinSpread spreadSpendable;
    spreadSpendable[libzerocoin::ZQ_TEN] = 0;
    spreadSpendable[libzerocoin::ZQ_ONE_HUNDRED] = 0;
    spreadSpendable[libzerocoin::ZQ_ONE_THOUSAND] = 0;
    spreadSpendable[libzerocoin::ZQ_TEN_THOUSAND] = 0;

    ZerocoinSpread spreadPending;
    spreadPending[libzerocoin::ZQ_TEN] = 0;
    spreadPending[libzerocoin::ZQ_ONE_HUNDRED] = 0;
    spreadPending[libzerocoin::ZQ_ONE_THOUSAND] = 0;
    spreadPending[libzerocoin::ZQ_TEN_THOUSAND] = 0;

    {
        std::set<CMintMeta> setMints = zTracker->ListMints(true, /*fMatureOnly*/false, true);
        for (const CMintMeta& mint : setMints) {
            if ((mint.nMemFlags & MINT_CONFIRMED) && (mint.nMemFlags & MINT_MATURE))
                spreadSpendable[mint.denom]++;
            else
                spreadPending[mint.denom]++;
        }
    }

    return std::make_pair(spreadSpendable, spreadPending);
}

bool CWallet::GetMintFromStakeHash(const uint256& hashStake, CZerocoinMint& mint)
{
    CMintMeta meta;
    if (!zTracker->GetMetaFromStakeHash(hashStake, meta))
        return error("%s: failed to find meta associated with hashStake", __func__);
    return GetMint(meta.hashSerial, mint);
}

bool CWallet::GetMint(const uint256& hashSerial, CZerocoinMint& mint)
{
    if (zwalletMain->HasEmptySeed())
        return error("%s: zerocoin wallet's seed is not loaded", __func__);

    if (!zTracker->HasSerialHash(hashSerial))
        return error("%s: serialhash %s is not in tracker", __func__, hashSerial.GetHex());

    WalletBatch walletdb(*database);
    CMintMeta meta = zTracker->Get(hashSerial);
    if (meta.isDeterministic) {
        CDeterministicMint dMint;
        if (!walletdb.ReadDeterministicMint(meta.hashPubcoin, dMint))
            return error("%s: failed to read deterministic mint", __func__);
        if (!zwalletMain->RegenerateMint(dMint, mint))
            return error("%s: failed to generate mint", __func__);

        return true;
    } else if (!walletdb.ReadZerocoinMint(meta.hashPubcoin, mint)) {
        return error("%s: failed to read zerocoinmint from database", __func__);
    }

    return true;
}

bool CWallet::GetMintMeta(const uint256& hashPubcoin, CMintMeta& meta) const
{
    if (!zTracker->HasPubcoinHash(hashPubcoin))
        return false;
    meta = zTracker->GetMetaFromPubcoin(hashPubcoin);
    return true;
}

std::set<CMintMeta> CWallet::ListMints(bool fUnusedOnly, bool fMatureOnly, bool fUpdateStatus)
{
    return zTracker->ListMints(fUnusedOnly, fMatureOnly, fUpdateStatus);
}

string CWallet::GetUniqueWalletBackupName(bool fzAuto) const
{
    stringstream ssDateTime;
    std::string strWalletBackupName = strprintf("%s", FormatISO8601DateTime(GetTime()));
    ssDateTime << strWalletBackupName;

    return strprintf("wallet%s.dat%s", fzAuto ? "-autozbackup" : "", FormatISO8601DateTime(GetTime()));
}

CAmount CWallet::GetUnconfirmedBalance() const
{
    CAmount nTotal = 0;
    {
        LOCK2(cs_main, cs_wallet);
        for (const auto& entry : mapWallet)
        {
            const CWalletTx* pcoin = &entry.second;
            if (!pcoin->IsTrusted() && pcoin->GetDepthInMainChain() == 0 && pcoin->InMempool())
                nTotal += pcoin->GetAvailableCredit();
        }
    }
    return nTotal;
}

CAmount CWallet::GetImmatureBalance() const
{
    CAmount nTotal = 0;
    {
        LOCK2(cs_main, cs_wallet);
        for (const auto& entry : mapWallet)
        {
            const CWalletTx* pcoin = &entry.second;
            nTotal += pcoin->GetImmatureCredit();
        }
    }
    return nTotal;
}

CAmount CWallet::GetUnconfirmedWatchOnlyBalance() const
{
    CAmount nTotal = 0;
    {
        LOCK2(cs_main, cs_wallet);
        for (const auto& entry : mapWallet)
        {
            const CWalletTx* pcoin = &entry.second;
            if (!pcoin->IsTrusted() && pcoin->GetDepthInMainChain() == 0 && pcoin->InMempool())
                nTotal += pcoin->GetAvailableCredit(true, ISMINE_WATCH_ONLY);
        }
    }
    return nTotal;
}

CAmount CWallet::GetImmatureWatchOnlyBalance() const
{
    CAmount nTotal = 0;
    {
        LOCK2(cs_main, cs_wallet);
        for (const auto& entry : mapWallet)
        {
            const CWalletTx* pcoin = &entry.second;
            nTotal += pcoin->GetImmatureWatchOnlyCredit();
        }
    }
    return nTotal;
}

// Calculate total balance in a different way from GetBalance. The biggest
// difference is that GetBalance sums up all unspent TxOuts paying to the
// wallet, while this sums up both spent and unspent TxOuts paying to the
// wallet, and then subtracts the values of TxIns spending from the wallet. This
// also has fewer restrictions on which unconfirmed transactions are considered
// trusted.
CAmount CWallet::GetLegacyBalance(const isminefilter& filter, int minDepth) const
{
    LOCK2(cs_main, cs_wallet);

    CAmount balance = 0;
    for (const auto& entry : mapWallet) {
        const CWalletTx& wtx = entry.second;
        const int depth = wtx.GetDepthInMainChain();
        if (depth < 0 || !CheckFinalTx(*wtx.tx) || wtx.GetBlocksToMaturity() > 0) {
            continue;
        }

        // Loop through tx outputs and add incoming payments. For outgoing txs,
        // treat change outputs specially, as part of the amount debited.
        CAmount debit = wtx.GetDebit(filter);
        const bool outgoing = debit > 0;
        for (const auto& pOut : wtx.tx->vpout) {
            CTxOut out;
            if (!pOut->GetTxOut(out))
                continue;
            if (outgoing && IsChange(out)) {
                debit -= out.nValue;
            } else if (IsMine(out) & filter && depth >= minDepth) {
                balance += out.nValue;
            }
        }

        // For outgoing txs, subtract amount debited.
        if (outgoing) {
            balance -= debit;
        }
    }

    return balance;
}

CAmount CWallet::GetAvailableBalance(const CCoinControl* coinControl) const
{
    LOCK2(cs_main, cs_wallet);

    CAmount balance = 0;
    std::vector<COutput> vCoins;
    AvailableCoins(vCoins, true, coinControl);
    for (const COutput& out : vCoins) {
        if (out.fSpendable) {
            balance += out.tx->tx->vpout[out.i]->GetValue();
        }
    }
    return balance;
}

CAmount CWallet::GetMintableBalance(std::vector<COutput>& vMintableCoins) const
{
    LOCK2(cs_main, cs_wallet);

    vMintableCoins.clear();
    CAmount balance = 0;
    std::vector<COutput> vCoins;
    /*
     * (std::vector<COutput> &vCoins, bool fOnlySafe, const CCoinControl *coinControl, const CAmount &nMinimumAmount,
                             const CAmount &nMaximumAmount, const CAmount &nMinimumSumAmount, const uint64_t nMaximumCount, const int nMinDepth,
                             const int nMaxDepth, bool fIncludeImmature)
     */
    AvailableCoins(vCoins, /**fOnlySafe**/true, /**coinControl**/nullptr, /**nMinimumAmount**/1,
    /**nMaximumAmount**/MAX_MONEY, /**nMinimumSumAmount**/MAX_MONEY, /**nMaximumCount**/0, /**nMinDepth**/6);

    for (const COutput& coin : vCoins) {
        CTxDestination address;
        if (coin.fSpendable) {
            //Veil: exclude coins held in the basecoin address
            auto pOut = FindNonChangeParentOutput(*coin.tx->tx, coin.i);
            if (!pOut->IsStandardOutput())
                continue;
            if (!ExtractDestination(*pOut->GetPScriptPubKey(), address))
                continue;
            if (mapAddressBook.count(address) && mapAddressBook.at(address).purpose == "basecoin")
                continue;
            balance += coin.tx->tx->vpout[coin.i]->GetValue();
            vMintableCoins.emplace_back(std::move(coin));
        }
    }
    return balance;
}

void CWallet::AvailableCoins(std::vector<COutput> &vCoins, bool fOnlySafe, const CCoinControl *coinControl, const CAmount &nMinimumAmount,
                             const CAmount &nMaximumAmount, const CAmount &nMinimumSumAmount, const uint64_t nMaximumCount, const int nMinDepth,
                             const int nMaxDepth, bool fIncludeImmature) const
{
    AssertLockHeld(cs_main);
    AssertLockHeld(cs_wallet);

    vCoins.clear();
    CAmount nTotal = 0;

    for (const auto& entry : mapWallet)
    {
        const uint256& wtxid = entry.first;
        const CWalletTx* pcoin = &entry.second;

        if (!CheckFinalTx(*pcoin->tx))
            continue;

        if (pcoin->IsCoinBase()) {
            if (pcoin->GetBlocksToMaturity() > 0)
                continue;
            //Null coinbase for PoS
            if (pcoin->tx->vpout[0]->GetValue() == 0)
                continue;
        }

        int nDepth = pcoin->GetDepthInMainChain();
        if (nDepth < 0)
            continue;

        // We should not consider coins which aren't at least in our mempool
        // It's possible for these to be conflicted via ancestors which we may never be able to detect
        if (nDepth == 0 && !pcoin->InMempool())
            continue;

        bool safeTx = pcoin->IsTrusted();

        // We should not consider coins from transactions that are replacing
        // other transactions.
        //
        // Example: There is a transaction A which is replaced by bumpfee
        // transaction B. In this case, we want to prevent creation of
        // a transaction B' which spends an output of B.
        //
        // Reason: If transaction A were initially confirmed, transactions B
        // and B' would no longer be valid, so the user would have to create
        // a new transaction C to replace B'. However, in the case of a
        // one-block reorg, transactions B' and C might BOTH be accepted,
        // when the user only wanted one of them. Specifically, there could
        // be a 1-block reorg away from the chain where transactions A and C
        // were accepted to another chain where B, B', and C were all
        // accepted.
        if (nDepth == 0 && pcoin->mapValue.count("replaces_txid")) {
            safeTx = false;
        }

        // Similarly, we should not consider coins from transactions that
        // have been replaced. In the example above, we would want to prevent
        // creation of a transaction A' spending an output of A, because if
        // transaction B were initially confirmed, conflicting with A and
        // A', we wouldn't want to the user to create a transaction D
        // intending to replace A', but potentially resulting in a scenario
        // where A, A', and D could all be accepted (instead of just B and
        // D, or just A and A' like the user would want).
        if (nDepth == 0 && pcoin->mapValue.count("replaced_by_txid")) {
            safeTx = false;
        }

        if (fOnlySafe && !safeTx) {
            continue;
        }

        if (nDepth < nMinDepth || nDepth > nMaxDepth)
            continue;

        for (unsigned int i = 0; i < pcoin->tx->vpout.size(); i++) {
            if (!pcoin->tx->vpout[i]->IsStandardOutput())
                continue;
            if (pcoin->tx->vpout[i]->IsZerocoinMint())
                continue;
            // Null first output on coinstake
            if (pcoin->tx->IsCoinStake() && i == 0)
                continue;
            auto nValue = pcoin->tx->vpout[i]->GetValue();
            if (nValue < nMinimumAmount || nValue > nMaximumAmount)
                continue;

            if (coinControl && coinControl->HasSelected() && !coinControl->fAllowOtherInputs && !coinControl->IsSelected(COutPoint(entry.first, i)))
                continue;

            if (IsLockedCoin(entry.first, i))
                continue;

            if (IsSpent(wtxid, i))
                continue;

            isminetype mine = IsMine(pcoin->tx->vpout[i].get());

            if (mine == ISMINE_NO) {
                continue;
            }

            bool solvable = IsSolvable(*this, *pcoin->tx->vpout[i]->GetPScriptPubKey());
            bool spendable = ((mine & ISMINE_SPENDABLE) != ISMINE_NO) || (((mine & ISMINE_WATCH_ONLY) != ISMINE_NO) && (coinControl && coinControl->fAllowWatchOnly && solvable));

            vCoins.push_back(COutput(pcoin, i, nDepth, spendable, solvable, safeTx, (coinControl && coinControl->fAllowWatchOnly)));

            // Checks the sum amount of all UTXO's.
            if (nMinimumSumAmount != MAX_MONEY) {
                nTotal += nValue;

                if (nTotal >= nMinimumSumAmount) {
                    return;
                }
            }

            // Checks the maximum number of UTXO's.
            if (nMaximumCount > 0 && vCoins.size() >= nMaximumCount) {
                return;
            }
        }
    }
}

std::map<CTxDestination, std::vector<COutput>> CWallet::ListCoins() const
{
    // TODO: Add AssertLockHeld(cs_wallet) here.
    //
    // Because the return value from this function contains pointers to
    // CWalletTx objects, callers to this function really should acquire the
    // cs_wallet lock before calling it. However, the current caller doesn't
    // acquire this lock yet. There was an attempt to add the missing lock in
    // https://github.com/bitcoin/bitcoin/pull/10340, but that change has been
    // postponed until after https://github.com/bitcoin/bitcoin/pull/10244 to
    // avoid adding some extra complexity to the Qt code.

    std::map<CTxDestination, std::vector<COutput>> result;
    std::vector<COutput> availableCoins;

    LOCK2(cs_main, cs_wallet);
    AvailableCoins(availableCoins);

    for (auto& coin : availableCoins) {
        CTxDestination address;
        if (coin.fSpendable) {
            auto pOut = FindNonChangeParentOutput(*coin.tx->tx, coin.i);
            if (!pOut->IsStandardOutput())
                continue;
            if (!ExtractDestination(*pOut->GetPScriptPubKey(), address))
                continue;
            result[address].emplace_back(std::move(coin));
        }
    }

    std::vector<COutPoint> lockedCoins;
    ListLockedCoins(lockedCoins);
    for (const auto& output : lockedCoins) {
        auto it = mapWallet.find(output.hash);
        if (it != mapWallet.end()) {
            int depth = it->second.GetDepthInMainChain();
            if (depth >= 0 && output.n < it->second.tx->vpout.size() &&
                IsMine(it->second.tx->vpout[output.n].get()) == ISMINE_SPENDABLE) {
                CTxDestination address;
                auto pOut = FindNonChangeParentOutput(*it->second.tx, output.n);
                if (!pOut->IsStandardOutput())
                    continue;
                if (!ExtractDestination(*pOut->GetPScriptPubKey(), address))
                    continue;
                result[address].emplace_back(&it->second, output.n, depth, true /* spendable */, true /* solvable */, false /* safe */);
            }
        }
    }

    return result;
}

const CTxOutBaseRef& CWallet::FindNonChangeParentOutput(const CTransaction& tx, int output) const
{
    const CTransaction* ptx = &tx;
    int n = output;
    while (IsChange(ptx->vpout[n].get()) && ptx->vin.size() > 0) {
        const COutPoint& prevout = ptx->vin[0].prevout;
        auto it = mapWallet.find(prevout.hash);
        if (it == mapWallet.end() || it->second.tx->vpout.size() <= prevout.n ||
            !IsMine(it->second.tx->vpout[prevout.n].get())) {
            break;
        }
        ptx = it->second.tx.get();
        n = prevout.n;
    }
    return ptx->vpout[n];
}

bool CWallet::SelectCoinsMinConf(const CAmount& nTargetValue, const CoinEligibilityFilter& eligibility_filter, std::vector<OutputGroup> groups,
                                 std::set<CInputCoin>& setCoinsRet, CAmount& nValueRet, const CoinSelectionParams& coin_selection_params, bool& bnb_used) const
{
    setCoinsRet.clear();
    nValueRet = 0;

    std::vector<OutputGroup> utxo_pool;
    if (coin_selection_params.use_bnb) {
        // Get long term estimate
        FeeCalculation feeCalc;
        CCoinControl temp;
        temp.m_confirm_target = 1008;
        CFeeRate long_term_feerate = GetMinimumFeeRate(*this, temp, ::mempool, ::feeEstimator, &feeCalc);

        // Calculate cost of change
        CAmount cost_of_change = GetDiscardRate(*this, ::feeEstimator).GetFee(coin_selection_params.change_spend_size) + coin_selection_params.effective_fee.GetFee(coin_selection_params.change_output_size);

        // Filter by the min conf specs and add to utxo_pool and calculate effective value
        for (OutputGroup& group : groups) {
            if (!group.EligibleForSpending(eligibility_filter)) continue;

            group.fee = 0;
            group.long_term_fee = 0;
            group.effective_value = 0;
            for (auto it = group.m_outputs.begin(); it != group.m_outputs.end(); ) {
                const CInputCoin& coin = *it;
                CAmount effective_value = coin.txout.nValue - (coin.m_input_bytes < 0 ? 0 : coin_selection_params.effective_fee.GetFee(coin.m_input_bytes));
                // Only include outputs that are positive effective value (i.e. not dust)
                if (effective_value > 0) {
                    group.fee += coin.m_input_bytes < 0 ? 0 : coin_selection_params.effective_fee.GetFee(coin.m_input_bytes);
                    group.long_term_fee += coin.m_input_bytes < 0 ? 0 : long_term_feerate.GetFee(coin.m_input_bytes);
                    group.effective_value += effective_value;
                    ++it;
                } else {
                    it = group.Discard(coin);
                }
            }
            if (group.effective_value > 0) utxo_pool.push_back(group);
        }
        // Calculate the fees for things that aren't inputs
        CAmount not_input_fees = coin_selection_params.effective_fee.GetFee(coin_selection_params.tx_noinputs_size);
        bnb_used = true;
        return SelectCoinsBnB(utxo_pool, nTargetValue, cost_of_change, setCoinsRet, nValueRet, not_input_fees);
    } else {
        // Filter by the min conf specs and add to utxo_pool
        for (const OutputGroup& group : groups) {
            if (!group.EligibleForSpending(eligibility_filter)) continue;
            utxo_pool.push_back(group);
        }
        bnb_used = false;
        return KnapsackSolver(nTargetValue, utxo_pool, setCoinsRet, nValueRet);
    }
}

bool CWallet::SelectCoins(const std::vector<COutput>& vAvailableCoins, const CAmount& nTargetValue, std::set<CInputCoin>& setCoinsRet,
        CAmount& nValueRet, const CCoinControl& coin_control, CoinSelectionParams& coin_selection_params, bool& bnb_used) const
{
    std::vector<COutput> vCoins(vAvailableCoins);

    // coin control -> return all selected outputs (we want all selected to go into the transaction for sure)
    if (coin_control.HasSelected() && !coin_control.fAllowOtherInputs)
    {
        // We didn't use BnB here, so set it to false.
        bnb_used = false;

        for (const COutput& out : vCoins)
        {
            if (!out.fSpendable)
                 continue;
            nValueRet += out.tx->tx->vpout[out.i]->GetValue();
            setCoinsRet.insert(out.GetInputCoin());
        }
        return (nValueRet >= nTargetValue);
    }

    // calculate value from preset inputs and store them
    std::set<CInputCoin> setPresetCoins;
    CAmount nValueFromPresetInputs = 0;

    std::vector<COutPoint> vPresetInputs;
    coin_control.ListSelected(vPresetInputs);
    for (const COutPoint& outpoint : vPresetInputs)
    {
        // For now, don't use BnB if preset inputs are selected. TODO: Enable this later
        bnb_used = false;
        coin_selection_params.use_bnb = false;

        std::map<uint256, CWalletTx>::const_iterator it = mapWallet.find(outpoint.hash);
        if (it != mapWallet.end())
        {
            const CWalletTx* pcoin = &it->second;
            // Clearly invalid input, fail
            if (pcoin->tx->vpout.size() <= outpoint.n)
                return false;
            // Just to calculate the marginal byte size
            nValueFromPresetInputs += pcoin->tx->vpout[outpoint.n]->GetValue();
            setPresetCoins.insert(CInputCoin(pcoin->tx, outpoint.n));
        } else
            return false; // TODO: Allow non-wallet inputs
    }

    // remove preset inputs from vCoins
    for (std::vector<COutput>::iterator it = vCoins.begin(); it != vCoins.end() && coin_control.HasSelected();)
    {
        if (setPresetCoins.count(it->GetInputCoin()))
            it = vCoins.erase(it);
        else
            ++it;
    }

    // form groups from remaining coins; note that preset coins will not
    // automatically have their associated (same address) coins included
    if (coin_control.m_avoid_partial_spends && vCoins.size() > OUTPUT_GROUP_MAX_ENTRIES) {
        // Cases where we have 11+ outputs all pointing to the same destination may result in
        // privacy leaks as they will potentially be deterministically sorted. We solve that by
        // explicitly shuffling the outputs before processing
        std::shuffle(vCoins.begin(), vCoins.end(), FastRandomContext());
    }
    std::vector<OutputGroup> groups = GroupOutputs(vCoins, !coin_control.m_avoid_partial_spends);

    size_t max_ancestors = (size_t)std::max<int64_t>(1, gArgs.GetArg("-limitancestorcount", DEFAULT_ANCESTOR_LIMIT));
    size_t max_descendants = (size_t)std::max<int64_t>(1, gArgs.GetArg("-limitdescendantcount", DEFAULT_DESCENDANT_LIMIT));
    bool fRejectLongChains = gArgs.GetBoolArg("-walletrejectlongchains", DEFAULT_WALLET_REJECT_LONG_CHAINS);

    bool res = nTargetValue <= nValueFromPresetInputs ||
        SelectCoinsMinConf(nTargetValue - nValueFromPresetInputs, CoinEligibilityFilter(1, 6, 0), groups, setCoinsRet, nValueRet, coin_selection_params, bnb_used) ||
        SelectCoinsMinConf(nTargetValue - nValueFromPresetInputs, CoinEligibilityFilter(1, 1, 0), groups, setCoinsRet, nValueRet, coin_selection_params, bnb_used) ||
        (m_spend_zero_conf_change && SelectCoinsMinConf(nTargetValue - nValueFromPresetInputs, CoinEligibilityFilter(0, 1, 2), groups, setCoinsRet, nValueRet, coin_selection_params, bnb_used)) ||
        (m_spend_zero_conf_change && SelectCoinsMinConf(nTargetValue - nValueFromPresetInputs, CoinEligibilityFilter(0, 1, std::min((size_t)4, max_ancestors/3), std::min((size_t)4, max_descendants/3)), groups, setCoinsRet, nValueRet, coin_selection_params, bnb_used)) ||
        (m_spend_zero_conf_change && SelectCoinsMinConf(nTargetValue - nValueFromPresetInputs, CoinEligibilityFilter(0, 1, max_ancestors/2, max_descendants/2), groups, setCoinsRet, nValueRet, coin_selection_params, bnb_used)) ||
        (m_spend_zero_conf_change && SelectCoinsMinConf(nTargetValue - nValueFromPresetInputs, CoinEligibilityFilter(0, 1, max_ancestors-1, max_descendants-1), groups, setCoinsRet, nValueRet, coin_selection_params, bnb_used)) ||
        (m_spend_zero_conf_change && !fRejectLongChains && SelectCoinsMinConf(nTargetValue - nValueFromPresetInputs, CoinEligibilityFilter(0, 1, std::numeric_limits<uint64_t>::max()), groups, setCoinsRet, nValueRet, coin_selection_params, bnb_used));

    // because SelectCoinsMinConf clears the setCoinsRet, we now add the possible inputs to the coinset
    util::insert(setCoinsRet, setPresetCoins);

    // add preset inputs to the total value selected
    nValueRet += nValueFromPresetInputs;

    return res;
}

std::map<libzerocoin::CoinDenomination, int> mapMintMaturity;
int nLastMaturityCheck = 0;
CAmount CWallet::GetZerocoinBalance(bool fMatureOnly) const
{
    if (fMatureOnly) {
        if (chainActive.Height() > nLastMaturityCheck)
            mapMintMaturity = GetMintMaturityHeight();
        nLastMaturityCheck = chainActive.Height();

        CAmount nBalance = 0;
        std::vector<CMintMeta> vMints = zTracker->GetMints(true);
        for (auto meta : vMints) {
            if (!mapMintMaturity.count(meta.denom) || meta.nHeight >= mapMintMaturity.at(meta.denom) || meta.nHeight >= chainActive.Height() || meta.nHeight == 0)
                continue;
            nBalance += libzerocoin::ZerocoinDenominationToAmount(meta.denom);
        }
        return nBalance;
    }

    return zTracker->GetBalance(false, false);
}

CAmount CWallet::GetUnconfirmedZerocoinBalance() const
{
    return zTracker->GetUnconfirmedBalance();
}

CAmount CWallet::GetImmatureZerocoinBalance() const
{
    if (chainActive.Height() > nLastMaturityCheck)
        mapMintMaturity = GetMintMaturityHeight();
    nLastMaturityCheck = chainActive.Height();

    CAmount nBalance = 0;
    std::vector<CMintMeta> vMints = zTracker->GetMints(false);
    for (auto meta : vMints) {
        meta.nMemFlags = CzTracker::GetMintMemFlags(meta, nLastMaturityCheck, mapMintMaturity);
        //If not confirmed, this is considered unconfirmed, not immature.
        if (!(meta.nMemFlags & MINT_CONFIRMED) || meta.nMemFlags & MINT_MATURE)
            continue;
        nBalance += libzerocoin::ZerocoinDenominationToAmount(meta.denom);

    }
    return nBalance;
}

bool CWallet::MintableCoins()
{
    LOCK(cs_main);
    CAmount nZBalance = GetZerocoinBalance(false);

    // zero coin
    if (nZBalance > 0) {
        std::set<CMintMeta> setMints = zTracker->ListMints(true, true, true);
        for (auto mint : setMints) {
            if (mint.nVersion < CZerocoinMint::STAKABLE_VERSION)
                continue;
            if (mint.nHeight > chainActive.Height() - Params().Zerocoin_RequiredStakeDepth())
                continue;
            return true;
        }
    }

    return false;
}

bool CWallet::SignTransaction(CMutableTransaction &tx)
{
    AssertLockHeld(cs_wallet); // mapWallet

    // sign the new tx
    int nIn = 0;
    for (auto& input : tx.vin) {
        std::map<uint256, CWalletTx>::const_iterator mi = mapWallet.find(input.prevout.hash);
        if(mi == mapWallet.end() || input.prevout.n >= mi->second.tx->vpout.size()) {
            return false;
        }
        CScript scriptPubKey;
        if (!mi->second.tx->vpout[input.prevout.n]->GetScriptPubKey(scriptPubKey))
            return error("%s: Failed to get scriptpubkey from output, probably wrong type", __func__);
        const CAmount& amount = mi->second.tx->vpout[input.prevout.n]->GetValue();
        SignatureData sigdata;
        std::vector<uint8_t> vchAmount(8);
        memcpy(&vchAmount[0], &amount, 8);
        if (!ProduceSignature(*this, MutableTransactionSignatureCreator(&tx, nIn, vchAmount, SIGHASH_ALL), scriptPubKey, sigdata)) {
            return false;
        }
        UpdateInput(input, sigdata);
        nIn++;
    }
    return true;
}

bool CWallet::FundTransaction(CMutableTransaction& tx, CAmount& nFeeRet, int& nChangePosInOut, std::string& strFailReason,
        bool lockUnspents, const std::set<int>& setSubtractFeeFromOutputs, CCoinControl coinControl)
{
    std::vector<CRecipient> vecSend;

    // Turn the txout set into a CRecipient vector.
    for (size_t idx = 0; idx < tx.vpout.size(); idx++) {
        const auto& pOut = tx.vpout[idx];
        CTxOut txOut;
        if (!pOut->GetTxOut(txOut))
            continue;
        CRecipient recipient = {txOut.scriptPubKey, txOut.nValue, setSubtractFeeFromOutputs.count(idx) == 1};
        vecSend.push_back(recipient);
    }

    coinControl.fAllowOtherInputs = true;

    for (const CTxIn& txin : tx.vin) {
        coinControl.Select(txin.prevout, 0); //todo select amount
    }

    // Acquire the locks to prevent races to the new locked unspents between the
    // CreateTransaction call and LockCoin calls (when lockUnspents is true).
    LOCK2(cs_main, cs_wallet);

    CReserveKey reservekey(this);
    CTransactionRef tx_new;
    if (!CreateTransaction(vecSend, tx_new, reservekey, nFeeRet, nChangePosInOut, strFailReason, coinControl, false)) {
        return false;
    }

    if (nChangePosInOut != -1) {
        tx.vpout.insert(tx.vpout.begin() + nChangePosInOut, tx_new->vpout[nChangePosInOut]);
        // We don't have the normal Create/Commit cycle, and don't want to risk
        // reusing change, so just remove the key from the keypool here.
        reservekey.KeepKey();
    }

    // Copy output sizes from new transaction; they may have had the fee
    // subtracted from them.
    for (unsigned int idx = 0; idx < tx.vpout.size(); idx++) {
        if (!tx.vpout[idx]->IsStandardOutput())
            continue;
        auto txOutStd = (CTxOutStandard*)tx.vpout[idx].get();
        auto nValueNew = tx_new->vpout[idx]->GetValue();
        txOutStd->nValue = nValueNew;
    }

    // Add new txins while keeping original txin scriptSig/order.
    for (const CTxIn& txin : tx_new->vin) {
        if (!coinControl.IsSelected(txin.prevout)) {
            tx.vin.push_back(txin);

            if (lockUnspents) {
                LockCoin(txin.prevout);
            }
        }
    }

    return true;
}

OutputType CWallet::TransactionChangeType(OutputType change_type, const std::vector<CRecipient>& vecSend)
{
    // If -changetype is specified, always use that change type.
    if (change_type != OutputType::CHANGE_AUTO) {
        return change_type;
    }

    // if m_default_address_type is legacy, use legacy address as change (even
    // if some of the outputs are P2WPKH or P2WSH).
    if (m_default_address_type == OutputType::LEGACY) {
        return OutputType::LEGACY;
    }

    // if any destination is P2WPKH or P2WSH, use P2WPKH for the change
    // output.
    for (const auto& recipient : vecSend) {
        // Check if any destination contains a witness program:
        int witnessversion = 0;
        std::vector<unsigned char> witnessprogram;
        if (recipient.scriptPubKey.IsWitnessProgram(witnessversion, witnessprogram)) {
            return OutputType::BECH32;
        }
    }

    // else use m_default_address_type for change
    return m_default_address_type;
}

bool CWallet::CreateTransaction(const std::vector<CRecipient>& vecSend, CTransactionRef& tx, CReserveKey& reservekey, CAmount& nFeeRet,
                         int& nChangePosInOut, std::string& strFailReason, const CCoinControl& coin_control, bool sign)
{
    CAmount nValue = 0;
    int nChangePosRequest = nChangePosInOut;
    unsigned int nSubtractFeeFromAmount = 0;
    for (const auto& recipient : vecSend)
    {
        if (nValue < 0 || recipient.nAmount < 0)
        {
            strFailReason = _("Transaction amounts must not be negative");
            return false;
        }
        nValue += recipient.nAmount;

        if (recipient.fSubtractFeeFromAmount)
            nSubtractFeeFromAmount++;
    }
    if (vecSend.empty())
    {
        strFailReason = _("Transaction must have at least one recipient");
        return false;
    }

    CMutableTransaction txNew;

    // Discourage fee sniping.
    //
    // For a large miner the value of the transactions in the best block and
    // the mempool can exceed the cost of deliberately attempting to mine two
    // blocks to orphan the current best block. By setting nLockTime such that
    // only the next block can include the transaction, we discourage this
    // practice as the height restricted and limited blocksize gives miners
    // considering fee sniping fewer options for pulling off this attack.
    //
    // A simple way to think about this is from the wallet's point of view we
    // always want the blockchain to move forward. By setting nLockTime this
    // way we're basically making the statement that we only want this
    // transaction to appear in the next block; we don't want to potentially
    // encourage reorgs by allowing transactions to appear at lower heights
    // than the next block in forks of the best chain.
    //
    // Of course, the subsidy is high enough, and transaction volume low
    // enough, that fee sniping isn't a problem yet, but by implementing a fix
    // now we ensure code won't be written that makes assumptions about
    // nLockTime that preclude a fix later.
    txNew.nLockTime = chainActive.Height();

    // Secondly occasionally randomly pick a nLockTime even further back, so
    // that transactions that are delayed after signing for whatever reason,
    // e.g. high-latency mix networks and some CoinJoin implementations, have
    // better privacy.
    if (GetRandInt(10) == 0)
        txNew.nLockTime = std::max(0, (int)txNew.nLockTime - GetRandInt(100));

    assert(txNew.nLockTime <= (unsigned int)chainActive.Height());
    assert(txNew.nLockTime < LOCKTIME_THRESHOLD);
    FeeCalculation feeCalc;
    CAmount nFeeNeeded;
    int nBytes;
    {
        std::set<CInputCoin> setCoins;
        LOCK2(cs_main, cs_wallet);
        {
            std::vector<COutput> vAvailableCoins;
            AvailableCoins(vAvailableCoins, true, &coin_control);
            CoinSelectionParams coin_selection_params; // Parameters for coin selection, init with dummy

            // Create change script that will be used if we need change
            // TODO: pass in scriptChange instead of reservekey so
            // change transaction isn't always pay-to-veil-address
            CScript scriptChange;

            // coin control: send change to custom address
            if (!boost::get<CNoDestination>(&coin_control.destChange)) {
                scriptChange = GetScriptForDestination(coin_control.destChange);
            } else { // no coin control: send change to newly generated address
                // Note: We use a new key here to keep it from being obvious which side is the change.
                //  The drawback is that by not reusing a previous key, the change may be lost if a
                //  backup is restored, if the backup doesn't have the new private key for the change.
                //  If we reused the old key, it would be possible to add code to look for and
                //  rediscover unknown transactions that were written with keys of ours to recover
                //  post-backup change.

                // Reserve a new key pair from key pool
                if (IsWalletFlagSet(WALLET_FLAG_DISABLE_PRIVATE_KEYS)) {
                    strFailReason = _("Can't generate a change-address key. Private keys are disabled for this wallet.");
                    return false;
                }
                CPubKey vchPubKey;
                bool ret;
                ret = reservekey.GetReservedKey(vchPubKey, true);
                if (!ret)
                {
                    strFailReason = _("Keypool ran out, please call keypoolrefill first");
                    return false;
                }

                const OutputType change_type = TransactionChangeType(coin_control.m_change_type ? *coin_control.m_change_type : m_default_change_type, vecSend);

                LearnRelatedScripts(vchPubKey, change_type);
                scriptChange = GetScriptForDestination(GetDestinationForKey(vchPubKey, change_type));
            }
            CTxOut change_prototype_txout(0, scriptChange);
            coin_selection_params.change_output_size = GetSerializeSize(change_prototype_txout, SER_DISK, 0);

            CFeeRate discard_rate = GetDiscardRate(*this, ::feeEstimator);

            // Get the fee rate to use effective values in coin selection
            CFeeRate nFeeRateNeeded = GetMinimumFeeRate(*this, coin_control, ::mempool, ::feeEstimator, &feeCalc);

            nFeeRet = 0;
            bool pick_new_inputs = true;
            CAmount nValueIn = 0;

            // BnB selector is the only selector used when this is true.
            // That should only happen on the first pass through the loop.
            coin_selection_params.use_bnb = nSubtractFeeFromAmount == 0; // If we are doing subtract fee from recipient, then don't use BnB
            // Start with no fee and loop until there is enough fee
            while (true)
            {
                nChangePosInOut = nChangePosRequest;
                txNew.vin.clear();
                txNew.vpout.clear();
                bool fFirst = true;

                CAmount nValueToSelect = nValue;
                if (nSubtractFeeFromAmount == 0)
                    nValueToSelect += nFeeRet;

                // vouts to the payees
                coin_selection_params.tx_noinputs_size = 11; // Static vsize overhead + outputs vsize. 4 nVersion, 4 nLocktime, 1 input count, 1 output count, 1 witness overhead (dummy, flag, stack size)
                for (const auto& recipient : vecSend)
                {
                    CTxOut txout(recipient.nAmount, recipient.scriptPubKey);

                    if (recipient.fSubtractFeeFromAmount)
                    {
                        assert(nSubtractFeeFromAmount != 0);
                        txout.nValue -= nFeeRet / nSubtractFeeFromAmount; // Subtract fee equally from each selected recipient

                        if (fFirst) // first receiver pays the remainder not divisible by output count
                        {
                            fFirst = false;
                            txout.nValue -= nFeeRet % nSubtractFeeFromAmount;
                        }
                    }
                    // Include the fee cost for outputs. Note this is only used for BnB right now
                    coin_selection_params.tx_noinputs_size += ::GetSerializeSize(txout, SER_NETWORK, PROTOCOL_VERSION);

                    if (IsDust(txout, ::dustRelayFee))
                    {
                        if (recipient.fSubtractFeeFromAmount && nFeeRet > 0)
                        {
                            if (txout.nValue < 0)
                                strFailReason = _("The transaction amount is too small to pay the fee");
                            else
                                strFailReason = _("The transaction amount is too small to send after the fee has been deducted");
                        }
                        else
                            strFailReason = _("Transaction amount too small");
                        return false;
                    }
                    txNew.vpout.push_back(txout.GetSharedPtr());
                }

                // Choose coins to use
                bool bnb_used;
                if (pick_new_inputs) {
                    nValueIn = 0;
                    setCoins.clear();
                    coin_selection_params.change_spend_size = CalculateMaximumSignedInputSize(change_prototype_txout, this);
                    coin_selection_params.effective_fee = nFeeRateNeeded;

                    if (!SelectCoins(vAvailableCoins, nValueToSelect, setCoins, nValueIn, coin_control, coin_selection_params, bnb_used))
                    {
                        // If BnB was used, it was the first pass. No longer the first pass and continue loop with knapsack.
                        if (bnb_used) {
                            coin_selection_params.use_bnb = false;
                            continue;
                        }
                        else {
                            strFailReason = _("Insufficient funds");
                            return false;
                        }
                    }
                }

                const CAmount nChange = nValueIn - nValueToSelect;
                if (nChange > 0)
                {
                    // Fill a vout to ourself
                    CTxOut newTxOut(nChange, scriptChange);

                    // Never create dust outputs; if we would, just
                    // add the dust to the fee.
                    // The nChange when BnB is used is always going to go to fees.
                    if (IsDust(newTxOut, discard_rate) || bnb_used)
                    {
                        nChangePosInOut = -1;
                        nFeeRet += nChange;
                    }
                    else
                    {
                        if (nChangePosInOut == -1)
                        {
                            // Insert change txn at random position:
                            nChangePosInOut = GetRandInt(txNew.vpout.size()+1);
                        }
                        else if ((unsigned int)nChangePosInOut > txNew.vpout.size())
                        {
                            strFailReason = _("Change index out of range");
                            return false;
                        }

                        std::vector<CTxOutBaseRef>::iterator position = txNew.vpout.begin()+nChangePosInOut;
                        txNew.vpout.insert(position, newTxOut.GetSharedPtr());
                    }
                } else {
                    nChangePosInOut = -1;
                }

                // Dummy fill vin for maximum size estimation
                //
                for (const auto& coin : setCoins) {
                    txNew.vin.push_back(CTxIn(coin.outpoint,CScript()));
                }

                nBytes = CalculateMaximumSignedTxSize(txNew, this, coin_control.fAllowWatchOnly);
                if (nBytes < 0) {
                    strFailReason = _("Signing transaction failed");
                    return false;
                }

                nFeeNeeded = GetMinimumFee(*this, nBytes, coin_control, ::mempool, ::feeEstimator, &feeCalc);
                if (feeCalc.reason == FeeReason::FALLBACK && !m_allow_fallback_fee) {
                    // eventually allow a fallback fee
                    strFailReason = _("Fee estimation failed. Fallbackfee is disabled. Wait a few blocks or enable -fallbackfee.");
                    return false;
                }

                // If we made it here and we aren't even able to meet the relay fee on the next pass, give up
                // because we must be at the maximum allowed fee.
                if (nFeeNeeded < ::minRelayTxFee.GetFee(nBytes))
                {
                    strFailReason = _("Transaction too large for fee policy");
                    return false;
                }

                if (nFeeRet >= nFeeNeeded) {
                    // Reduce fee to only the needed amount if possible. This
                    // prevents potential overpayment in fees if the coins
                    // selected to meet nFeeNeeded result in a transaction that
                    // requires less fee than the prior iteration.

                    // If we have no change and a big enough excess fee, then
                    // try to construct transaction again only without picking
                    // new inputs. We now know we only need the smaller fee
                    // (because of reduced tx size) and so we should add a
                    // change output. Only try this once.
                    if (nChangePosInOut == -1 && nSubtractFeeFromAmount == 0 && pick_new_inputs) {
                        unsigned int tx_size_with_change = nBytes + coin_selection_params.change_output_size + 2; // Add 2 as a buffer in case increasing # of outputs changes compact size
                        CAmount fee_needed_with_change = GetMinimumFee(*this, tx_size_with_change, coin_control, ::mempool, ::feeEstimator, nullptr);
                        CAmount minimum_value_for_change = GetDustThreshold(change_prototype_txout, discard_rate);
                        if (nFeeRet >= fee_needed_with_change + minimum_value_for_change) {
                            pick_new_inputs = false;
                            nFeeRet = fee_needed_with_change;
                            continue;
                        }
                    }

                    // If we have change output already, just increase it
                    if (nFeeRet > nFeeNeeded && nChangePosInOut != -1 && nSubtractFeeFromAmount == 0) {
                        CAmount extraFeePaid = nFeeRet - nFeeNeeded;
                        std::vector<CTxOutBaseRef>::iterator change_position = txNew.vpout.begin()+nChangePosInOut;
                        change_position->get()->AddToValue(extraFeePaid);
                        nFeeRet -= extraFeePaid;
                    }
                    break; // Done, enough fee included.
                }
                else if (!pick_new_inputs) {
                    // This shouldn't happen, we should have had enough excess
                    // fee to pay for the new output and still meet nFeeNeeded
                    // Or we should have just subtracted fee from recipients and
                    // nFeeNeeded should not have changed
                    strFailReason = _("Transaction fee and change calculation failed");
                    return false;
                }

                // Try to reduce change to include necessary fee
                if (nChangePosInOut != -1 && nSubtractFeeFromAmount == 0) {
                    CAmount additionalFeeNeeded = nFeeNeeded - nFeeRet;
                    std::vector<CTxOutBaseRef>::iterator change_position = txNew.vpout.begin()+nChangePosInOut;
                    // Only reduce change if remaining amount is still a large enough output.
                    if (change_position->get()->GetValue() >= MIN_FINAL_CHANGE + additionalFeeNeeded) {
                        change_position->get()->AddToValue(-additionalFeeNeeded);
                        nFeeRet += additionalFeeNeeded;
                        break; // Done, able to increase fee from change
                    }
                }

                // If subtracting fee from recipients, we now know what fee we
                // need to subtract, we have no reason to reselect inputs
                if (nSubtractFeeFromAmount > 0) {
                    pick_new_inputs = false;
                }

                // Include more fee and try again.
                nFeeRet = nFeeNeeded;
                coin_selection_params.use_bnb = false;
                continue;
            }
        }

        if (nChangePosInOut == -1) reservekey.ReturnKey(); // Return any reserved key if we don't have change

        // Shuffle selected coins and fill in final vin
        txNew.vin.clear();
        std::vector<CInputCoin> selected_coins(setCoins.begin(), setCoins.end());
        std::shuffle(selected_coins.begin(), selected_coins.end(), FastRandomContext());

        // Note how the sequence number is set to non-maxint so that
        // the nLockTime set above actually works.
        //
        // BIP125 defines opt-in RBF as any nSequence < maxint-1, so
        // we use the highest possible value in that range (maxint-2)
        // to avoid conflicting with other possible uses of nSequence,
        // and in the spirit of "smallest possible change from prior
        // behavior."
        const uint32_t nSequence = coin_control.m_signal_bip125_rbf.get_value_or(m_signal_rbf) ? MAX_BIP125_RBF_SEQUENCE : (CTxIn::SEQUENCE_FINAL - 1);
        for (const auto& coin : selected_coins) {
            txNew.vin.push_back(CTxIn(coin.outpoint, CScript(), nSequence));
        }

        if (sign)
        {
            int nIn = 0;
            for (const auto& coin : selected_coins)
            {
                const CScript& scriptPubKey = coin.txout.scriptPubKey;
                SignatureData sigdata;

                auto amount = coin.txout.nValue;
                std::vector<uint8_t> vchAmount(8);
                memcpy(&vchAmount[0], &amount, 8);
                if (!ProduceSignature(*this, MutableTransactionSignatureCreator(&txNew, nIn, vchAmount, SIGHASH_ALL), scriptPubKey, sigdata))
                {
                    strFailReason = _("Signing transaction failed");
                    return false;
                } else {
                    UpdateInput(txNew.vin.at(nIn), sigdata);
                }

                nIn++;
            }
        }

        // Return the constructed transaction data.
        tx = MakeTransactionRef(std::move(txNew));

        // Limit size
        if (GetTransactionWeight(*tx) > MAX_STANDARD_TX_WEIGHT)
        {
            strFailReason = _("Transaction too large");
            return false;
        }
    }

    if (gArgs.GetBoolArg("-walletrejectlongchains", DEFAULT_WALLET_REJECT_LONG_CHAINS)) {
        // Lastly, ensure this tx will pass the mempool's chain limits
        LockPoints lp;
        CTxMemPoolEntry entry(tx, 0, 0, 0, false, 0, lp);
        CTxMemPool::setEntries setAncestors;
        size_t nLimitAncestors = gArgs.GetArg("-limitancestorcount", DEFAULT_ANCESTOR_LIMIT);
        size_t nLimitAncestorSize = gArgs.GetArg("-limitancestorsize", DEFAULT_ANCESTOR_SIZE_LIMIT)*1000;
        size_t nLimitDescendants = gArgs.GetArg("-limitdescendantcount", DEFAULT_DESCENDANT_LIMIT);
        size_t nLimitDescendantSize = gArgs.GetArg("-limitdescendantsize", DEFAULT_DESCENDANT_SIZE_LIMIT)*1000;
        std::string errString;
        LOCK(::mempool.cs);
        if (!::mempool.CalculateMemPoolAncestors(entry, setAncestors, nLimitAncestors, nLimitAncestorSize, nLimitDescendants, nLimitDescendantSize, errString)) {
            strFailReason = _("Transaction has too long of a mempool chain");
            return false;
        }
    }

    WalletLogPrintf("Fee Calculation: Fee:%d Bytes:%u Needed:%d Tgt:%d (requested %d) Reason:\"%s\" Decay %.5f: Estimation: (%g - %g) %.2f%% %.1f/(%.1f %d mem %.1f out) Fail: (%g - %g) %.2f%% %.1f/(%.1f %d mem %.1f out)\n",
              nFeeRet, nBytes, nFeeNeeded, feeCalc.returnedTarget, feeCalc.desiredTarget, StringForFeeReason(feeCalc.reason), feeCalc.est.decay,
              feeCalc.est.pass.start, feeCalc.est.pass.end,
              100 * feeCalc.est.pass.withinTarget / (feeCalc.est.pass.totalConfirmed + feeCalc.est.pass.inMempool + feeCalc.est.pass.leftMempool),
              feeCalc.est.pass.withinTarget, feeCalc.est.pass.totalConfirmed, feeCalc.est.pass.inMempool, feeCalc.est.pass.leftMempool,
              feeCalc.est.fail.start, feeCalc.est.fail.end,
              100 * feeCalc.est.fail.withinTarget / (feeCalc.est.fail.totalConfirmed + feeCalc.est.fail.inMempool + feeCalc.est.fail.leftMempool),
              feeCalc.est.fail.withinTarget, feeCalc.est.fail.totalConfirmed, feeCalc.est.fail.inMempool, feeCalc.est.fail.leftMempool);
    return true;
}

bool CWallet::CreateCoinStake(const CBlockIndex* pindexBest, unsigned int nBits, CMutableTransaction& txNew, unsigned int& nTxNewTime)
{
    // The following split & combine thresholds are important to security
    // Should not be adjusted if you don't understand the consequences
    //int64_t nCombineThreshold = 0;
    txNew.vin.clear();
    txNew.vpout.clear();

    // Mark coin stake transaction
    CScript scriptEmpty;
    scriptEmpty.clear();
    txNew.vpout.emplace_back(CTxOut(0, scriptEmpty).GetSharedPtr());

    // Choose coins to use
    CAmount nBalance = GetBalance();

    // Get the list of stakable inputs
    std::list<std::unique_ptr<ZerocoinStake> > listInputs;
    if (!SelectStakeCoins(listInputs, nBalance))
        return false;

    if (listInputs.empty())
        return false;

    //Small sleep if too far back on timing
    if (GetAdjustedTime() - chainActive.Tip()->GetBlockTime() < 1)
        MilliSleep(2500);

    CAmount nCredit = 0;
    CScript scriptPubKeyKernel;
    bool fKernelFound = false;
    for (std::unique_ptr<ZerocoinStake>& stakeInput : listInputs) {
        // Make sure the wallet is unlocked and shutdown hasn't been requested
        if (IsLocked() || ShutdownRequested())
            return false;

        CBlockIndex *pindexFrom = stakeInput->GetIndexFrom();
        if (!pindexFrom || pindexFrom->nHeight < 1) {
            LogPrintf("*** no pindexfrom\n");
            continue;
        }

        // Read block header
        uint256 hashProofOfStake;
        nTxNewTime = GetAdjustedTime();
        auto nTimeMinBlock = std::max(pindexBest->GetBlockTime() - MAX_PAST_BLOCK_TIME, pindexBest->GetMedianTimePast());
        if (nTxNewTime < nTimeMinBlock)
            nTxNewTime = nTimeMinBlock + 1;

        //iterates each utxo inside of CheckStakeKernelHash()
        bool fWeightStake = true;
        if (Stake(stakeInput.get(), nBits, pindexFrom->GetBlockTime(), nTxNewTime, pindexBest, hashProofOfStake, fWeightStake)) {
            int nHeight = 0;
            {
                LOCK(cs_main);
                //Double check that this will pass time requirements
                if (nTxNewTime <= nTimeMinBlock) {
                    LogPrint(BCLog::BLOCKCREATION, "CreateCoinStake() : kernel found, but it is too far in the past \n");
                    continue;
                }
                nHeight = chainActive.Height();
            }

            // Found a kernel
            LogPrintf("CreateCoinStake : kernel found\n");
            nCredit += stakeInput->GetValue();

            // Calculate reward
            CAmount nBlockReward, nFounderPayment, nLabPayment, nBudgetPayment;
            veil::Budget().GetBlockRewards(nHeight, nBlockReward, nFounderPayment, nLabPayment, nBudgetPayment);
            nCredit += nBlockReward;
            CBlockIndex* pindexPrev = chainActive.Tip();
            assert(pindexPrev != nullptr);
            CAmount nNetworkRewardReserve = pindexPrev ? pindexPrev->nNetworkRewardReserve : 0;
            CAmount nNetworkReward = nNetworkRewardReserve > Params().MaxNetworkReward() ? Params().MaxNetworkReward() : nNetworkRewardReserve;
            nCredit += nNetworkReward;

            // Create the output transaction(s)
            vector<CTxOut> vout;
            if (!stakeInput->CreateTxOuts(this, vout, nBlockReward)) {
                LogPrintf("%s : failed to get scriptPubKey\n", __func__);
                continue;
            }
            txNew.vpout.clear();
            txNew.vpout.emplace_back(CTxOut(0, scriptEmpty).GetSharedPtr());
            for (auto& txOut : vout)
                txNew.vpout.emplace_back(txOut.GetSharedPtr());

            // Limit size
            unsigned int nBytes = ::GetSerializeSize(txNew, SER_NETWORK, PROTOCOL_VERSION | SERIALIZE_TRANSACTION_NO_WITNESS) * WITNESS_SCALE_FACTOR;

            if (nBytes >= MAX_BLOCK_WEIGHT / 5)
                return error("CreateCoinStake : exceeded coinstake size limit");

            uint256 hashTxOut = txNew.GetOutputsHash();
            CTxIn in;
            {
                if (!stakeInput->CreateTxIn(this, in, hashTxOut)) {
                    LogPrintf("%s : failed to create TxIn\n", __func__);
                    txNew.vin.clear();
                    txNew.vpout.clear();
                    nCredit = 0;
                    continue;
                }
            }
            txNew.vin.emplace_back(in);

            //Mark mints as spent
            auto* z = (ZerocoinStake*)stakeInput.get();
            if (!z->MarkSpent(this, txNew.GetHash()))
                return error("%s: failed to mark mint as used\n", __func__);

            fKernelFound = true;
            break;
        }
        if (fKernelFound)
            break; // if kernel is found stop searching
    }
    return fKernelFound;
}
bool CWallet::SelectStakeCoins(std::list<std::unique_ptr<ZerocoinStake> >& listInputs, CAmount nTargetAmount)
{
    LOCK(cs_main);

    //Only update zerocoin set once per update interval
    bool fUpdate = false;
    static int64_t nTimeLastUpdate = 0;
    if (GetAdjustedTime() - nTimeLastUpdate > nStakeSetUpdateTime) {
        fUpdate = true;
        nTimeLastUpdate = GetAdjustedTime();
    }

    set<CMintMeta> setMints = zTracker->ListMints(true, true, fUpdate);
    for (auto meta : setMints) {
        if (meta.hashStake == uint256()) {
            CZerocoinMint mint;
            if (GetMint(meta.hashSerial, mint)) {
                uint256 hashStake = mint.GetSerialNumber().getuint256();
                hashStake = Hash(hashStake.begin(), hashStake.end());
                meta.hashStake = hashStake;
                zTracker->UpdateState(meta);
            }
        }
        if (meta.nVersion < CZerocoinMint::STAKABLE_VERSION)
            continue;
        if (meta.nHeight < chainActive.Height() - Params().Zerocoin_RequiredStakeDepth()) {
            std::unique_ptr<ZerocoinStake> input(new ZerocoinStake(meta.denom, meta.hashStake));
            listInputs.emplace_back(std::move(input));
        }
    }

    LogPrint(BCLog::BLOCKCREATION, "%s: FOUND %d STAKABLE ZEROCOINS\n", __func__, listInputs.size());

    return true;
}


/**
 * Call after CreateTransaction unless you want to abort
 */
bool CWallet::CommitTransaction(CTransactionRef tx, mapValue_t mapValue, std::vector<std::pair<std::string, std::string>> orderForm,
        CReserveKey* reservekey, CConnman* connman, CValidationState& state)
{
    {
        LOCK2(cs_main, cs_wallet);

        CWalletTx wtxNew(this, std::move(tx));
        wtxNew.mapValue = std::move(mapValue);
        wtxNew.vOrderForm = std::move(orderForm);
        wtxNew.fTimeReceivedIsTxTime = true;
        wtxNew.fFromMe = true;

        if (!wtxNew.tx)
            return error("%s: FIXME wallet transaction is not linked to a tx", __func__);
        LogPrintf("CommitTransaction:\n%s", wtxNew.tx->ToString()); /* Continued */
        {
            // Take key pair from key pool so it won't be used again
            if (reservekey)
                reservekey->KeepKey();

            if (wtxNew.tx->HasBlindedValues())
                setAnonTx.emplace(wtxNew.tx->GetHash());

            // Add tx to wallet, because if it has change it's also ours,
            // otherwise just for transaction history.
            AddToWallet(wtxNew);

            // Notify that old coins are spent
            if (!wtxNew.tx->IsZerocoinSpend()) {
                for (const CTxIn &txin : wtxNew.tx->vin) {
                    if (!mapWallet.count(txin.prevout.hash)) {
                        //LogPrintf("%s: %s ***** FIXMEEEEEEEEEEEEEEEEEEEEE Notify that anon input has been spend\n", __func__, __LINE__);
                        continue;
                    }

                    CWalletTx &coin = mapWallet.at(txin.prevout.hash);
                    coin.BindWallet(this);
                    NotifyTransactionChanged(this, coin.GetHash(), CT_UPDATED);
                }
            }
        }

        // Get the inserted-CWalletTx from mapWallet so that the
        // fInMempool flag is cached properly
        CWalletTx& wtx = mapWallet.at(wtxNew.GetHash());

        // Broadcast
        if (!wtx.AcceptToMemoryPool(maxTxFee, state)) {
            return error("CommitTransaction(): Transaction cannot be broadcast immediately, %s\n", FormatStateMessage(state));
        } else {
            wtx.RelayWalletTransaction(connman);
        }

    }
    return true;
}

DBErrors CWallet::LoadWallet(bool& fFirstRunRet)
{
    LOCK2(cs_main, cs_wallet);

    fFirstRunRet = false;
    DBErrors nLoadWalletRet = WalletBatch(*database,"cr+").LoadWallet(this);
    if (nLoadWalletRet == DBErrors::NEED_REWRITE)
    {
        if (database->Rewrite("\x04pool"))
        {
            setInternalKeyPool.clear();
            setExternalKeyPool.clear();
            m_pool_key_to_index.clear();
            // Note: can't top-up keypool here, because wallet is locked.
            // User will be prompted to unlock wallet the next operation
            // that requires a new key.
        }
    }

    {
        LOCK(cs_KeyStore);
        // This wallet is in its first run if all of these are empty
        fFirstRunRet = mapKeys.empty() && mapCryptedKeys.empty() && mapWatchKeys.empty() && setWatchOnly.empty() && mapScripts.empty() && !IsWalletFlagSet(WALLET_FLAG_DISABLE_PRIVATE_KEYS);
    }

    if (nLoadWalletRet != DBErrors::LOAD_OK)
        return nLoadWalletRet;

    return DBErrors::LOAD_OK;
}

DBErrors CWallet::ZapSelectTx(std::vector<uint256>& vHashIn, std::vector<uint256>& vHashOut)
{
    AssertLockHeld(cs_wallet); // mapWallet
    DBErrors nZapSelectTxRet = WalletBatch(*database,"cr+").ZapSelectTx(vHashIn, vHashOut);
    for (uint256 hash : vHashOut) {
        const auto& it = mapWallet.find(hash);
        wtxOrdered.erase(it->second.m_it_wtxOrdered);
        mapWallet.erase(it);
    }

    if (nZapSelectTxRet == DBErrors::NEED_REWRITE)
    {
        if (database->Rewrite("\x04pool"))
        {
            setInternalKeyPool.clear();
            setExternalKeyPool.clear();
            m_pool_key_to_index.clear();
            // Note: can't top-up keypool here, because wallet is locked.
            // User will be prompted to unlock wallet the next operation
            // that requires a new key.
        }
    }

    if (nZapSelectTxRet != DBErrors::LOAD_OK)
        return nZapSelectTxRet;

    MarkDirty();

    return DBErrors::LOAD_OK;

}

DBErrors CWallet::ZapWalletTx(std::vector<CWalletTx>& vWtx)
{
    DBErrors nZapWalletTxRet = WalletBatch(*database,"cr+").ZapWalletTx(vWtx);
    if (nZapWalletTxRet == DBErrors::NEED_REWRITE)
    {
        if (database->Rewrite("\x04pool"))
        {
            LOCK(cs_wallet);
            setInternalKeyPool.clear();
            setExternalKeyPool.clear();
            m_pool_key_to_index.clear();
            // Note: can't top-up keypool here, because wallet is locked.
            // User will be prompted to unlock wallet the next operation
            // that requires a new key.
        }
    }

    if (nZapWalletTxRet != DBErrors::LOAD_OK)
        return nZapWalletTxRet;

    return DBErrors::LOAD_OK;
}

bool CWallet::SetAddressBook(const CTxDestination& address, const std::string& strName, const std::string& strPurpose, bool bench32){
    bool fUpdated = false;
    {
        LOCK(cs_wallet); // mapAddressBook
        std::map<CTxDestination, CAddressBookData>::iterator mi = mapAddressBook.find(address);
        fUpdated = mi != mapAddressBook.end();
        mapAddressBook[address].name = strName;
        if (!strPurpose.empty()) /* update purpose only if requested */
            mapAddressBook[address].purpose = strPurpose;
    }
    NotifyAddressBookChanged(this, address, strName, ::IsMine(*this, address) != ISMINE_NO,
                             strPurpose, (fUpdated ? CT_UPDATED : CT_NEW) );
    if (!strPurpose.empty() && !WalletBatch(*database).WritePurpose(EncodeDestination(address,bench32), strPurpose))
        return false;
    return WalletBatch(*database).WriteName(EncodeDestination(address,bench32), strName);
}

bool CWallet::SetAddressBook(const CTxDestination& address, const std::string& strName, const std::string& strPurpose)
{
    bool fUpdated = false;
    {
        LOCK(cs_wallet); // mapAddressBook
        std::map<CTxDestination, CAddressBookData>::iterator mi = mapAddressBook.find(address);
        fUpdated = mi != mapAddressBook.end();
        mapAddressBook[address].name = strName;
        if (!strPurpose.empty()) /* update purpose only if requested */
            mapAddressBook[address].purpose = strPurpose;
    }
    NotifyAddressBookChanged(this, address, strName, ::IsMine(*this, address) != ISMINE_NO,
                             strPurpose, (fUpdated ? CT_UPDATED : CT_NEW) );
    if (!strPurpose.empty() && !WalletBatch(*database).WritePurpose(EncodeDestination(address), strPurpose))
        return false;
    return WalletBatch(*database).WriteName(EncodeDestination(address), strName);
}

bool CWallet::DelAddressBook(const CTxDestination& address)
{
    {
        LOCK(cs_wallet); // mapAddressBook

        // Delete destdata tuples associated with address
        std::string strAddress = EncodeDestination(address);
        for (const std::pair<const std::string, std::string> &item : mapAddressBook[address].destdata)
        {
            WalletBatch(*database).EraseDestData(strAddress, item.first);
        }
        mapAddressBook.erase(address);
    }

    NotifyAddressBookChanged(this, address, "", ::IsMine(*this, address) != ISMINE_NO, "", CT_DELETED);

    WalletBatch(*database).ErasePurpose(EncodeDestination(address));
    return WalletBatch(*database).EraseName(EncodeDestination(address));
}

const std::string& CWallet::GetLabelName(const CScript& scriptPubKey) const
{
    CTxDestination address;
    if (ExtractDestination(scriptPubKey, address) && !scriptPubKey.IsUnspendable()) {
        auto mi = mapAddressBook.find(address);
        if (mi != mapAddressBook.end()) {
            return mi->second.name;
        }
    }
    // A scriptPubKey that doesn't have an entry in the address book is
    // associated with the default label ("").
    const static std::string DEFAULT_LABEL_NAME;
    return DEFAULT_LABEL_NAME;
}

/**
 * Mark old keypool keys as used,
 * and generate all new keys
 */
bool CWallet::NewKeyPool()
{
    if (IsWalletFlagSet(WALLET_FLAG_DISABLE_PRIVATE_KEYS)) {
        return false;
    }
    {
        LOCK(cs_wallet);
        WalletBatch batch(*database);

        for (int64_t nIndex : setInternalKeyPool) {
            batch.ErasePool(nIndex);
        }
        setInternalKeyPool.clear();

        for (int64_t nIndex : setExternalKeyPool) {
            batch.ErasePool(nIndex);
        }
        setExternalKeyPool.clear();

        for (int64_t nIndex : set_pre_split_keypool) {
            batch.ErasePool(nIndex);
        }
        set_pre_split_keypool.clear();

        m_pool_key_to_index.clear();

        if (!TopUpKeyPool()) {
            return false;
        }
        WalletLogPrintf("CWallet::NewKeyPool rewrote keypool\n");
    }
    return true;
}

size_t CWallet::KeypoolCountExternalKeys()
{
    AssertLockHeld(cs_wallet); // setExternalKeyPool
    return setExternalKeyPool.size() + set_pre_split_keypool.size();
}

void CWallet::LoadKeyPool(int64_t nIndex, const CKeyPool &keypool)
{
    AssertLockHeld(cs_wallet);
    if (keypool.m_pre_split) {
        set_pre_split_keypool.insert(nIndex);
    } else if (keypool.fInternal) {
        setInternalKeyPool.insert(nIndex);
    } else {
        setExternalKeyPool.insert(nIndex);
    }
    m_max_keypool_index = std::max(m_max_keypool_index, nIndex);
    m_pool_key_to_index[keypool.vchPubKey.GetID()] = nIndex;

    // If no metadata exists yet, create a default with the pool key's
    // creation time. Note that this may be overwritten by actually
    // stored metadata for that key later, which is fine.
    CKeyID keyid = keypool.vchPubKey.GetID();
    if (mapKeyMetadata.count(keyid) == 0)
        mapKeyMetadata[keyid] = CKeyMetadata(keypool.nTime);
}

bool CWallet::TopUpKeyPool(unsigned int kpSize)
{
    if (IsWalletFlagSet(WALLET_FLAG_DISABLE_PRIVATE_KEYS)) {
        return false;
    }
    {
        LOCK(cs_wallet);

        if (IsLocked())
            return false;

        // Top up key pool
        unsigned int nTargetSize;
        if (kpSize > 0)
            nTargetSize = kpSize;
        else
            nTargetSize = std::max(gArgs.GetArg("-keypool", DEFAULT_KEYPOOL_SIZE), (int64_t) 0);

        // count amount of available keys (internal, external)
        // make sure the keypool of external and internal keys fits the user selected target (-keypool)
        int64_t missingExternal = std::max(std::max((int64_t) nTargetSize, (int64_t) 1) - (int64_t)setExternalKeyPool.size(), (int64_t) 0);
        int64_t missingInternal = std::max(std::max((int64_t) nTargetSize, (int64_t) 1) - (int64_t)setInternalKeyPool.size(), (int64_t) 0);

        if (!CWallet::IsHDEnabled() || !CanSupportFeature(FEATURE_HD_SPLIT))
        {
            // don't create extra internal keys
            missingInternal = 0;
        }
        bool internal = false;
        WalletBatch batch(*database);
        for (int64_t i = missingInternal + missingExternal; i--;)
        {
            if (i < missingInternal) {
                internal = true;
            }

            assert(m_max_keypool_index < std::numeric_limits<int64_t>::max()); // How in the hell did you use so many keys?
            int64_t index = ++m_max_keypool_index;

            CPubKey pubkey(GenerateNewKey(batch, internal));
            if (!batch.WritePool(index, CKeyPool(pubkey, internal))) {
                throw std::runtime_error(std::string(__func__) + ": writing generated key failed");
            }

            if (internal) {
                setInternalKeyPool.insert(index);
            } else {
                setExternalKeyPool.insert(index);
            }
            m_pool_key_to_index[pubkey.GetID()] = index;
        }
        if (missingInternal + missingExternal > 0) {
            WalletLogPrintf("keypool added %d keys (%d internal), size=%u (%u internal)\n", missingInternal + missingExternal, missingInternal, setInternalKeyPool.size() + setExternalKeyPool.size() + set_pre_split_keypool.size(), setInternalKeyPool.size());
        }
    }
    return true;
}

bool CWallet::ReserveKeyFromKeyPool(int64_t& nIndex, CKeyPool& keypool, bool fRequestedInternal)
{
    nIndex = -1;
    keypool.vchPubKey = CPubKey();
    {
        LOCK(cs_wallet);

        if (!IsLocked())
            TopUpKeyPool();

        bool fReturningInternal = CWallet::IsHDEnabled() && CanSupportFeature(FEATURE_HD_SPLIT) && fRequestedInternal;
        bool use_split_keypool = set_pre_split_keypool.empty();
        std::set<int64_t>& setKeyPool = use_split_keypool ? (fReturningInternal ? setInternalKeyPool : setExternalKeyPool) : set_pre_split_keypool;

        // Get the oldest key
        if (setKeyPool.empty()) {
            return false;
        }

        WalletBatch batch(*database);

        auto it = setKeyPool.begin();
        nIndex = *it;
        setKeyPool.erase(it);
        if (!batch.ReadPool(nIndex, keypool)) {
            throw std::runtime_error(std::string(__func__) + ": read failed");
        }
        if (!HaveKey(keypool.vchPubKey.GetID())) {
            throw std::runtime_error(std::string(__func__) + ": unknown key in key pool");
        }
        // If the key was pre-split keypool, we don't care about what type it is
        if (use_split_keypool && keypool.fInternal != fReturningInternal) {
            throw std::runtime_error(std::string(__func__) + ": keypool entry misclassified");
        }
        if (!keypool.vchPubKey.IsValid()) {
            throw std::runtime_error(std::string(__func__) + ": keypool entry invalid");
        }

        m_pool_key_to_index.erase(keypool.vchPubKey.GetID());
        WalletLogPrintf("keypool reserve %d\n", nIndex);
    }
    return true;
}

void CWallet::KeepKey(int64_t nIndex)
{
    // Remove from key pool
    WalletBatch batch(*database);
    batch.ErasePool(nIndex);
    WalletLogPrintf("keypool keep %d\n", nIndex);
}

void CWallet::ReturnKey(int64_t nIndex, bool fInternal, const CPubKey& pubkey)
{
    // Return to key pool
    {
        LOCK(cs_wallet);
        if (fInternal) {
            setInternalKeyPool.insert(nIndex);
        } else if (!set_pre_split_keypool.empty()) {
            set_pre_split_keypool.insert(nIndex);
        } else {
            setExternalKeyPool.insert(nIndex);
        }
        m_pool_key_to_index[pubkey.GetID()] = nIndex;
    }
    WalletLogPrintf("keypool return %d\n", nIndex);
}

bool CWallet::GetKeyFromPool(CPubKey& result, bool internal)
{
    if (IsWalletFlagSet(WALLET_FLAG_DISABLE_PRIVATE_KEYS)) {
        return false;
    }

    CKeyPool keypool;
    {
        LOCK(cs_wallet);
        int64_t nIndex;
        if (!ReserveKeyFromKeyPool(nIndex, keypool, internal)) {
            if (IsLocked()) return false;
            WalletBatch batch(*database);
            result = GenerateNewKey(batch, internal);
            return true;
        }
        KeepKey(nIndex);
        result = keypool.vchPubKey;
    }
    return true;
}

static int64_t GetOldestKeyTimeInPool(const std::set<int64_t>& setKeyPool, WalletBatch& batch) {
    if (setKeyPool.empty()) {
        return GetTime();
    }

    CKeyPool keypool;
    int64_t nIndex = *(setKeyPool.begin());
    if (!batch.ReadPool(nIndex, keypool)) {
        throw std::runtime_error(std::string(__func__) + ": read oldest key in keypool failed");
    }
    assert(keypool.vchPubKey.IsValid());
    return keypool.nTime;
}

int64_t CWallet::GetOldestKeyPoolTime()
{
    LOCK(cs_wallet);

    WalletBatch batch(*database);

    // load oldest key from keypool, get time and return
    int64_t oldestKey = GetOldestKeyTimeInPool(setExternalKeyPool, batch);
    if (CWallet::IsHDEnabled() && CanSupportFeature(FEATURE_HD_SPLIT)) {
        oldestKey = std::max(GetOldestKeyTimeInPool(setInternalKeyPool, batch), oldestKey);
        if (!set_pre_split_keypool.empty()) {
            oldestKey = std::max(GetOldestKeyTimeInPool(set_pre_split_keypool, batch), oldestKey);
        }
    }

    return oldestKey;
}

std::map<CTxDestination, CAmount> CWallet::GetAddressBalances()
{
    std::map<CTxDestination, CAmount> balances;

    {
        LOCK(cs_wallet);
        for (const auto& walletEntry : mapWallet)
        {
            const CWalletTx *pcoin = &walletEntry.second;

            if (!pcoin->IsTrusted())
                continue;

            if (pcoin->IsCoinBase() && pcoin->GetBlocksToMaturity() > 0)
                continue;

            int nDepth = pcoin->GetDepthInMainChain();
            if (nDepth < (pcoin->IsFromMe(ISMINE_ALL) ? 0 : 1))
                continue;

            for (unsigned int i = 0; i < pcoin->tx->vpout.size(); i++)
            {
                CTxDestination addr;
                if (!IsMine(pcoin->tx->vpout[i].get()))
                    continue;
                CScript scriptCheck;
                if (!pcoin->tx->vpout[i]->GetScriptPubKey(scriptCheck))
                    continue;
                if(!ExtractDestination(scriptCheck, addr))
                    continue;

                CAmount n = IsSpent(walletEntry.first, i) ? 0 : pcoin->tx->vpout[i]->GetValue();

                if (!balances.count(addr))
                    balances[addr] = 0;
                balances[addr] += n;
            }
        }
    }

    return balances;
}

std::set< std::set<CTxDestination> > CWallet::GetAddressGroupings()
{
    AssertLockHeld(cs_wallet); // mapWallet
    std::set< std::set<CTxDestination> > groupings;
    std::set<CTxDestination> grouping;

    for (const auto& walletEntry : mapWallet)
    {
        const CWalletTx *pcoin = &walletEntry.second;

        if (pcoin->tx->vin.size() > 0)
        {
            bool any_mine = false;
            // group all input addresses with each other
            for (CTxIn txin : pcoin->tx->vin)
            {
                CTxDestination address;
                if(!IsMine(txin)) /* If this input isn't mine, ignore it */
                    continue;
                CScript scriptCheck;
                auto mi = mapWallet.find(txin.prevout.hash);
                if (mi == mapWallet.end() || !mi->second.tx->vpout[txin.prevout.n]->GetScriptPubKey(scriptCheck))
                    continue;
                if(!ExtractDestination(scriptCheck, address))
                    continue;
                grouping.insert(address);
                any_mine = true;
            }

            // group change with input addresses
            if (any_mine)
            {
               for (auto pout : pcoin->tx->vpout)
                   if (IsChange(pout.get()))
                   {
                       CTxDestination txoutAddr;
                       if(!ExtractDestination(pout, txoutAddr))
                           continue;
                       grouping.insert(txoutAddr);
                   }
            }
            if (grouping.size() > 0)
            {
                groupings.insert(grouping);
                grouping.clear();
            }
        }

        // group lone addrs by themselves
        for (const auto& pout : pcoin->tx->vpout)
            if (IsMine(pout.get()))
            {
                CTxDestination address;
                if(!ExtractDestination(pout, address))
                    continue;
                grouping.insert(address);
                groupings.insert(grouping);
                grouping.clear();
            }
    }

    std::set< std::set<CTxDestination>* > uniqueGroupings; // a set of pointers to groups of addresses
    std::map< CTxDestination, std::set<CTxDestination>* > setmap;  // map addresses to the unique group containing it
    for (std::set<CTxDestination> _grouping : groupings)
    {
        // make a set of all the groups hit by this new group
        std::set< std::set<CTxDestination>* > hits;
        std::map< CTxDestination, std::set<CTxDestination>* >::iterator it;
        for (CTxDestination address : _grouping)
            if ((it = setmap.find(address)) != setmap.end())
                hits.insert((*it).second);

        // merge all hit groups into a new single group and delete old groups
        std::set<CTxDestination>* merged = new std::set<CTxDestination>(_grouping);
        for (std::set<CTxDestination>* hit : hits)
        {
            merged->insert(hit->begin(), hit->end());
            uniqueGroupings.erase(hit);
            delete hit;
        }
        uniqueGroupings.insert(merged);

        // update setmap
        for (CTxDestination element : *merged)
            setmap[element] = merged;
    }

    std::set< std::set<CTxDestination> > ret;
    for (std::set<CTxDestination>* uniqueGrouping : uniqueGroupings)
    {
        ret.insert(*uniqueGrouping);
        delete uniqueGrouping;
    }

    return ret;
}

std::set<CTxDestination> CWallet::GetLabelAddresses(const std::string& label) const
{
    LOCK(cs_wallet);
    std::set<CTxDestination> result;
    for (const std::pair<const CTxDestination, CAddressBookData>& item : mapAddressBook)
    {
        const CTxDestination& address = item.first;
        const std::string& strName = item.second.name;
        if (strName == label)
            result.insert(address);
    }
    return result;
}

bool CReserveKey::GetReservedKey(CPubKey& pubkey, bool internal)
{
    if (nIndex == -1)
    {
        CKeyPool keypool;
        if (!pwallet->ReserveKeyFromKeyPool(nIndex, keypool, internal)) {
            return false;
        }
        vchPubKey = keypool.vchPubKey;
        fInternal = keypool.fInternal;
    }
    assert(vchPubKey.IsValid());
    pubkey = vchPubKey;
    return true;
}

void CReserveKey::KeepKey()
{
    if (nIndex != -1)
        pwallet->KeepKey(nIndex);
    nIndex = -1;
    vchPubKey = CPubKey();
}

void CReserveKey::ReturnKey()
{
    if (nIndex != -1) {
        pwallet->ReturnKey(nIndex, fInternal, vchPubKey);
    }
    nIndex = -1;
    vchPubKey = CPubKey();
}

void CWallet::MarkReserveKeysAsUsed(int64_t keypool_id)
{
    AssertLockHeld(cs_wallet);
    bool internal = setInternalKeyPool.count(keypool_id);
    if (!internal) assert(setExternalKeyPool.count(keypool_id) || set_pre_split_keypool.count(keypool_id));
    std::set<int64_t> *setKeyPool = internal ? &setInternalKeyPool : (set_pre_split_keypool.empty() ? &setExternalKeyPool : &set_pre_split_keypool);
    auto it = setKeyPool->begin();

    WalletBatch batch(*database);
    while (it != std::end(*setKeyPool)) {
        const int64_t& index = *(it);
        if (index > keypool_id) break; // set*KeyPool is ordered

        CKeyPool keypool;
        if (batch.ReadPool(index, keypool)) { //TODO: This should be unnecessary
            m_pool_key_to_index.erase(keypool.vchPubKey.GetID());
        }
        LearnAllRelatedScripts(keypool.vchPubKey);
        batch.ErasePool(index);
        WalletLogPrintf("keypool index %d removed\n", index);
        it = setKeyPool->erase(it);
    }
}

void CWallet::GetScriptForMining(std::shared_ptr<CReserveScript> &script)
{
    std::shared_ptr<CReserveKey> rKey = std::make_shared<CReserveKey>(this);
    CPubKey pubkey;
    if (!rKey->GetReservedKey(pubkey))
        return;

    script = rKey;
    script->reserveScript = CScript() << ToByteVector(pubkey) << OP_CHECKSIG;
}

void CWallet::LockCoin(const COutPoint& output)
{
    AssertLockHeld(cs_wallet); // setLockedCoins
    setLockedCoins.insert(output);
}

void CWallet::UnlockCoin(const COutPoint& output)
{
    AssertLockHeld(cs_wallet); // setLockedCoins
    setLockedCoins.erase(output);
}

void CWallet::UnlockAllCoins()
{
    AssertLockHeld(cs_wallet); // setLockedCoins
    setLockedCoins.clear();
}

bool CWallet::IsLockedCoin(uint256 hash, unsigned int n) const
{
    AssertLockHeld(cs_wallet); // setLockedCoins
    COutPoint outpt(hash, n);

    return (setLockedCoins.count(outpt) > 0);
}

void CWallet::ListLockedCoins(std::vector<COutPoint>& vOutpts) const
{
    AssertLockHeld(cs_wallet); // setLockedCoins
    for (std::set<COutPoint>::iterator it = setLockedCoins.begin();
         it != setLockedCoins.end(); it++) {
        COutPoint outpt = (*it);
        vOutpts.push_back(outpt);
    }
}

/** @} */ // end of Actions

void CWallet::GetKeyBirthTimes(std::map<CTxDestination, int64_t> &mapKeyBirth) const {
    AssertLockHeld(cs_wallet); // mapKeyMetadata
    mapKeyBirth.clear();

    // get birth times for keys with metadata
    for (const auto& entry : mapKeyMetadata) {
        if (entry.second.nCreateTime) {
            mapKeyBirth[entry.first] = entry.second.nCreateTime;
        }
    }

    // map in which we'll infer heights of other keys
    CBlockIndex *pindexMax = chainActive[std::max(0, chainActive.Height() - 144)]; // the tip can be reorganized; use a 144-block safety margin
    std::map<CKeyID, CBlockIndex*> mapKeyFirstBlock;
    for (const CKeyID &keyid : GetKeys()) {
        if (mapKeyBirth.count(keyid) == 0)
            mapKeyFirstBlock[keyid] = pindexMax;
    }

    // if there are no such keys, we're done
    if (mapKeyFirstBlock.empty())
        return;

    // find first block that affects those keys, if there are any left
    std::vector<CKeyID> vAffected;
    for (const auto& entry : mapWallet) {
        // iterate over all wallet transactions...
        const CWalletTx &wtx = entry.second;
        CBlockIndex* pindex = LookupBlockIndex(wtx.hashBlock);
        if (pindex && chainActive.Contains(pindex)) {
            // ... which are already in a block
            int nHeight = pindex->nHeight;
            for (const auto& pout : wtx.tx->vpout) {
                CScript scriptCheck;
                if (!pout->GetScriptPubKey(scriptCheck))
                    continue;
                // iterate over all their outputs
                CAffectedKeysVisitor(*this, vAffected).Process(scriptCheck);
                for (const CKeyID &keyid : vAffected) {
                    // ... and all their affected keys
                    std::map<CKeyID, CBlockIndex*>::iterator rit = mapKeyFirstBlock.find(keyid);
                    if (rit != mapKeyFirstBlock.end() && nHeight < rit->second->nHeight)
                        rit->second = pindex;
                }
                vAffected.clear();
            }
        }
    }

    // Extract block timestamps for those keys
    for (const auto& entry : mapKeyFirstBlock)
        mapKeyBirth[entry.first] = entry.second->GetBlockTime() - TIMESTAMP_WINDOW; // block times can be 2h off
}

/**
 * Compute smart timestamp for a transaction being added to the wallet.
 *
 * Logic:
 * - If sending a transaction, assign its timestamp to the current time.
 * - If receiving a transaction outside a block, assign its timestamp to the
 *   current time.
 * - If receiving a block with a future timestamp, assign all its (not already
 *   known) transactions' timestamps to the current time.
 * - If receiving a block with a past timestamp, before the most recent known
 *   transaction (that we care about), assign all its (not already known)
 *   transactions' timestamps to the same timestamp as that most-recent-known
 *   transaction.
 * - If receiving a block with a past timestamp, but after the most recent known
 *   transaction, assign all its (not already known) transactions' timestamps to
 *   the block time.
 *
 * For more information see CWalletTx::nTimeSmart,
 * https://bitcointalk.org/?topic=54527, or
 * https://github.com/bitcoin/bitcoin/pull/1393.
 */
unsigned int CWallet::ComputeTimeSmart(const CWalletTx& wtx) const
{
    unsigned int nTimeSmart = wtx.nTimeReceived;
    if (!wtx.hashUnset()) {
        if (const CBlockIndex* pindex = LookupBlockIndex(wtx.hashBlock)) {
            int64_t latestNow = wtx.nTimeReceived;
            int64_t latestEntry = 0;

            // Tolerate times up to the last timestamp in the wallet not more than 5 minutes into the future
            int64_t latestTolerated = latestNow + 300;
            const TxItems& txOrdered = wtxOrdered;
            for (auto it = txOrdered.rbegin(); it != txOrdered.rend(); ++it) {
                CWalletTx* const pwtx = it->second;
                if (pwtx == &wtx) {
                    continue;
                }
                int64_t nSmartTime;
                nSmartTime = pwtx->nTimeSmart;
                if (!nSmartTime) {
                    nSmartTime = pwtx->nTimeReceived;
                }
                if (nSmartTime <= latestTolerated) {
                    latestEntry = nSmartTime;
                    if (nSmartTime > latestNow) {
                        latestNow = nSmartTime;
                    }
                    break;
                }
            }

            int64_t blocktime = pindex->GetBlockTime();
            nTimeSmart = std::max(latestEntry, std::min(blocktime, latestNow));
        } else {
            WalletLogPrintf("%s: found %s in block %s not in index\n", __func__, wtx.GetHash().ToString(), wtx.hashBlock.ToString());
        }
    }
    return nTimeSmart;
}

bool CWallet::AddDestData(const CTxDestination &dest, const std::string &key, const std::string &value)
{
    if (boost::get<CNoDestination>(&dest))
        return false;

    mapAddressBook[dest].destdata.insert(std::make_pair(key, value));
    return WalletBatch(*database).WriteDestData(EncodeDestination(dest), key, value);
}

bool CWallet::EraseDestData(const CTxDestination &dest, const std::string &key)
{
    if (!mapAddressBook[dest].destdata.erase(key))
        return false;
    return WalletBatch(*database).EraseDestData(EncodeDestination(dest), key);
}

void CWallet::LoadDestData(const CTxDestination &dest, const std::string &key, const std::string &value)
{
    mapAddressBook[dest].destdata.insert(std::make_pair(key, value));
}

bool CWallet::GetDestData(const CTxDestination &dest, const std::string &key, std::string *value) const
{
    std::map<CTxDestination, CAddressBookData>::const_iterator i = mapAddressBook.find(dest);
    if(i != mapAddressBook.end())
    {
        CAddressBookData::StringMap::const_iterator j = i->second.destdata.find(key);
        if(j != i->second.destdata.end())
        {
            if(value)
                *value = j->second;
            return true;
        }
    }
    return false;
}

std::vector<std::string> CWallet::GetDestValues(const std::string& prefix) const
{
    LOCK(cs_wallet);
    std::vector<std::string> values;
    for (const auto& address : mapAddressBook) {
        for (const auto& data : address.second.destdata) {
            if (!data.first.compare(0, prefix.size(), prefix)) {
                values.emplace_back(data.second);
            }
        }
    }
    return values;
}

// CWallet::AutoZeromint() gets called with each new incoming block
void CWallet::AutoZeromint()
{
    // After sync wait even more to reduce load when wallet was just started
    int64_t nWaitTime = GetAdjustedTime() - nAutoMintStartupTime;
    if (nWaitTime < AUTOMINT_DELAY){
        LogPrint(BCLog::SELECTCOINS, "CWallet::AutoZeromint(): time since sync-completion or last Automint (%ld sec) < default waiting time (%ld sec). Waiting again...\n", nWaitTime, AUTOMINT_DELAY);
        return;
    }

    CAmount nZerocoinBalance = GetZerocoinBalance(false); //false includes both pending and mature Zerocoins. Need total balance for this so nothing is overminted.
    CAmount nMintAmount = 0;
    CAmount nToMintAmount = 0;

    std::vector<COutput> vOutputs;
    CCoinControl coinControl;
    CAmount nBalance = GetMintableBalance(vOutputs); // won't consider locked outputs or basecoin address

    if (nBalance <= libzerocoin::ZerocoinDenominationToAmount(libzerocoin::CoinDenomination::ZQ_TEN)){
        LogPrint(BCLog::SELECTCOINS, "CWallet::AutoZeromint(): available balance (%ld) too small for minting Zerocoin\n", nBalance);
        return;
    }

    double dPercentage = 100 * (double)nZerocoinBalance / (double)(nZerocoinBalance + nBalance);

    // Check if minting is actually needed
    if(dPercentage == nZeromintPercentage){
        //LogPrintf("CWallet::AutoZeromint() @block %ld: percentage of existing Zerocoin (%lf%%) already >= configured percentage (%d%%). No minting needed...\n",
        //       chainActive.Tip()->nHeight, dPercentage, nZeromintPercentage);
        return;
    }

    // Zerocoin amount needed for the target percentage
    nToMintAmount = ((nZerocoinBalance + nBalance) * nZeromintPercentage / 100);

    // Zerocoin amount missing from target (must be minted)
    nToMintAmount = (nToMintAmount - nZerocoinBalance) / COIN;

    // Use the biggest denomination smaller than the needed Zerocoin. We'll only mint exact denomination to make minting faster.
    // Exception: for big amounts use 11110 (11110 = 1*10000 + 1*1000 + 1*100 + 1*10) to create all
    // possible denominations to avoid having 10000 denominations only.
    // If a preferred denomination is used (means nPreferredDenom != 0) do nothing until we have enough Veilcoin to mint this denomination

    if (nPreferredDenom > 0){
        if (nToMintAmount >= nPreferredDenom)
            nToMintAmount = nPreferredDenom;  // Enough coins => mint preferred denomination
        else
            nToMintAmount = 0;                // Not enough coins => do nothing and wait for more coins

        // Only one denom per cycle
        if (nToMintAmount >= ZQ_11110){
            nMintAmount = ZQ_11110;
        } else if (nToMintAmount >= libzerocoin::CoinDenomination::ZQ_TEN_THOUSAND){
            nMintAmount = libzerocoin::CoinDenomination::ZQ_TEN_THOUSAND;
        } else if (nToMintAmount >= libzerocoin::CoinDenomination::ZQ_ONE_THOUSAND){
            nMintAmount = libzerocoin::CoinDenomination::ZQ_ONE_THOUSAND;
        } else if (nToMintAmount >= libzerocoin::CoinDenomination::ZQ_ONE_HUNDRED){
            nMintAmount = libzerocoin::CoinDenomination::ZQ_ONE_HUNDRED;
        } else if (nToMintAmount >= libzerocoin::CoinDenomination::ZQ_TEN){
            nMintAmount = libzerocoin::CoinDenomination::ZQ_TEN;
        } else {
            nMintAmount = 0;
        }

    }else{
        // nPreferredDenom is -1 when the automatic full mint is selected
        if(nPreferredDenom == -1){
            nMintAmount = nBalance;
        } else
            nMintAmount = 0;
    }

    if (nMintAmount > 0){

        CAmount nValueSelected = 0;
        for (const COutput& out : vOutputs) {
            nValueSelected += out.tx->tx->vpout[out.i]->GetValue();
            coinControl.Select(COutPoint(out.tx->GetHash(), out.i), out.tx->tx->vpout[out.i]->GetValue());
            if (nValueSelected > nMintAmount)
                break;
        }

        CWalletTx wtx(NULL, NULL);
        std::vector<CDeterministicMint> vDMints;
        string strError = GetMainWallet()->MintZerocoin(nMintAmount*COIN, wtx, vDMints, /*inputtype*/OUTPUT_STANDARD, &coinControl);

        // Return if something went wrong during minting
        if (strError != ""){
            LogPrintf("CWallet::AutoZeromint(): auto minting failed with error: %s\n", strError);
            return;
        }
        nZerocoinBalance = GetZerocoinBalance(false);
        std::vector<COutput> vOutputs;
        CAmount nBalance = GetMintableBalance(vOutputs);
        dPercentage = 100 * (double)nZerocoinBalance / (double)(nZerocoinBalance + nBalance);
        LogPrintf("CWallet::AutoZeromint() @ block %ld: successfully minted %ld Zerocoin. Current percentage of Zerocoin: %lf%%\n",
                  chainActive.Tip()->nHeight, nMintAmount, dPercentage);
        // Re-adjust startup time to delay next Automint for 5 minutes
        nAutoMintStartupTime = GetAdjustedTime();
    }
    else {
        WalletLogPrintf("CWallet::AutoZeromint(): Nothing minted because either not enough funds available or the requested denomination size (%d) is not yet reached.\n", nPreferredDenom);
    }
}

void CWallet::MarkPreSplitKeys()
{
    WalletBatch batch(*database);
    for (auto it = setExternalKeyPool.begin(); it != setExternalKeyPool.end();) {
        int64_t index = *it;
        CKeyPool keypool;
        if (!batch.ReadPool(index, keypool)) {
            throw std::runtime_error(std::string(__func__) + ": read keypool entry failed");
        }
        keypool.m_pre_split = true;
        if (!batch.WritePool(index, keypool)) {
            throw std::runtime_error(std::string(__func__) + ": writing modified keypool entry failed");
        }
        set_pre_split_keypool.insert(index);
        it = setExternalKeyPool.erase(it);
    }
}

bool CWallet::Verify(std::string wallet_file, bool salvage_wallet, std::string& error_string, std::string& warning_string)
{
    // Do some checking on wallet path. It should be either a:
    //
    // 1. Path where a directory can be created.
    // 2. Path to an existing directory.
    // 3. Path to a symlink to a directory.
    // 4. For backwards compatibility, the name of a data file in -walletdir.
    LOCK(cs_wallets);
    fs::path wallet_path = fs::absolute(wallet_file, GetWalletDir());
    fs::file_type path_type = fs::symlink_status(wallet_path).type();
    if (!(path_type == fs::file_not_found || path_type == fs::directory_file ||
          (path_type == fs::symlink_file && fs::is_directory(wallet_path)) ||
          (path_type == fs::regular_file && fs::path(wallet_file).filename() == wallet_file))) {
        error_string = strprintf(
              "Invalid -wallet path '%s'. -wallet path should point to a directory where wallet.dat and "
              "database/log.?????????? files can be stored, a location where such a directory could be created, "
              "or (for backwards compatibility) the name of an existing data file in -walletdir (%s)",
              wallet_file, GetWalletDir());
        return false;
    }

    // Make sure that the wallet path doesn't clash with an existing wallet path
    for (auto wallet : GetWallets()) {
        if (fs::absolute(wallet->GetName(), GetWalletDir()) == wallet_path) {
            error_string = strprintf("Error loading wallet %s. Duplicate -wallet filename specified.", wallet_file);
            return false;
        }
    }

    try {
        if (!WalletBatch::VerifyEnvironment(wallet_path, error_string)) {
            return false;
        }
    } catch (const fs::filesystem_error& e) {
        error_string = strprintf("Error loading wallet %s. %s", wallet_file, e.what());
        return false;
    }

    if (salvage_wallet) {
        // Recover readable keypairs:
        CWallet dummyWallet("dummy", WalletDatabase::CreateDummy());
        std::string backup_filename;
        if (!WalletBatch::Recover(wallet_path, (void *)&dummyWallet, WalletBatch::RecoverKeysOnlyFilter, backup_filename)) {
            return false;
        }
    }

    return WalletBatch::VerifyDatabaseFile(wallet_path, warning_string, error_string);
}

std::shared_ptr<CWallet> CWallet::CreateWalletFromFile(const std::string& name, const fs::path& path, uint64_t wallet_creation_flags, uint512* pseed)
{
    const std::string& walletFile = name;

    // needed to restore wallet transaction meta data after -zapwallettxes
    std::vector<CWalletTx> vWtx;

    if (gArgs.GetBoolArg("-zapwallettxes", false)) {
        uiInterface.InitMessage(_("Zapping all transactions from wallet..."));

        std::unique_ptr<CWallet> tempWallet = MakeUnique<CWallet>(name, WalletDatabase::Create(path));
        DBErrors nZapWalletRet = tempWallet->ZapWalletTx(vWtx);
        if (nZapWalletRet != DBErrors::LOAD_OK) {
            InitError(strprintf(_("Error loading %s: Wallet corrupted"), walletFile));
            return nullptr;
        }
    }

    uiInterface.InitMessage(_("Loading wallet..."));

    int64_t nStart = GetTimeMillis();
    bool fFirstRun = true;
    // TODO: Can't use std::make_shared because we need a custom deleter but
    // should be possible to use std::allocate_shared.
    std::shared_ptr<CWallet> walletInstance(std::shared_ptr<CWallet>(new CWallet(name, WalletDatabase::Create(path)), ReleaseWallet));

    fs::path backupDir = GetDataDir() / "backups";
    if (!fs::exists(backupDir)) {
        LogPrintf("%s: Backups folder does not exist. Will try to create.\n", __func__);
        // Always create backup folder to not confuse the operating system's file browser
        fs::create_directories(backupDir);
    }

    DBErrors nLoadWalletRet = walletInstance->LoadWallet(fFirstRun);
    if (nLoadWalletRet != DBErrors::LOAD_OK)
    {
        if (nLoadWalletRet == DBErrors::CORRUPT) {
            InitError(strprintf(_("Error loading %s: Wallet corrupted"), walletFile));
            return nullptr;
        }
        else if (nLoadWalletRet == DBErrors::NONCRITICAL_ERROR)
        {
            InitWarning(strprintf(_("Error reading %s! All keys read correctly, but transaction data"
                                         " or address book entries might be missing or incorrect."),
                walletFile));
        }
        else if (nLoadWalletRet == DBErrors::TOO_NEW) {
            InitError(strprintf(_("Error loading %s: Wallet requires newer version of %s"), walletFile, _(PACKAGE_NAME)));
            return nullptr;
        }
        else if (nLoadWalletRet == DBErrors::NEED_REWRITE)
        {
            InitError(strprintf(_("Wallet needed to be rewritten: restart %s to complete"), _(PACKAGE_NAME)));
            return nullptr;
        }
        else {
            InitError(strprintf(_("Error loading %s"), walletFile));
            return nullptr;
        }
    }

    int prev_version = walletInstance->nWalletVersion;
    if (gArgs.GetBoolArg("-upgradewallet", fFirstRun))
    {
        int nMaxVersion = gArgs.GetArg("-upgradewallet", 0);
        if (nMaxVersion == 0) // the -upgradewallet without argument case
        {
            walletInstance->WalletLogPrintf("Performing wallet upgrade to %i\n", FEATURE_LATEST);
            nMaxVersion = FEATURE_LATEST;
            walletInstance->SetMinVersion(FEATURE_LATEST); // permanently upgrade the wallet immediately
        }
        else
            walletInstance->WalletLogPrintf("Allowing wallet upgrade up to %i\n", nMaxVersion);
        if (nMaxVersion < walletInstance->GetVersion())
        {
            InitError(_("Cannot downgrade wallet"));
            return nullptr;
        }
        walletInstance->SetMaxVersion(nMaxVersion);
    }

    // Upgrade to HD if explicit upgrade
    if (gArgs.GetBoolArg("-upgradewallet", false)) {
        LOCK(walletInstance->cs_wallet);

        // Do not upgrade versions to any version between HD_SPLIT and FEATURE_PRE_SPLIT_KEYPOOL unless already supporting HD_SPLIT
        int max_version = walletInstance->nWalletVersion;
        if (!walletInstance->CanSupportFeature(FEATURE_HD_SPLIT) && max_version >=FEATURE_HD_SPLIT && max_version < FEATURE_PRE_SPLIT_KEYPOOL) {
            InitError(_("Cannot upgrade a non HD split wallet without upgrading to support pre split keypool. Please use -upgradewallet=169900 or -upgradewallet with no version specified."));
            return nullptr;
        }

        bool hd_upgrade = false;
        bool split_upgrade = false;
        if (walletInstance->CanSupportFeature(FEATURE_HD) && !walletInstance->IsHDEnabled()) {
            walletInstance->WalletLogPrintf("Upgrading wallet to HD\n");
            walletInstance->SetMinVersion(FEATURE_HD);

            // generate a new master key
            CPubKey masterPubKey = walletInstance->GenerateNewSeed();
            walletInstance->SetHDSeed(masterPubKey);
            hd_upgrade = true;
        }
        // Upgrade to HD chain split if necessary
        if (walletInstance->CanSupportFeature(FEATURE_HD_SPLIT)) {
            walletInstance->WalletLogPrintf("Upgrading wallet to use HD chain split\n");
            walletInstance->SetMinVersion(FEATURE_PRE_SPLIT_KEYPOOL);
            split_upgrade = FEATURE_HD_SPLIT > prev_version;
        }
        // Mark all keys currently in the keypool as pre-split
        if (split_upgrade) {
            walletInstance->MarkPreSplitKeys();
        }
        // Regenerate the keypool if upgraded to HD
        if (hd_upgrade) {
            if (!walletInstance->TopUpKeyPool()) {
                InitError(_("Unable to generate keys"));
                return nullptr;
            }
        }
    }

    if (fFirstRun || pseed)
    {
        // ensure this wallet.dat can only be opened by clients supporting HD with chain split and expects no default key
        if (!gArgs.GetBoolArg("-usehd", true)) {
            InitError(strprintf(_("Error creating %s: You can't create non-HD wallets with this version."), walletFile));
            return nullptr;
        }
        walletInstance->SetMinVersion(FEATURE_LATEST);

        if ((wallet_creation_flags & WALLET_FLAG_DISABLE_PRIVATE_KEYS)) {
            //selective allow to set flags
            walletInstance->SetWalletFlag(WALLET_FLAG_DISABLE_PRIVATE_KEYS);
        } else {
            // generate a new seed
            if (pseed) {
                walletInstance->SetHDSeed_512(*pseed);
            } else {
                CPubKey seed = walletInstance->GenerateNewSeed();
                walletInstance->SetHDSeed(seed);
            }
        }

        // Top up the keypool
        if (!walletInstance->IsWalletFlagSet(WALLET_FLAG_DISABLE_PRIVATE_KEYS) && !walletInstance->TopUpKeyPool()) {
            InitError(_("Unable to generate initial keys"));
            return nullptr;
        }

        walletInstance->ChainStateFlushed(chainActive.GetLocator());
    } else if (wallet_creation_flags & WALLET_FLAG_DISABLE_PRIVATE_KEYS) {
        // Make it impossible to disable private keys after creation
        InitError(strprintf(_("Error loading %s: Private keys can only be disabled during creation"), walletFile));
        return NULL;
    } else if (walletInstance->IsWalletFlagSet(WALLET_FLAG_DISABLE_PRIVATE_KEYS)) {
        LOCK(walletInstance->cs_KeyStore);
        if (!walletInstance->mapKeys.empty() || !walletInstance->mapCryptedKeys.empty()) {
            InitWarning(strprintf(_("Warning: Private keys detected in wallet {%s} with disabled private keys"), walletFile));
        }
    } else if (gArgs.IsArgSet("-usehd")) {
        bool useHD = gArgs.GetBoolArg("-usehd", true);
        if (walletInstance->IsHDEnabled() && !useHD) {
            InitError(strprintf(_("Error loading %s: You can't disable HD on an already existing HD wallet"), walletFile));
            return nullptr;
        }
        if (!walletInstance->IsHDEnabled() && useHD) {
            InitError(strprintf(_("Error loading %s: You can't enable HD on an already existing non-HD wallet"), walletFile));
            return nullptr;
        }
    }

    if (!gArgs.GetArg("-addresstype", "").empty() && !ParseOutputType(gArgs.GetArg("-addresstype", ""), walletInstance->m_default_address_type)) {
        InitError(strprintf("Unknown address type '%s'", gArgs.GetArg("-addresstype", "")));
        return nullptr;
    }

    if (!gArgs.GetArg("-changetype", "").empty() && !ParseOutputType(gArgs.GetArg("-changetype", ""), walletInstance->m_default_change_type)) {
        InitError(strprintf("Unknown change type '%s'", gArgs.GetArg("-changetype", "")));
        return nullptr;
    }

    if (gArgs.IsArgSet("-mintxfee")) {
        CAmount n = 0;
        if (!ParseMoney(gArgs.GetArg("-mintxfee", ""), n) || 0 == n) {
            InitError(AmountErrMsg("mintxfee", gArgs.GetArg("-mintxfee", "")));
            return nullptr;
        }
        if (n > HIGH_TX_FEE_PER_KB) {
            InitWarning(AmountHighWarn("-mintxfee") + " " +
                        _("This is the minimum transaction fee you pay on every transaction."));
        }
        walletInstance->m_min_fee = CFeeRate(n);
    }

    walletInstance->m_allow_fallback_fee = Params().IsFallbackFeeEnabled();
    if (gArgs.IsArgSet("-fallbackfee")) {
        CAmount nFeePerK = 0;
        if (!ParseMoney(gArgs.GetArg("-fallbackfee", ""), nFeePerK)) {
            InitError(strprintf(_("Invalid amount for -fallbackfee=<amount>: '%s'"), gArgs.GetArg("-fallbackfee", "")));
            return nullptr;
        }
        if (nFeePerK > HIGH_TX_FEE_PER_KB) {
            InitWarning(AmountHighWarn("-fallbackfee") + " " +
                        _("This is the transaction fee you may pay when fee estimates are not available."));
        }
        walletInstance->m_fallback_fee = CFeeRate(nFeePerK);
        walletInstance->m_allow_fallback_fee = nFeePerK != 0; //disable fallback fee in case value was set to 0, enable if non-null value
    }
    if (gArgs.IsArgSet("-discardfee")) {
        CAmount nFeePerK = 0;
        if (!ParseMoney(gArgs.GetArg("-discardfee", ""), nFeePerK)) {
            InitError(strprintf(_("Invalid amount for -discardfee=<amount>: '%s'"), gArgs.GetArg("-discardfee", "")));
            return nullptr;
        }
        if (nFeePerK > HIGH_TX_FEE_PER_KB) {
            InitWarning(AmountHighWarn("-discardfee") + " " +
                        _("This is the transaction fee you may discard if change is smaller than dust at this level"));
        }
        walletInstance->m_discard_rate = CFeeRate(nFeePerK);
    }
    if (gArgs.IsArgSet("-paytxfee")) {
        CAmount nFeePerK = 0;
        if (!ParseMoney(gArgs.GetArg("-paytxfee", ""), nFeePerK)) {
            InitError(AmountErrMsg("paytxfee", gArgs.GetArg("-paytxfee", "")));
            return nullptr;
        }
        if (nFeePerK > HIGH_TX_FEE_PER_KB) {
            InitWarning(AmountHighWarn("-paytxfee") + " " +
                        _("This is the transaction fee you will pay if you send a transaction."));
        }
        walletInstance->m_pay_tx_fee = CFeeRate(nFeePerK, 1000);
        if (walletInstance->m_pay_tx_fee < ::minRelayTxFee) {
            InitError(strprintf(_("Invalid amount for -paytxfee=<amount>: '%s' (must be at least %s)"),
                gArgs.GetArg("-paytxfee", ""), ::minRelayTxFee.ToString()));
            return nullptr;
        }
    }
    walletInstance->m_confirm_target = gArgs.GetArg("-txconfirmtarget", DEFAULT_TX_CONFIRM_TARGET);
    walletInstance->m_spend_zero_conf_change = gArgs.GetBoolArg("-spendzeroconfchange", DEFAULT_SPEND_ZEROCONF_CHANGE);
    walletInstance->m_signal_rbf = gArgs.GetBoolArg("-walletrbf", DEFAULT_WALLET_RBF);

    walletInstance->WalletLogPrintf("Wallet completed loading in %15dms\n", GetTimeMillis() - nStart);

    // Try to top up keypool. No-op if the wallet is locked.
    walletInstance->TopUpKeyPool();

    LOCK(cs_main);

    CBlockIndex *pindexRescan = chainActive.Genesis();
    if (!gArgs.GetBoolArg("-rescan", false))
    {
        WalletBatch batch(*walletInstance->database);
        CBlockLocator locator;
        if (batch.ReadBestBlock(locator))
            pindexRescan = FindForkInGlobalIndex(chainActive, locator);
    }

    walletInstance->m_last_block_processed = chainActive.Tip();

    //Load zerocoin wallet
    CzWallet* zwallet = new CzWallet(walletInstance.get());
    walletInstance->setZWallet(zwallet);
    if (fFirstRun || pseed) {
        CKey keyTemp;
        if (!walletInstance->GetZerocoinSeed(keyTemp))
            throw std::runtime_error(strprintf("%s: could not get zerocoin seed on wallet load", __func__));
        zwallet->SetMasterSeed(keyTemp);
        LogPrintf("Set zerocoin master seed to keyid %s\n", keyTemp.GetPubKey().GetID().GetHex());
    }

    //Load Anon wallet
    AnonWallet* pAnonWallet = new AnonWallet(walletInstance, "anonwallet", walletInstance->database);
    if (fFirstRun || pseed) {
        CExtKey extMasterAnon;
        if (!walletInstance->GetAnonWalletSeed(extMasterAnon))
            throw std::runtime_error(strprintf("%s: could not get anon wallet seed on wallet load", __func__));
        assert(pAnonWallet->Initialise(&extMasterAnon));
        LogPrintf("%s: loaded new Anon wallet", __func__);
    } else {
        assert(pAnonWallet->Initialise());
    }

    walletInstance->SetAnonWallet(pAnonWallet);

    if (chainActive.Tip() && chainActive.Tip() != pindexRescan)
    {
        //We can't rescan beyond non-pruned blocks, stop and throw an error
        //this might happen if a user uses an old wallet within a pruned node
        // or if he ran -disablewallet for a longer time, then decided to re-enable
        if (fPruneMode)
        {
            CBlockIndex *block = chainActive.Tip();
            while (block && block->pprev && (block->pprev->nStatus & BLOCK_HAVE_DATA) && block->pprev->nTx > 0 && pindexRescan != block)
                block = block->pprev;

            if (pindexRescan != block) {
                InitError(_("Prune: last wallet synchronisation goes beyond pruned data. You need to -reindex (download the whole blockchain again in case of pruned node)"));
                return nullptr;
            }
        }

        uiInterface.InitMessage(_("Rescanning..."));
        walletInstance->WalletLogPrintf("Rescanning last %i blocks (from block %i)...\n", chainActive.Height() - pindexRescan->nHeight, pindexRescan->nHeight);

        // No need to read and scan block if block was created before
        // our wallet birthday (as adjusted for block time variability)
        while (pindexRescan && walletInstance->nTimeFirstKey && (pindexRescan->GetBlockTime() < (walletInstance->nTimeFirstKey - TIMESTAMP_WINDOW))) {
            pindexRescan = chainActive.Next(pindexRescan);
        }

        nStart = GetTimeMillis();
        {
            WalletRescanReserver reserver(walletInstance.get());
            if (!reserver.reserve()) {
                InitError(_("Failed to rescan the wallet during initialization"));
                return nullptr;
            }
            walletInstance->ScanForWalletTransactions(pindexRescan, nullptr, reserver, true);
        }
        walletInstance->WalletLogPrintf("Rescan completed in %15dms\n", GetTimeMillis() - nStart);
        walletInstance->ChainStateFlushed(chainActive.GetLocator());
        walletInstance->database->IncrementUpdateCounter();

        // Restore wallet transaction metadata after -zapwallettxes=1
        if (gArgs.GetBoolArg("-zapwallettxes", false) && gArgs.GetArg("-zapwallettxes", "1") != "2")
        {
            WalletBatch batch(*walletInstance->database);

            for (const CWalletTx& wtxOld : vWtx)
            {
                uint256 hash = wtxOld.GetHash();
                std::map<uint256, CWalletTx>::iterator mi = walletInstance->mapWallet.find(hash);
                if (mi != walletInstance->mapWallet.end())
                {
                    const CWalletTx* copyFrom = &wtxOld;
                    CWalletTx* copyTo = &mi->second;
                    copyTo->mapValue = copyFrom->mapValue;
                    copyTo->vOrderForm = copyFrom->vOrderForm;
                    copyTo->nTimeReceived = copyFrom->nTimeReceived;
                    copyTo->nTimeSmart = copyFrom->nTimeSmart;
                    copyTo->fFromMe = copyFrom->fFromMe;
                    copyTo->nOrderPos = copyFrom->nOrderPos;
                    batch.WriteTx(*copyTo);
                }
            }
        }
    }

    uiInterface.LoadWallet(walletInstance);

    // Register with the validation interface. It's ok to do this after rescan since we're still holding cs_main.
    RegisterValidationInterface(walletInstance.get());

    walletInstance->SetBroadcastTransactions(gArgs.GetBoolArg("-walletbroadcast", DEFAULT_WALLETBROADCAST));

    {
        LOCK(walletInstance->cs_wallet);
        walletInstance->WalletLogPrintf("setKeyPool.size() = %u\n",      walletInstance->GetKeyPoolSize());
        walletInstance->WalletLogPrintf("mapWallet.size() = %u\n",       walletInstance->mapWallet.size());
        walletInstance->WalletLogPrintf("mapAddressBook.size() = %u\n",  walletInstance->mapAddressBook.size());
    }

    //Load zerocoin mint hashes to memory
    walletInstance->zTracker->Init();
    CKey keyZerocoin;
    zwallet->LoadMintPoolFromDB();
    if (!walletInstance->IsLocked()) {
        assert(walletInstance->GetZerocoinSeed(keyZerocoin));
        zwallet = walletInstance->GetZWallet();
        auto idExpect = zwallet->GetMasterSeedID();
        assert(keyZerocoin.GetPubKey().GetID() == idExpect);
        zwallet->SetMasterSeed(keyZerocoin);
        zwallet->LoadMintPoolFromDB();
        zwallet->GenerateMintPool();
        zwallet->SyncWithChain();

        CExtKey extMasterAnon;
        if (!walletInstance->GetAnonWalletSeed(extMasterAnon))
            throw std::runtime_error(strprintf("%s: could not get anon wallet seed on wallet load", __func__));
        AnonWallet* anonwallet = walletInstance->GetAnonWallet();
        assert(anonwallet->SetMasterKey(extMasterAnon));
    }

    return walletInstance;
}

void CWallet::postInitProcess()
{
    // Add wallet transactions that aren't already in a block to mempool
    // Do this here as mempool requires genesis block to be loaded
    ReacceptWalletTransactions();
}

bool CWallet::BackupWallet(const std::string& strDest)
{
    return database->Backup(strDest);
}

CKeyPool::CKeyPool()
{
    nTime = GetTime();
    fInternal = false;
    m_pre_split = false;
}

CKeyPool::CKeyPool(const CPubKey& vchPubKeyIn, bool internalIn)
{
    nTime = GetTime();
    vchPubKey = vchPubKeyIn;
    fInternal = internalIn;
    m_pre_split = false;
}

CWalletKey::CWalletKey(int64_t nExpires)
{
    nTimeCreated = (nExpires ? GetTime() : 0);
    nTimeExpires = nExpires;
}

void CMerkleTx::SetMerkleBranch(const CBlockIndex* pindex, int posInBlock)
{
    // Update the tx's hashBlock
    hashBlock = pindex->GetBlockHash();

    // set the position of the transaction in the block
    nIndex = posInBlock;
}

int CMerkleTx::GetDepthInMainChain() const
{
    if (hashUnset())
        return 0;

    AssertLockHeld(cs_main);

    // Find the block it claims to be in
    CBlockIndex* pindex = LookupBlockIndex(hashBlock);
    if (!pindex || !chainActive.Contains(pindex))
        return 0;

    return ((nIndex == -1) ? (-1) : 1) * (chainActive.Height() - pindex->nHeight + 1);
}

int CMerkleTx::GetBlocksToMaturity() const
{
    if (!IsCoinBase())
        return 0;
    int chain_depth = GetDepthInMainChain();
    assert(chain_depth >= 0); // coinbase tx should not be conflicted
    return std::max(0, (Params().CoinbaseMaturity()+1) - chain_depth);
}

bool CMerkleTx::IsImmatureCoinBase() const
{
    // note GetBlocksToMaturity is 0 for non-coinbase tx
    return GetBlocksToMaturity() > 0;
}


bool CWalletTx::AcceptToMemoryPool(const CAmount& nAbsurdFee, CValidationState& state)
{
    // We must set fInMempool here - while it will be re-set to true by the
    // entered-mempool callback, if we did not there would be a race where a
    // user could call sendmoney in a loop and hit spurious out of funds errors
    // because we think that this newly generated transaction's change is
    // unavailable as we're not yet aware that it is in the mempool.
    bool ret = ::AcceptToMemoryPool(mempool, state, tx, nullptr /* pfMissingInputs */,
                                nullptr /* plTxnReplaced */, false /* bypass_limits */, nAbsurdFee);
    fInMempool |= ret;
    return ret;
}

void CWallet::LearnRelatedScripts(const CPubKey& key, OutputType type)
{
    if (key.IsCompressed() && (type == OutputType::P2SH_SEGWIT || type == OutputType::BECH32)) {
        CTxDestination witdest = WitnessV0KeyHash(key.GetID());
        CScript witprog = GetScriptForDestination(witdest);
        // Make sure the resulting program is solvable.
        assert(IsSolvable(*this, witprog));
        AddCScript(witprog);
    }
}

void CWallet::LearnAllRelatedScripts(const CPubKey& key)
{
    // OutputType::P2SH_SEGWIT always adds all necessary scripts for all types.
    LearnRelatedScripts(key, OutputType::P2SH_SEGWIT);
}

std::vector<OutputGroup> CWallet::GroupOutputs(const std::vector<COutput>& outputs, bool single_coin) const {
    std::vector<OutputGroup> groups;
    std::map<CTxDestination, OutputGroup> gmap;
    CTxDestination dst;
    for (const auto& output : outputs) {
        if (output.fSpendable) {
            CInputCoin input_coin = output.GetInputCoin();

            size_t ancestors, descendants;
            mempool.GetTransactionAncestry(output.tx->GetHash(), ancestors, descendants);
            if (!single_coin && ExtractDestination(output.tx->tx->vpout[output.i], dst)) {
                // Limit output groups to no more than 10 entries, to protect
                // against inadvertently creating a too-large transaction
                // when using -avoidpartialspends
                if (gmap[dst].m_outputs.size() >= OUTPUT_GROUP_MAX_ENTRIES) {
                    groups.push_back(gmap[dst]);
                    gmap.erase(dst);
                }
                gmap[dst].Insert(input_coin, output.nDepth, output.tx->IsFromMe(ISMINE_ALL), ancestors, descendants);
            } else {
                groups.emplace_back(input_coin, output.nDepth, output.tx->IsFromMe(ISMINE_ALL), ancestors, descendants);
            }
        }
    }
    if (!single_coin) {
        for (const auto& it : gmap) groups.push_back(it.second);
    }
    return groups;
}

// Given a set of inputs, find the public key that contributes the most coins to the input set
CScript GetLargestContributor(std::set<CInputCoin>& setCoins)
{
    std::map<CScript, CAmount> mapScriptsOut;
    for (const CInputCoin& coin : setCoins) {
        mapScriptsOut[coin.txout.scriptPubKey] += coin.txout.nValue;
    }

    CScript scriptLargest;
    CAmount nLargestContributor = 0;
    for (auto it : mapScriptsOut) {
        if (it.second > nLargestContributor) {
            scriptLargest = it.first;
            nLargestContributor = it.second;
        }
    }

    return scriptLargest;
}

bool CWallet::MintToTxIn(CZerocoinMint zerocoinSelected, int nSecurityLevel, const uint256& hashTxOut, CTxIn& newTxIn,
                         CZerocoinSpendReceipt& receipt, libzerocoin::SpendType spendType, CBlockIndex* pindexCheckpoint)
{
    auto hashSerial = GetSerialHash(zerocoinSelected.GetSerialNumber());
    CMintMeta meta = zTracker->Get(hashSerial);
    CoinWitnessData coinwitness;
    {
        int nLockAttempts = 0;
        while (nLockAttempts < 1000) {
            TRY_LOCK(zTracker->cs_readlock, lockSpendcache);
            if (!lockSpendcache) {
                fGlobalUnlockSpendCache = true;
                MilliSleep(10);
                ++nLockAttempts;
                continue;
            }

            if (!zTracker->GetCoinWitness(hashSerial, coinwitness)) {
                //No spend cache for this yet
                coinwitness = CoinWitnessData(zerocoinSelected);
                coinwitness.SetHeightMintAdded(zerocoinSelected.GetHeight());
            }
            break;
        }
        if (nLockAttempts >= 1000)
            return error("%s: \n*******************\n    ****** \n ************ \n failed to lock spend cache!", __func__);
    }

    LOCK(coinwitness.cs);

    // Default error status if not changed below
    receipt.SetStatus(_("Transaction Mint Started"), ZTXMINT_GENERAL);

    // 2. Get pubcoin from the private coin
    libzerocoin::CoinDenomination denomination = zerocoinSelected.GetDenomination();
    libzerocoin::PublicCoin pubCoinSelected = *coinwitness.coin;
    if (!pubCoinSelected.validate()) {
        receipt.SetStatus(_("The selected mint coin is an invalid coin"), ZINVALID_COIN);
        return false;
    }

    // 3. Compute Accumulator and Witness
    string strFailReason = "";
    AccumulatorMap mapAccumulators(Params().Zerocoin_Params());
    if (!GenerateAccumulatorWitness(&coinwitness, mapAccumulators, nSecurityLevel, strFailReason, pindexCheckpoint)) {
        receipt.SetStatus(_("Try to spend with a higher security level to include more coins"), ZFAILED_ACCUMULATOR_INITIALIZATION);
        return error("%s : %s", __func__, receipt.GetStatusMessage());
    }

    // Construct the CoinSpend object. This acts like a signature on the transaction.
    libzerocoin::PrivateCoin privateCoin(Params().Zerocoin_Params(), coinwitness.denom, false);
    privateCoin.setPublicCoin(*coinwitness.coin);
    privateCoin.setRandomness(zerocoinSelected.GetRandomness());
    privateCoin.setSerialNumber(zerocoinSelected.GetSerialNumber());

    // Version 2 zerocoins have a privkey associated with them. This key is stored in the wallet keystore and has to be retrieved
    uint8_t nVersion = zerocoinSelected.GetVersion();
    privateCoin.setVersion(nVersion);
    CKey key;
    if (!zerocoinSelected.GetKeyPair(key))
        return error("%s: failed to set zerocoin privkey mint version=%d", __func__, nVersion);
    privateCoin.setPrivKey(key.GetPrivKey());

    libzerocoin::Accumulator accumulator = mapAccumulators.GetAccumulator(coinwitness.denom);
    auto nChecksum = GetChecksum(accumulator.getValue());
    CBigNum bnValue;
    if (!GetAccumulatorValueFromChecksum(nChecksum, false, bnValue) || bnValue == 0)
        return error("%s: could not find checksum used for spend\n", __func__);

    try {
        libzerocoin::CoinSpend spend(Params().Zerocoin_Params(), privateCoin, accumulator, nChecksum, *coinwitness.pWitness, hashTxOut, spendType);

        std::string strError;
        if (!spend.Verify(accumulator, strError, true)) {
            receipt.SetStatus(_("The new spend coin transaction did not verify"), ZINVALID_WITNESS);
            return false;
        }
        // Deserialize the CoinSpend intro a fresh object
        CDataStream serializedCoinSpend(SER_NETWORK, PROTOCOL_VERSION);
        serializedCoinSpend << spend;
        std::vector<unsigned char> data(serializedCoinSpend.begin(), serializedCoinSpend.end());

<<<<<<< HEAD
        //Add the coin spend into a transaction
=======
        //Add the coin spend into a VEIL transaction
>>>>>>> 96d81e96
        newTxIn.scriptSig = CScript() << OP_ZEROCOINSPEND << data.size();
        newTxIn.scriptSig.insert(newTxIn.scriptSig.end(), data.begin(), data.end());
        newTxIn.prevout.SetNull();

        //use nSequence as a shorthand lookup of denomination
        //NOTE that this should never be used in place of checking the value in the final blockchain acceptance/verification
        //of the transaction
        newTxIn.nSequence = denomination;
        newTxIn.nSequence |= CTxIn::SEQUENCE_LOCKTIME_DISABLE_FLAG; //Don't use any relative locktime for zerocoin spend

        if (IsSerialKnown(spend.getCoinSerialNumber())) {
            //Tried to spend an already spent Zerocoin
            receipt.SetStatus(_("The coin spend has been used"), ZSPENT_USED_ZPIV);

            uint256 hashSerial = GetSerialHash(spend.getCoinSerialNumber());
            if (!zTracker->HasSerialHash(hashSerial))
                return error("%s: serialhash %s not found in tracker", __func__, hashSerial.GetHex());

            CMintMeta meta = zTracker->Get(hashSerial);
            meta.isUsed = true;
            if (!zTracker->UpdateState(meta))
                LogPrintf("%s: failed to write zerocoinmint\n", __func__);

            auto pwalletmain = GetMainWallet();

            //todo:
            //pwalletmain->NotifyZerocoinChanged(pwalletmain, zerocoinSelected.GetValue().GetHex(), "Used", CT_UPDATED);
            return false;
        }

        auto nAccumulatorChecksum = GetChecksum(accumulator.getValue());
        CZerocoinSpend zcSpend(spend.getCoinSerialNumber(), uint256(), zerocoinSelected.GetValue(),
                zerocoinSelected.GetDenomination(), nAccumulatorChecksum);
        zcSpend.SetMintCount(coinwitness.nMintsAdded);
        receipt.AddSpend(zcSpend);
    } catch (const std::exception&) {
        receipt.SetStatus(_("CoinSpend: Accumulator witness does not verify"), ZINVALID_WITNESS);
        return false;
    }
    receipt.SetStatus(_("Spend Valid"), ZSPEND_OKAY); // Everything okay

    return true;
}

string CWallet::MintZerocoinFromOutPoint(CAmount nValue, CWalletTx& wtxNew, std::vector<CDeterministicMint>& vDMints,
        const std::vector<COutPoint> vOutpts)
{
    CCoinControl* coinControl = new CCoinControl();
    for (const COutPoint& output : vOutpts) {
        coinControl->Select(output, 0); //todo add amount
    }

    if (!coinControl->HasSelected()) {
        string strError = _("Error: No valid utxo!");
        LogPrintf("MintZerocoin() : %s", strError.c_str());
        return strError;
    }

    string strError = MintZerocoin(nValue, wtxNew, vDMints, /*inputtype*/OUTPUT_STANDARD, coinControl);
    delete coinControl;
    return strError;
}

string CWallet::MintZerocoin(CAmount nValue, CWalletTx& wtxNew, vector<CDeterministicMint>& vDMints, OutputTypes inputtype, const CCoinControl* coinControl)
{
    // Check amount
    if (nValue < libzerocoin::ZerocoinDenominationToAmount(libzerocoin::CoinDenomination::ZQ_TEN))
        return _("Invalid amount");

    CAmount nValueRequired = nValue + Params().Zerocoin_MintFee();

    // User must specifically request to use basecoin, or else must have the anon balance for it
    CAmount nBalance = 0;
    std::string strTypeName = "";
    //todo cs_main lock?
    if (inputtype == OUTPUT_RINGCT && chainActive.Tip()->nAnonOutputs > 20) {
        nBalance = pAnonWalletMain->GetAnonBalance();
        strTypeName = "RingCT";
    } else if (inputtype == OUTPUT_CT) {
        nBalance = pAnonWalletMain->GetBlindBalance();
        strTypeName = "CT";
    } else if (inputtype == OUTPUT_STANDARD) {
        nBalance = GetBalance();
        strTypeName = "Basecoin";
    }

    if (nValueRequired > nBalance)
        return strprintf("Insufficient %s Funds", strTypeName);

    CReserveKey reserveKey(this);
    int64_t nFeeRequired;

    if (IsLocked()) {
        string strError = _("Error: Wallet locked, unable to create transaction!");
        LogPrintf("MintZerocoin() : %s", strError.c_str());
        return strError;
    }

    string strError;
    CMutableTransaction txNew;
    std::vector<CTempRecipient> vecSend;
    if (!CreateZerocoinMintTransaction(nValue, txNew, vDMints, nFeeRequired, strError, vecSend, inputtype, coinControl)) {
        if (nValue + nFeeRequired > GetBalance())
            return strprintf(_("Error: Failed to create transaction: %s"), strError);
        return strError;
    }

    CTransactionRef txRef = std::shared_ptr<CTransaction>(new CTransaction(txNew));
    wtxNew = CWalletTx(this, txRef);
    wtxNew.fFromMe = true;
    wtxNew.fTimeReceivedIsTxTime = true;

    // Limit size
    unsigned int nBytes = ::GetSerializeSize(txNew, SER_NETWORK, PROTOCOL_VERSION);
    if (nBytes >= MAX_ZEROCOIN_TX_SIZE) {
        return _("Error: The transaction is larger than the maximum allowed transaction size!");
    }

    //commit the transaction to the network
    CValidationState state;
    mapValue_t mapValue;
    if (!CommitTransaction(wtxNew.tx, std::move(mapValue), {}, &reserveKey, g_connman.get(), state)) {
        return _("Error: The transaction was rejected! This might happen if some of the coins in your wallet were already "
                 "spent, such as if you used a copy of wallet.dat and coins were spent in the copy but not marked as spent here.");
    } else {
        //update mints with full transaction hash and then database them
        WalletBatch walletdb(*this->database);
        for (CDeterministicMint dMint : vDMints) {
            dMint.SetTxHash(wtxNew.tx->GetHash());
            zTracker->Add(dMint, true);
        }
    }

    //Create a backup of the wallet
    if (fBackupMints)
        ZBackupWallet();

    return "";
}

bool CWallet::AvailableZerocoins(std::set<CMintMeta>& setMints)
{
    auto setMintsTemp = zTracker->ListMints(true, true, true); // need to find mints to spend
    for (const CMintMeta& mint : setMintsTemp) {
        if (mint.nMemFlags & MINT_PENDINGSPEND)
            continue;
        setMints.emplace(mint);
    }

    return true;
}

bool CWallet::SpendZerocoin(CAmount nValue, int nSecurityLevel, CZerocoinSpendReceipt& receipt,
        std::vector<CZerocoinMint>& vMintsSelected, bool fMintChange, bool fMinimizeChange,
        libzerocoin::CoinDenomination denomFilter, CTxDestination* addressTo)
{
    std::vector<CommitData> vCommitData;
    if (!PrepareZerocoinSpend(nValue, nSecurityLevel, receipt, vMintsSelected, fMintChange, fMinimizeChange,
            vCommitData, denomFilter, addressTo))
        return error("%s : PrepareZerocoinSpend %s", __func__, receipt.GetStatusMessage());

    if (!CommitZerocoinSpend(receipt, vCommitData))
        return error("%s : CommitZerocoinSpend: %s", __func__, receipt.GetStatusMessage());

    return true;
}

bool CWallet::PrepareZerocoinSpend(CAmount nValue, int nSecurityLevel, CZerocoinSpendReceipt& receipt,
                            std::vector<CZerocoinMint>& vMintsSelected, bool fMintChange, bool fMinimizeChange,
                            std::vector<CommitData>& vCommitData, libzerocoin::CoinDenomination denomFilter, CTxDestination* addressTo)
{
    // Default: assume something goes wrong. Depending on the problem this gets more specific below
    int nStatus = ZSPEND_ERROR;

    if (IsLocked()) {
        receipt.SetStatus("Error: Wallet locked, unable to create transaction!", ZWALLET_LOCKED);
        return false;
    }

    // If not already given pre-selected mints, then select mints from the wallet
    CAmount nValueSelected = 0;
    if (vMintsSelected.empty()) {
        if(!CollectMintsForSpend(nValue, vMintsSelected, receipt, nStatus, fMinimizeChange, denomFilter))
            return false;
    }

    // todo: should we use a different reserve key for each transaction?
    const int nMaxSpends = Params().Zerocoin_MaxSpendsPerTransaction(); // Maximum possible spends for one z transaction
    CAmount nRemainingValue = nValue;
    for (auto start = 0; start < vMintsSelected.size(); start += nMaxSpends) {
        std::vector<CZerocoinMint> vBatchMints;
        auto itStart = vMintsSelected.begin() + start;
        CAmount nBatchValue = 0;
        if (start + nMaxSpends >= vMintsSelected.size()) {
            vBatchMints = std::vector<CZerocoinMint>(itStart, vMintsSelected.end());
            nBatchValue = nRemainingValue;
        } else {
            vBatchMints = std::vector<CZerocoinMint>(itStart, itStart + nMaxSpends);
            for (const auto& mint: vBatchMints)
                nBatchValue += mint.GetDenominationAsAmount();
        }

        std::vector<CDeterministicMint> vCurNewMints;
        CWalletTx wtxCurrent(this, nullptr);
        if (!CreateZerocoinSpendTransaction(nBatchValue, nSecurityLevel, wtxCurrent, receipt,
                                            vBatchMints, vCurNewMints, fMintChange, fMinimizeChange, addressTo)) {
            return error("%s : %s", __func__, receipt.GetStatusMessage());
        }
        CValidationState state;
        LOCK(cs_main);
        if (!AcceptToMemoryPool(mempool, state, wtxCurrent.tx, nullptr /* pfMissingInputs */, nullptr /* plTxnReplaced */,
                                false /* bypass_limits */, maxTxFee, true)) {
            // failed mempool validation for one of the transactions so no partial transaction is being committed
            return error("%s : %s", __func__, "Failed to get accepted to memory pool");
        }

        vCommitData.emplace_back(std::make_tuple(wtxCurrent, vCurNewMints, vBatchMints));
        nRemainingValue -= nBatchValue;
    }

    if (fMintChange && fBackupMints)
        ZBackupWallet();

    receipt.SetStatus("Preparation Successful", ZSPEND_PREPARED);  // When we reach this point the preparation was successful
    return true;
}

bool CWallet::CommitZerocoinSpend(CZerocoinSpendReceipt& receipt, std::vector<CommitData>& vCommitData)
{
    WalletBatch walletdb(*this->database);
    CValidationState state;
    mapValue_t mapValue;
    int nStatus = ZSPEND_ERROR;

    std::vector<CTransactionRef> vtx = receipt.GetTransactions();
    for (unsigned int i = 0; i < vCommitData.size(); i++) {
        const auto& commitData = vCommitData[i];
        auto wtxCurrent = std::get<0>(commitData);
        auto vNewMints = std::get<1>(commitData);
        auto vNewSelectedMints = std::get<2>(commitData);

        bool fTxFail = false;
        if (vtx.size() <= i) {
            error("%s: FIXME: vtx size does not match expected value!! vtx %d i=%d", __func__, vtx.size(), i);
            fTxFail = true;
        }

        if (fTxFail || !CommitTransaction(vtx[i], {}, {}, /*CReserveKey*/nullptr, g_connman.get(), state)) {
            LogPrintf("%s: failed to commit\n", __func__);
            nStatus = ZCOMMIT_FAILED;

            //reset all mints
            for (const CZerocoinMint& mint : vNewSelectedMints) {
                uint256 hashPubcoin = GetPubCoinHash(mint.GetValue());
                zTracker->SetPubcoinNotUsed(hashPubcoin);
            }

            //erase spends
            for (const CZerocoinSpend& spend : receipt.GetSpends(i)) {
                if (!walletdb.EraseZerocoinSpendSerialEntry(spend.GetSerial())) {
                    receipt.SetStatus("Error: It cannot delete coin serial number in wallet", ZERASE_SPENDS_FAILED);
                }

                //Remove from public zerocoinDB
                RemoveSerialFromDB(spend.GetSerial());
            }

            // erase new mints
            for (auto &dMint : vNewMints) {
                if (!walletdb.EraseDeterministicMint(dMint.GetPubcoinHash())) {
                    receipt.SetStatus("Error: Unable to cannot delete zerocoin mint in wallet",
                                      ZERASE_NEW_MINTS_FAILED);
                }
            }

            receipt.SetStatus(
                    "Error: The transaction was rejected! This might happen if some of the coins in your wallet "
                    "were already spent, such as if you used a copy of wallet.dat and coins were spent in the copy "
                    "but not marked as spent here.", nStatus);

            return false;
        }

        //Set spent mints as used
        uint256 txidSpend = wtxCurrent.tx->GetHash();
        for (const CZerocoinMint& mint : vNewSelectedMints) {
            uint256 hashPubcoin = GetPubCoinHash(mint.GetValue());
            zTracker->SetPubcoinUsed(hashPubcoin, txidSpend);

            CMintMeta metaCheck = zTracker->GetMetaFromPubcoin(hashPubcoin);
            if (!metaCheck.isUsed) {
                receipt.SetStatus("Error, the mint did not get marked as used", nStatus);
                return false;
            }
        }

        // write new Mints to db
        for (auto &dMint : vNewMints) {
            dMint.SetTxHash(txidSpend);
            zTracker->Add(dMint, true);
        }
    }

    receipt.SetStatus("Spend Successful", ZSPEND_OKAY);
    return true;
}

bool IsMintInChain(const uint256& hashPubcoin, uint256& txid, int& nHeight)
{
    return IsPubcoinInBlockchain(hashPubcoin, nHeight, txid, chainActive.Tip());
}

void CWallet::ReconsiderZerocoins(std::list<CZerocoinMint>& listMintsRestored, std::list<CDeterministicMint>& listDMintsRestored)
{
    WalletBatch walletdb(*database);
    list<CZerocoinMint> listMints = walletdb.ListArchivedZerocoins();
    list<CDeterministicMint> listDMints = walletdb.ListArchivedDeterministicMints();

    if (listMints.empty() && listDMints.empty())
        return;

    for (CZerocoinMint mint : listMints) {
        uint256 txid;
        int nHeight;
        uint256 hashPubcoin = GetPubCoinHash(mint.GetValue());
        if (!IsMintInChain(hashPubcoin, txid, nHeight))
            continue;

        mint.SetTxHash(txid);
        mint.SetHeight(nHeight);
        mint.SetUsed(IsSerialInBlockchain(mint.GetSerialNumber(), nHeight));

        if (!zTracker->UnArchive(hashPubcoin, false)) {
            LogPrintf("%s : failed to unarchive mint %s\n", __func__, mint.GetValue().GetHex());
        } else {
            zTracker->UpdateZerocoinMint(mint);
        }
        listMintsRestored.emplace_back(mint);
    }

    for (CDeterministicMint dMint : listDMints) {
        uint256 txid;
        int nHeight;
        if (!IsMintInChain(dMint.GetPubcoinHash(), txid, nHeight))
            continue;

        dMint.SetTxHash(txid);
        dMint.SetHeight(nHeight);
        uint256 txidSpend;
        dMint.SetUsed(IsSerialInBlockchain(dMint.GetSerialHash(), nHeight, txidSpend));

        if (!zTracker->UnArchive(dMint.GetPubcoinHash(), true)) {
            LogPrintf("%s : failed to unarchive deterministic mint %s\n", __func__, dMint.GetPubcoinHash().GetHex());
        } else {
            zTracker->Add(dMint, true);
        }
        listDMintsRestored.emplace_back(dMint);
    }
}

void CWallet::ZBackupWallet()
{
    fs::path backupDir = GetDataDir() / "backups";
    fs::path backupPath;
    string strNewBackupName;

    for (int i = 0; i < 10; i++) {
        strNewBackupName = strprintf("wallet-autozbackup-%d.dat", i);
        backupPath = backupDir / strNewBackupName;

        if (fs::exists(backupPath)) {
            //Keep up to 10 backups
            if (i <= 8) {
                //If the next file backup exists and is newer, then iterate
                fs::path nextBackupPath = backupDir / strprintf("wallet-autozbackup-%d.dat", i + 1);
                if (fs::exists(nextBackupPath)) {
                    time_t timeThis = fs::last_write_time(backupPath);
                    time_t timeNext = fs::last_write_time(nextBackupPath);
                    if (timeThis > timeNext) {
                        //The next backup is created before this backup was
                        //The next backup is the correct path to use
                        backupPath = nextBackupPath;
                        break;
                    }
                }
                //Iterate to the next filename/number
                continue;
            }
            //reset to 0 because name with 9 already used
            strNewBackupName = strprintf("wallet-autozbackup-%d.dat", 0);
            backupPath = backupDir / strNewBackupName;
            break;
        }
        //This filename is fresh, break here and backup
        break;
    }

    BackupWallet(backupPath.string());

    if(!gArgs.GetArg("-zbackuppath", "").empty()) {
        fs::path customPath(gArgs.GetArg("-zbackuppath", ""));
        fs::create_directories(customPath);

        if(!customPath.has_extension()) {
            customPath /= GetUniqueWalletBackupName(true);
        }

        BackupWallet(customPath.string());
    }
}

bool CWallet::CreateZOutPut(libzerocoin::CoinDenomination denomination, CTxOut& outMint, CDeterministicMint& dMint)
{
    // mint a new coin (create Pedersen Commitment) and extract PublicCoin that is shareable from it
    auto zerocoinParams = Params().Zerocoin_Params();
    libzerocoin::PrivateCoin coin(zerocoinParams, denomination, false);

    if (zwalletMain->HasEmptySeed())
        return error("%s: Zerocoin seed is not loaded!", __func__);

    zwalletMain->GenerateDeterministicZerocoin(denomination, coin, dMint);

    libzerocoin::PublicCoin pubCoin = coin.getPublicCoin();

    // Validate
    if(!pubCoin.validate())
        return error("%s: newly created pubcoin is not valid", __func__);

    zwalletMain->UpdateCount();

    CScript scriptSerializedCoin = CScript() << OP_ZEROCOINMINT << pubCoin.getValue().getvch().size() << pubCoin.getValue().getvch();
    outMint = CTxOut(libzerocoin::ZerocoinDenominationToAmount(denomination), scriptSerializedCoin);

    return true;
}

bool CWallet::CreateZerocoinMintTransaction(const CAmount nValue, CMutableTransaction& txNew,
        std::vector<CDeterministicMint>& vDMints, int64_t& nFeeRet, std::string& strFailReason,
        std::vector<CTempRecipient>& vecSend, OutputTypes inputtype, const CCoinControl* coinControl, const bool isZCSpendChange)
{
    if (IsLocked()) {
        strFailReason = "Error: Wallet locked, unable to create transaction!";
        LogPrintf("SpendZerocoin() : %s", strFailReason.c_str());
        return false;
    }

    // Enforce that the amount requested is a multiple of the minimum mintable denomination
    CAmount nValueMinDenom = libzerocoin::ZerocoinDenominationToAmount(libzerocoin::CoinDenomination::ZQ_TEN);
    if (nValue % nValueMinDenom != 0) {
        strFailReason = strprintf("Error: Requested mint amount needs to be multiple of %s!", FormatMoney(nValueMinDenom));
        LogPrintf("SpendZerocoin() : %s", strFailReason.c_str());
        return false;
    }

    //add multiple mints that will fit the amount requested as closely as possible
    CAmount nMintingValue = 0;
    CAmount nValueRemaining = 0;
    while (true) {
        //mint a coin with the closest denomination to what is being requested
        nFeeRet = std::max(static_cast<int>(txNew.vpout.size()), 1) * Params().Zerocoin_MintFee();
        nValueRemaining = nValue - nMintingValue;// - (isZCSpendChange ? nFeeRet : 0);

        libzerocoin::CoinDenomination denomination = libzerocoin::AmountToClosestDenomination(nValueRemaining, nValueRemaining);
        if (denomination == libzerocoin::ZQ_ERROR) {
            break;
        }

        CAmount nValueNewMint = libzerocoin::ZerocoinDenominationToAmount(denomination);
        nMintingValue += nValueNewMint;

        CTxOut outMint;
        CDeterministicMint dMint;
        if (!CreateZOutPut(denomination, outMint, dMint)) {
            strFailReason = strprintf("%s: failed to create new z output", __func__);
            return error(strFailReason.c_str());
        }

        if (isZCSpendChange || inputtype == OUTPUT_STANDARD) {
            txNew.vpout.emplace_back(outMint.GetSharedPtr());
        }

        //store as CZerocoinMint for later use
        LogPrintf("%s: new mint %s\n", __func__, dMint.ToString());
        vDMints.emplace_back(dMint);

        //Fill out a temp recipient, which is what ringct code uses to eventually convert this into an output
        CTempRecipient tempRecipient;
        tempRecipient.nType = OUTPUT_STANDARD;
        tempRecipient.SetAmount(outMint.nValue);
        tempRecipient.fSubtractFeeFromAmount = false;
        tempRecipient.scriptPubKey = outMint.scriptPubKey;
        tempRecipient.fScriptSet = true;
        tempRecipient.fZerocoin = true;
        tempRecipient.fZerocoinMint = true;
        tempRecipient.fExemptFeeSub = true;
        tempRecipient.fSubtractFeeFromAmount = false;
        vecSend.emplace_back(tempRecipient);
    }

    // Inputs are already selected for zerocoinspend
    if (isZCSpendChange)
        return true;

    // calculate fee
    CAmount nFee = Params().Zerocoin_MintFee() * txNew.vpout.size();

    // no ability to select more coins if this is a ZCSpend change mint
    CAmount nTotalValue = (isZCSpendChange ? nValue : (nValue + nFee));

    CAmount nValueIn = 0;
    std::set<CInputCoin> setCoins;

    /** Select RingCT or CT Inputs **/
    // create output variables for add anon inputs
    CTransactionRef tx_new;
    CWalletTx wtx(this, tx_new);

    // protecting against nullptr dereference
    CCoinControl cControl;
    if (coinControl)
        cControl = *coinControl;

    CTransactionRecord rtx;
    std::string sError;

    if (inputtype == OUTPUT_RINGCT)  {
        // default parameters for ring sig
        if (0 != pAnonWalletMain->AddAnonInputs(wtx, rtx, vecSend, true, Params().DefaultRingSize(), /**nInputsPerSig**/ 32, nFeeRet, &cControl, sError)) {
            strFailReason = strprintf("Failed to add ringctinputs: %s", sError);
            return false;
        }
    } else if (inputtype == OUTPUT_CT) {
        if (0 != pAnonWalletMain->AddBlindedInputs(wtx, rtx, vecSend, true, nFeeRet, &cControl, sError)) {
            strFailReason = strprintf("Failed to add ringctinputs: %s", sError);
            return false;
        }
    } else if (inputtype == OUTPUT_STANDARD) {
        if (0 != pAnonWalletMain->AddStandardInputs(wtx, rtx, vecSend, true, nFeeRet, &cControl, sError, /*fZerocoinInputs*/false, /*InputValue*/0)) {
            strFailReason = strprintf("Failed to add basecoin inputs: %s", sError);
            return false;
        }
    }

    txNew = CMutableTransaction(*wtx.tx);
    return true;
}

bool CWallet::CollectMintsForSpend(CAmount nValue, std::vector<CZerocoinMint>& vMints, CZerocoinSpendReceipt& receipt, int nStatus, bool fMinimizeChange, libzerocoin::CoinDenomination denomFilter)
{
    // Check available funds
    nStatus = ZTRX_FUNDS_PROBLEMS;
    CAmount nzBalance = GetZerocoinBalance(true);
    if (nValue > nzBalance) {
        receipt.SetStatus(strprintf("You don't have enough Zerocoins in your wallet. Balance: %s", FormatMoney(nzBalance)), nStatus);
        return false;
    }

    if (nValue < 10*COIN) {
        receipt.SetStatus("Value is below the smallest available denomination (= 1) of zerocoin", nStatus);
        return false;
    }

    std::set<CMintMeta> setMints;
    AvailableZerocoins(setMints);
    if (setMints.empty()) {
        receipt.SetStatus("Failed to find Zerocoins in wallet.dat", nStatus);
        return false;
    }

    // If the input value is not an int, then we want the selection algorithm to round up to the next highest int
    double dValue = static_cast<double>(nValue) / static_cast<double>(COIN);
    bool fWholeNumber = floor(dValue) == dValue;
    CAmount nValueToSelect = nValue;
    if(!fWholeNumber)
        nValueToSelect = static_cast<CAmount>(ceil(dValue) * COIN);

    // Select the z mints to use in this spend
    std::map<libzerocoin::CoinDenomination, CAmount> DenomMap = GetMyZerocoinDistribution().first;
    std::list<CMintMeta> listMints(setMints.begin(), setMints.end());
    if (denomFilter != libzerocoin::CoinDenomination::ZQ_ERROR) {
        //A specific denom was selected to spend with
        listMints.clear();
        for (const auto& mint : setMints) {
            if (mint.denom == denomFilter)
                listMints.emplace_back(mint);
        }

        //Set denom map to 0 values for non-matching denoms
        for (auto mi = DenomMap.begin(); mi != DenomMap.end(); mi++) {
            if (mi->first != denomFilter)
                mi->second = 0;
        }
    }

    // order the list of mints - oldest first
    listMints.sort(oldest_first);

    int nCoinsReturned, nNeededSpends;
    CAmount nValueSelected;
    auto vMintsToFetch = SelectMintsFromList(nValueToSelect, nValueSelected, Params().Zerocoin_MaxSpendsPerTransaction(),
                                             fMinimizeChange, nCoinsReturned, listMints, DenomMap, nNeededSpends);

    for (auto& meta : vMintsToFetch) {
        CZerocoinMint mint;
        if (!GetMint(meta.hashSerial, mint)) {
            receipt.SetStatus(strprintf("%s: failed to fetch hashSerial %s", __func__, meta.hashSerial.GetHex()), nStatus);
            return false;
        }
        vMints.emplace_back(mint);
    }

    return true;
}

bool CWallet::CreateZerocoinSpendTransaction(CAmount nValue, int nSecurityLevel, CWalletTx& wtxNew,
        CZerocoinSpendReceipt& receipt, std::vector<CZerocoinMint>& vSelectedMints,
        std::vector<CDeterministicMint>& vNewMints, bool fMintChange,  bool fMinimizeChange, CTxDestination* address)
{
    int nStatus = ZTRX_FUNDS_PROBLEMS;

    // Check we have selected mints to spend
    if (vSelectedMints.empty()) {
        receipt.SetStatus(strprintf("%s: No mint selected", __func__), nStatus);
        return false;
    }

    // Check that the included mints are at most Zerocoin_MaxSpendsPerTransaction
    if ((static_cast<int>(vSelectedMints.size()) > Params().Zerocoin_MaxSpendsPerTransaction())) {
        receipt.SetStatus("Failed to find coin set amongst held coins with less than maxNumber of Spends", nStatus);
        return false;
    }

    // Create transaction
    nStatus = ZTRX_CREATE;
    WalletBatch walletdb(*this->database);

    int nArchived = 0;
    CAmount nValueSelected = 0;
    for (const CZerocoinMint& mint : vSelectedMints) {
        nValueSelected += ZerocoinDenominationToAmount(mint.GetDenomination());
        // see if this serial has already been spent
        int nHeightSpend;
        if (IsSerialInBlockchain(mint.GetSerialNumber(), nHeightSpend)) {
            receipt.SetStatus("Trying to spend an already spent serial #, try again.", nStatus);
            uint256 hashSerial = GetSerialHash(mint.GetSerialNumber());
            if (!zTracker->HasSerialHash(hashSerial))
                return error("%s: tracker does not have serialhash %s", __func__, hashSerial.GetHex());

            CMintMeta meta = zTracker->Get(hashSerial);
            meta.isUsed = true;
            zTracker->UpdateState(meta);

            return false;
        }

        //check that this mint made it into the blockchain
        CTransactionRef txMint;
        uint256 hashBlock;
        bool fArchive = false;
        if (!GetTransaction(mint.GetTxHash(), txMint, Params().GetConsensus(), hashBlock)) {
            receipt.SetStatus("Unable to find transaction containing mint", nStatus);
            fArchive = true;
        } else if (!mapBlockIndex.count(hashBlock) || !chainActive.Contains(mapBlockIndex.at(hashBlock))) {
            receipt.SetStatus("Mint did not make it into blockchain", nStatus);
            fArchive = true;
        }

        // archive this mint as an orphan
        if (fArchive) {
            walletdb.ArchiveMintOrphan(mint);
            nArchived++;
        }
    }
    if (nArchived)
        return false;

    // Create change if needed
    nStatus = ZTRX_CHANGE;
    std::vector<CTempRecipient> vecSend;

    CMutableTransaction txNew;
    CAmount nChange;
    CAmount nChangeRemint;
    CAmount nChangeDust;
    wtxNew.BindWallet(this);
    {
        LOCK2(cs_main, cs_wallet);
        {
            txNew.vin.clear();
            txNew.vpout.clear();

            //if there is an address to send to then use it, if not generate a new address to send to
            CScript scriptZerocoinSpend;
            CScript scriptChange;
            nChange = nValueSelected - nValue;

            if (nChange < 0) {
                receipt.SetStatus("Selected coins value is less than payment target", nStatus);
                return false;
            }

            if (!address) {
                receipt.SetStatus("No address provided", nStatus);
                return false;
            }

            // Veil: Check whether to basecoin address or to stealth
            bool fStealthOutput = address->type() == typeid(CStealthAddress);

            if (address) {
                if (fStealthOutput) {
                    CTempRecipient r;
                    if (address->type() == typeid(CStealthAddress))
                        r.nType = OUTPUT_CT;
                    else
                        r.nType = OUTPUT_STANDARD;
                    r.SetAmount(nValue);
                    r.fSubtractFeeFromAmount = false;
                    r.address = *address;
                    r.fExemptFeeSub = false;
                    vecSend.emplace_back(r);
                } else {
                    scriptZerocoinSpend = GetScriptForDestination(*address);
                }
            }

            //add change output if we are spending too much (only applies to spending multiple at once)
            if (nChange) {
                //Any change below the smallest zerocoin denom is not remintable and is considered dust to be sent to ringct
                auto nAmountSmallestDenom = libzerocoin::ZerocoinDenominationToAmount(libzerocoin::CoinDenomination::ZQ_TEN);
                nChangeDust = nChange % nAmountSmallestDenom;
                nChangeRemint = nChange - nChangeDust;

                //See how many mints will be created and ensure enough fee is subtracted from the changedust
                int nMintCount = 0;
                CAmount nAmountDummy = nChangeRemint;
                while (nAmountDummy >= nAmountSmallestDenom) {
                    CAmount nRemaining;
                    auto denomdummy = libzerocoin::AmountToClosestDenomination(nAmountDummy, nRemaining);
                    nMintCount++;
                    nAmountDummy -= libzerocoin::ZerocoinDenominationToAmount(denomdummy);
                }
                //Subtract any fee from changedust
                CAmount nFeeRequired = Params().Zerocoin_MintFee() * nMintCount;
                if (nChangeDust >= nFeeRequired) {
                    nChangeDust -= nFeeRequired;
                } else if (nMintCount == 1) {
                    //Can't pay the fee and mint the change, do all change as ringct
                    nChangeRemint = 0;
                    nChangeDust = nChange;
                } else {
                    //Reduce the minting amount by the lowest denomination in order to pay fees, add the remainder to ringct change
                    nChangeRemint -= nAmountSmallestDenom;
                    nChangeDust += nAmountSmallestDenom;

                    //Sanity
                    if (nChangeRemint < nAmountSmallestDenom) {
                        receipt.SetStatus("Failed to properly calculate change outputs", nStatus);
                        return false;
                    }
                }

                if (nChangeRemint > 0) {
                    //mint change as zerocoins and RingCT
                    CAmount nFeeRet = 0;
                    std::string strFailReason = "";
                    if (!CreateZerocoinMintTransaction(nChangeRemint, txNew, vNewMints, nFeeRet, strFailReason, vecSend,
                            /*inputtype*/OUTPUT_STANDARD, nullptr, true)) {
                        receipt.SetStatus("Failed to create mint", nStatus);
                        return false;
                    }
                }
            }

            //add output to veil address to the transaction (the actual primary spend taking place)
            if (!fStealthOutput) {
                CTxOut txOutZerocoinSpend(nValue, scriptZerocoinSpend);
                txNew.vpout.emplace_back(txOutZerocoinSpend.GetSharedPtr());
            } else {
                txNew.vpout.clear();
            }

            CTransactionRef txRef = std::make_shared<CTransaction>(txNew);

            //turn the finalized transaction into a wallet transaction
            wtxNew = CWalletTx(this, txRef);
            wtxNew.fFromMe = true;
            wtxNew.fTimeReceivedIsTxTime = true;
            wtxNew.nTimeReceived = GetAdjustedTime();

            CTransactionRecord rtx;
            if (!vecSend.empty()) {
                CAmount nFeeRet;
                std::string sError;
                CCoinControl coinControl;

                if (0 != pAnonWalletMain->AddStandardInputs(wtxNew, rtx, vecSend, false, nFeeRet, &coinControl, sError, true, nValueSelected)) {
                    receipt.SetStatus("Failed to add standard inputs", nStatus);
                    return error("%s: AddStandardInputs failed: %s", __func__, sError);
                }

                pAnonWalletMain->AddOutputRecordMetaData(rtx, vecSend);
            }

            CMutableTransaction mtx(*wtxNew.tx);

            //hash with only the output info in it to be used in Signature of Knowledge
            uint256 hashTxOut = wtxNew.tx->GetOutputsHash();

            //add all of the mints to the transaction as inputs
            for (CZerocoinMint& mint : vSelectedMints) {
                CTxIn newTxIn;
                if (!MintToTxIn(mint, nSecurityLevel, hashTxOut, newTxIn, receipt, libzerocoin::SpendType::SPEND)) {
                    return error("%s: %s", __func__, receipt.GetStatusMessage());
                }
                mtx.vin.push_back(newTxIn);
            }

            // Limit size
            unsigned int nBytes = ::GetSerializeSize(txNew, SER_NETWORK, PROTOCOL_VERSION);
            if (nBytes >= MAX_ZEROCOIN_TX_SIZE) {
                receipt.SetStatus(strprintf("Maximum size of transaction is too large, Size=%d", nBytes), ZTX_TOO_LARGE);
                return error("%s: %s", __func__, receipt.GetStatusMessage());
            }

            txRef = std::make_shared<CTransaction>(mtx);
            wtxNew.SetTx(txRef);
            receipt.AddTransaction(txRef, rtx);

            //now that all inputs have been added, add full tx hash to zerocoinspend records and write to db
            uint256 txHash = mtx.GetHash();
            for (CZerocoinSpend& spend : receipt.GetSpends_back()) {
                spend.SetTxHash(txHash);
                if (!WalletBatch(*this->database).WriteZerocoinSpendSerialEntry(spend))
                    receipt.SetStatus("Failed to write coin serial number into wallet", nStatus);
            }

            //Change the rtx record to the correct spot
            uint256 txidOld = rtx.GetPartialTxid();
            if (!txidOld.IsNull() && pAnonWalletMain->mapRecords.count(txidOld)) {
                pAnonWalletMain->mapRecords.erase(txidOld);
                rtx.RemovePartialTxid();
            }
            pAnonWalletMain->SaveRecord(txHash, rtx);
        }
    }

    receipt.SetStatus("Transaction Created", ZSPEND_OKAY); // Everything okay
    return true;
}

bool CWallet::GetZerocoinSeed(CKey& keyZerocoinMaster)
{
    if (IsLocked())
        return error("%s: getting zerocoin seed while wallet is locked", __func__);

    //The zerocoin master seed is derived from a specific BIP32 Account of the wallet's masterseed
    BIP32Path vPath;
    vPath.emplace_back(std::make_pair(0, true));
    vPath.emplace_back(std::make_pair(Params().BIP32_Zerocoin_Account(), true));
    CExtKey masterKey = DeriveBIP32Path(vPath);
    keyZerocoinMaster = masterKey.key;

    return true;
}

bool CWallet::GetAnonWalletSeed(CExtKey& keyMaster)
{
    if (IsLocked())
        return error("%s: getting anon wallet seed while wallet is locked", __func__);

    BIP32Path vPath;
    vPath.emplace_back(std::make_pair(0, true));
    vPath.emplace_back(std::make_pair(Params().BIP32_RingCT_Account(), true));
    keyMaster = DeriveBIP32Path(vPath);

    return true;
}

bool CWallet::DatabaseMint(CDeterministicMint& dMint)
{
    WalletBatch walletdb(*this->database);
    zTracker->Add(dMint, true);
    return true;
}

bool CWallet::GetZerocoinKey(const CBigNum& bnSerial, CKey& key)
{
    WalletBatch walletdb(*this->database);
    CZerocoinMint mint;
    if (!GetMint(GetSerialHash(bnSerial), mint))
        return error("%s: could not find serial %s in walletdb!", __func__, bnSerial.GetHex());

    return mint.GetKeyPair(key);
}


void ThreadPrecomputeSpends()
{
    boost::this_thread::interruption_point();
    LogPrintf("ThreadPrecomputeSpends started\n");
    auto pwallet = GetMainWallet();
    try {
        pwallet->PrecomputeSpends();
        boost::this_thread::interruption_point();
    } catch (std::exception& e) {
        LogPrintf("ThreadPrecomputeSpends() exception: %s \n", e.what());
    } catch (...) {
        LogPrintf("ThreadPrecomputeSpends() error \n");
    }
    LogPrintf("ThreadPrecomputeSpends exiting,\n");
}


// Create precompute lru cache
LRUCache lru;

void CWallet::PrecomputeSpends()
{
    LogPrintf("Veil Precomputing Started\n");
    RenameThread("veil-precomputer");

    if (!pprecomputeDB) {
        LogPrintf("Veil Precomputing failed to get database pointer\n");
        return;
    }

    lru.Clear();

    // Initialize Variables
    bool fLoadedPrecomputesFromDB = false;
    int64_t nLastCacheCleanUpTime = GetTime();
    int64_t nLastCacheWriteDB = nLastCacheCleanUpTime;
    int nRequiredStakeDepthBuffer = Params().Zerocoin_RequiredStakeDepth() + 10;
    //int nAdjustableCacheLength = gArgs.GetArg("-precomputecachelength", DEFAULT_PRECOMPUTE_LENGTH);
    int nAdjustableCacheLength = 100;

    // Force the cache length to be divisible by 10
    if (nAdjustableCacheLength % 10)
        nAdjustableCacheLength -= nAdjustableCacheLength % 10;

//    if (nAdjustableCacheLength < MIN_PRECOMPUTE_LENGTH)
//        nAdjustableCacheLength = MIN_PRECOMPUTE_LENGTH;
//
//    if (nAdjustableCacheLength > MAX_PRECOMPUTE_LENGTH)
//        nAdjustableCacheLength = MAX_PRECOMPUTE_LENGTH;

    while (true) {
        // Check to see if we need to clear the cache
        if (fClearSpendCache) {
            fClearSpendCache = false;
            lru.Clear();
            nLastCacheCleanUpTime = GetTime();
            nLastCacheWriteDB = nLastCacheCleanUpTime;
        }

        if (ShutdownRequested())
            break;

        if (IsInitialBlockDownload() || !HeadersAndBlocksSynced()) {
            MilliSleep(5000);
            continue;
        }

        // Get full list of spendable zerocoin mints
        std::set<CMintMeta> setMints = zTracker->ListMints(/*fUnusedOnly*/true, /*fMatureOnly*/true, /*fUpdate*/true);
        if (setMints.empty() || IsLocked()) {
            MilliSleep(5000);
            continue;
        }

        // If we haven't loaded from database yet, load the precomputes from the database
        if (!fLoadedPrecomputesFromDB) {
            // Load the precomputes into the LRU cache
            if (!pprecomputeDB->LoadPrecomputes(&lru))
                LogPrint(BCLog::PRECOMPUTE, "%s: Failed to load precompute database\n", __func__);
            fLoadedPrecomputesFromDB = true;

            // Link LRU cache and Database to zTracker on first load
            LOCK(zTracker->cs_readlock);
            for (const auto& meta : setMints) {

                CoinWitnessData *witnessData;
                if (zTracker->HasSpendCache(meta.hashSerial)) {
                    witnessData = zTracker->GetSpendCache(meta.hashSerial);
                } else {
                    LOCK(zTracker->cs_modify_lock);
                    witnessData = zTracker->CreateSpendCache(meta.hashSerial);
                }

                CoinWitnessCacheData cacheData;
                if (lru.Contains(meta.hashSerial)) {
                    *witnessData = lru.GetWitnessData(meta.hashSerial);
                } else if (pprecomputeDB->ReadPrecompute(meta.hashSerial, cacheData)) {
                    *witnessData = CoinWitnessData(cacheData);
                    lru.AddNew(meta.hashSerial, cacheData);
                }
            }
        }

        // Do some precomputing of zerocoin spend knowledge proofs
        for (const CMintMeta& meta : setMints) {
            if (ShutdownRequested() || IsLocked())
                break;

            CoinWitnessCacheData tempDataHolder;
            {
                CoinWitnessData* witnessData;
                {
                    TRY_LOCK(zTracker->cs_readlock, fLocked);
                    if (!fLocked)
                        continue;

                    if (fGlobalUnlockSpendCache) {
                        break;
                    }

                    // When we see a clear spend cache bool set to true, break out of the loop
                    // All cache data will be cleared at the beginning of the while loop above
                    if (fClearSpendCache) {
                        break;
                    }

                    if (zTracker->HasSpendCache(meta.hashSerial)) {
                        witnessData = zTracker->GetSpendCache(meta.hashSerial);
                    } else {
                        LOCK(zTracker->cs_modify_lock);
                        witnessData = zTracker->CreateSpendCache(meta.hashSerial);
                    }
                }

                // Initialize nHeightStop so it can be set below
                int nHeightStop = 0;

                // Precomputes takes a lower priority than the use (spend/stake) of a precompute, just move on in the rare
                // case that this is locked somewhere else
                TRY_LOCK(witnessData->cs, fLockWitness);
                if (!fLockWitness)
                    continue;

                /** If Witness is not already valid and loaded, then load/create it **/
                if (!witnessData->nHeightAccStart) {
                    if (lru.Contains(meta.hashSerial)) {
                        /** Load witness from cache **/
                        *witnessData = lru.GetWitnessData(meta.hashSerial);
                        LogPrint(BCLog::PRECOMPUTE, "%s: Got Witness Data from lru cache: %s\n", __func__, witnessData->ToString());
                    } else if (pprecomputeDB->ReadPrecompute(meta.hashSerial, tempDataHolder)) {
                        /** Precompute was found on disk but not loaded to LRU **/
                        *witnessData = CoinWitnessData(tempDataHolder);
                        lru.AddNew(meta.hashSerial, tempDataHolder);
                        LogPrint(BCLog::PRECOMPUTE, "%s: Got Witness Data from precompute database: %s\n", __func__, witnessData->ToString());
                    } else {
                        /** No cache, so initialize new **/
                        CZerocoinMint mint;
                        if (!GetMint(meta.hashSerial, mint))
                            continue;
                        *witnessData = CoinWitnessData(mint);
                        nHeightStop = std::min(chainActive.Height() - nRequiredStakeDepthBuffer,
                                               mint.GetHeight() + nAdjustableCacheLength);
                    }
                }

                if (!nHeightStop) {
                    // Set the stop height from the variables received from the database cache
                    int nStakeHeight = chainActive.Height() - nRequiredStakeDepthBuffer;
                    int nAdjustableHeight = (witnessData->nHeightPrecomputed ? witnessData->nHeightPrecomputed : witnessData->nHeightAccStart) + nAdjustableCacheLength;
                    nHeightStop = std::min(nStakeHeight, nAdjustableHeight);
                }

                LogPrint(BCLog::PRECOMPUTE, "%s: StopHeight: %d already precomputedheight: %d\n", __func__, nHeightStop, witnessData->nHeightPrecomputed);

                // Leave a buffer of 20 blocks between what to precompute
                if (nHeightStop - (witnessData->nHeightPrecomputed ? witnessData->nHeightPrecomputed : witnessData->nHeightAccStart) < 20)
                    continue;

                CBlockIndex* pindexStop = chainActive[nHeightStop];
                AccumulatorMap mapAccumulators(Params().Zerocoin_Params());
                LogPrint(BCLog::PRECOMPUTE,"%s: caching mint %s of denom %d start=%d stop=%d precomputed_to=%s\n", __func__,
                         witnessData->coin->getValue().GetHex().substr(0, 6),
                         ZerocoinDenominationToInt(witnessData->denom),
                         witnessData->nHeightAccStart, nHeightStop, witnessData->nHeightPrecomputed);

                /** Add to current precomputed witness **/
                std::string strError;
                if (!GenerateAccumulatorWitness(witnessData, mapAccumulators, 100, strError, pindexStop)) {
                    LogPrintf("%s: Generate witness failed!\n", __func__);
                    // If we fail this check, we need to make sure we remove this from the LRU cache
                    lru.Remove(meta.hashSerial);
                    pprecomputeDB->ErasePrecompute(meta.hashSerial);
                    continue;
                }

                /** Update LRU with new data **/
                CoinWitnessCacheData serialData(witnessData);
                lru.AddToCache(meta.hashSerial, serialData);
            }
            // Sleep for 150ms to allow any potential spend attempt
            MilliSleep(150);
        }

        if (fGlobalUnlockSpendCache) {
            fGlobalUnlockSpendCache = false;
        }

        // Every 2 hours clean up our database and cache with only valid unspent inputs
        if (nLastCacheCleanUpTime < (GetTime() - (PRECOMPUTE_FLUSH_TIME * 2))) {
            LogPrint(BCLog::PRECOMPUTE, "%s: Cleaning up precompute cache\n", __func__);

            std::set<CMintMeta> setMints = zTracker->ListMints(/*fUnusedOnly*/true, /*fMatureOnly*/true, /*fUpdate*/true);


            if (setMints.size()) {
                // Get a list of hashes currently in the database
                std::set<uint256> databaseHashes;
                if (!pprecomputeDB->LoadPrecomputes(databaseHashes)) {
                    LogPrintf("%s: failed to load precompute hashes\n", __func__);
                }

                // Remove old cache data
                for (auto mint : setMints) {
                    databaseHashes.erase(mint.hashSerial);
                }

                // Erase all old hashes from the database
                for (auto hash : databaseHashes) {
                    lru.Remove(hash);
                    pprecomputeDB->ErasePrecompute(hash);
                }

                nLastCacheCleanUpTime = GetTime();
            }
        }

        // On first load, and every 5 minutes write the cache to database
        if (lru.DirtyCacheSize() > PRECOMPUTE_MAX_DIRTY_CACHE_SIZE || nLastCacheWriteDB < GetTime() - PRECOMPUTE_FLUSH_TIME || ShutdownRequested()) {
            DumpPrecomputes();
            nLastCacheWriteDB = GetTime();
        }

        if (ShutdownRequested())
            break;

        LogPrint(BCLog::PRECOMPUTE, "%s: Finished precompute round...\n\n", __func__);
        MilliSleep(5000);
    }
}

void DumpPrecomputes() {

    if (!pprecomputeDB) {
        return;
    }

    lru.FlushToDisk(pprecomputeDB.get());
    LogPrint(BCLog::PRECOMPUTE, "%s: Writing precomputes to database. Precomputes size: %d\n", __func__, lru.Size());
}<|MERGE_RESOLUTION|>--- conflicted
+++ resolved
@@ -5551,11 +5551,7 @@
         serializedCoinSpend << spend;
         std::vector<unsigned char> data(serializedCoinSpend.begin(), serializedCoinSpend.end());
 
-<<<<<<< HEAD
-        //Add the coin spend into a transaction
-=======
         //Add the coin spend into a VEIL transaction
->>>>>>> 96d81e96
         newTxIn.scriptSig = CScript() << OP_ZEROCOINSPEND << data.size();
         newTxIn.scriptSig.insert(newTxIn.scriptSig.end(), data.begin(), data.end());
         newTxIn.prevout.SetNull();
@@ -6706,9 +6702,12 @@
 void DumpPrecomputes() {
 
     if (!pprecomputeDB) {
+        LogPrintf("Dump Precomputes: Database pointer not found\n");
         return;
     }
 
+    int64_t start = GetTimeMicros();
     lru.FlushToDisk(pprecomputeDB.get());
-    LogPrint(BCLog::PRECOMPUTE, "%s: Writing precomputes to database. Precomputes size: %d\n", __func__, lru.Size());
+    int64_t end = GetTimeMicros();
+    LogPrintf("Dump Precomputes: %gs to dump\n", (end-start)*0.000001);
 }