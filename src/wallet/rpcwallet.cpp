// Copyright (c) 2010 Satoshi Nakamoto
// Copyright (c) 2009-2019 The Bitcoin Core developers
// Copyright (c) 2018-2021 The Veil developers
// Distributed under the MIT software license, see the accompanying
// file COPYING or http://www.opensource.org/licenses/mit-license.php.

#include <amount.h>
#include <chain.h>
#include <consensus/validation.h>
#include <core_io.h>
#include <csv/CSV.hpp>
#include <httpserver.h>
#include <validation.h>
#include <key_io.h>
#include <net.h>
#include <outputtype.h>
#include <policy/feerate.h>
#include <policy/fees.h>
#include <policy/policy.h>
#include <policy/rbf.h>
#include <rpc/mining.h>
#include <rpc/rawtransaction.h>
#include <rpc/server.h>
#include <rpc/util.h>
#include <script/sign.h>
#include <shutdown.h>
#include <timedata.h>
#include <util/system.h>
#include <miner.h>
#include <util/moneystr.h>
#include <wallet/coincontrol.h>
#include <wallet/feebumper.h>
#include <wallet/rpcwallet.h>
#include <wallet/wallet.h>
#include <wallet/walletdb.h>
#include <wallet/walletutil.h>
#include <wallet/deterministicmint.h>
#include <veil/dandelioninventory.h>
#include <veil/zerocoin/mintmeta.h>
#include <veil/zerocoin/zwallet.h>
#include <veil/zerocoin/zchain.h>
#include <veil/ringct/anonwallet.h>
#include <veil/ringct/anon.h>

#include <stdint.h>

#include <univalue.h>

#include <functional>
#include <boost/assign.hpp>

// This enumeration determines the order of the CSV file header columns
typedef enum
{
    TRANSACTION_CSV_FIELD_DATETIME_HUMAN_READABLE,
    TRANSACTION_CSV_FIELD_ACCOUNT,
    TRANSACTION_CSV_FIELD_ADDRESS,
    TRANSACTION_CSV_FIELD_CATEGORY,
    TRANSACTION_CSV_FIELD_AMOUNT,
    TRANSACTION_CSV_FIELD_LABEL,
    TRANSACTION_CSV_FIELD_VOUT,
    TRANSACTION_CSV_FIELD_FEE,
    TRANSACTION_CSV_FIELD_CONFIRMATION,
    TRANSACTION_CSV_FIELD_GENERATED,
    TRANSACTION_CSV_FIELD_BLOCKHASH,
    TRANSACTION_CSV_FIELD_BLOCKINDEX,
    TRANSACTION_CSV_FIELD_BLOCKTIME,
    TRANSACTION_CSV_FIELD_TRUSTED,
    TRANSACTION_CSV_FIELD_WALLETCONFLICTS,
    TRANSACTION_CSV_FIELD_TXID,
    TRANSACTION_CSV_FIELD_TIME,
    TRANSACTION_CSV_FIELD_TIMERECEIVED,
    TRANSACTION_CSV_FIELD_COMPUTETIME,
    TRANSACTION_CSV_FIELD_BIP125_REPLACEABLE,
    TRANSACTION_CSV_FIELD_ABANDONED,
    TRANSACTION_CSV_FIELD_WATCHONLY,
    TRANSACTION_CSV_FIELD_COUNT
} TRANSACTION_CSV_FIELDS;

const std::map<TRANSACTION_CSV_FIELDS, std::string> CSV_HEADERS =
{
    {TRANSACTION_CSV_FIELD_DATETIME_HUMAN_READABLE, "date"},
    {TRANSACTION_CSV_FIELD_ACCOUNT, "account"},
    {TRANSACTION_CSV_FIELD_ADDRESS, "address"},
    {TRANSACTION_CSV_FIELD_CATEGORY, "category"},
    {TRANSACTION_CSV_FIELD_AMOUNT, "amount"},
    {TRANSACTION_CSV_FIELD_LABEL, "label"},
    {TRANSACTION_CSV_FIELD_VOUT, "vout"},
    {TRANSACTION_CSV_FIELD_FEE, "fee"},
    {TRANSACTION_CSV_FIELD_CONFIRMATION, "confirmation"},
    {TRANSACTION_CSV_FIELD_GENERATED, "generated"},
    {TRANSACTION_CSV_FIELD_BLOCKHASH, "blockhash"},
    {TRANSACTION_CSV_FIELD_BLOCKINDEX, "blockindex"},
    {TRANSACTION_CSV_FIELD_BLOCKTIME, "blocktime"},
    {TRANSACTION_CSV_FIELD_TRUSTED, "trusted"},
    {TRANSACTION_CSV_FIELD_WALLETCONFLICTS, "conflicts"},
    {TRANSACTION_CSV_FIELD_TXID, "txid"},
    {TRANSACTION_CSV_FIELD_TIME, "time"},
    {TRANSACTION_CSV_FIELD_TIMERECEIVED, "timereceived"},
    {TRANSACTION_CSV_FIELD_COMPUTETIME, "computetime"},
    {TRANSACTION_CSV_FIELD_BIP125_REPLACEABLE, "bip125-replaceable"},
    {TRANSACTION_CSV_FIELD_ABANDONED, "abandoned"},
    {TRANSACTION_CSV_FIELD_WATCHONLY, "watchonly"},
};

std::string GetDestType(CTxDestination dest) {
    if (dest.type() == typeid(CNoDestination))
        return "CNoDestination";
    if (dest.type() == typeid(CKeyID))
        return "CKeyID";
    if (dest.type() == typeid(CScriptID))
        return "CScriptID";
    if (dest.type() == typeid(WitnessV0ScriptHash))
        return "WitnessV0ScriptHash";
    if (dest.type() == typeid(WitnessV0KeyHash))
        return "WitnessV0KeyHash";
    if (dest.type() == typeid(WitnessUnknown))
        return "WitnessUnknown";
    if (dest.type() == typeid(CStealthAddress))
        return "CStealthAddress";
    if (dest.type() == typeid(CExtKeyPair))
        return "CExtKeyPair";
    if (dest.type() == typeid(CKeyID256))
        return "CKeyID256";
    if (dest.type() == typeid(CScriptID256))
        return "CScriptID256";
    return "unknown";
}

static const std::string WALLET_ENDPOINT_BASE = "/wallet/";

bool GetWalletNameFromJSONRPCRequest(const JSONRPCRequest& request, std::string& wallet_name)
{
    if (request.URI.substr(0, WALLET_ENDPOINT_BASE.size()) == WALLET_ENDPOINT_BASE) {
        // wallet endpoint was used
        wallet_name = urlDecode(request.URI.substr(WALLET_ENDPOINT_BASE.size()));
        return true;
    }
    return false;
}

std::shared_ptr<CWallet> GetWalletForJSONRPCRequest(const JSONRPCRequest& request)
{
    std::string wallet_name;
    if (GetWalletNameFromJSONRPCRequest(request, wallet_name)) {
        std::shared_ptr<CWallet> pwallet = GetWallet(wallet_name);
        if (!pwallet) throw JSONRPCError(RPC_WALLET_NOT_FOUND, "Requested wallet does not exist or is not loaded");
        return pwallet;
    }

    std::vector<std::shared_ptr<CWallet>> wallets = GetWallets();
    return wallets.size() == 1 || (request.fHelp && wallets.size() > 0) ? wallets[0] : nullptr;
}

std::string HelpRequiringPassphrase(CWallet * const pwallet)
{
    return pwallet && pwallet->IsCrypted()
        ? "\nRequires wallet passphrase to be set with walletpassphrase call."
        : "";
}

bool EnsureWalletIsAvailable(CWallet * const pwallet, bool avoidException)
{
    if (pwallet) return true;
    if (avoidException) return false;
    if (!HasWallets()) {
        throw JSONRPCError(
            RPC_METHOD_NOT_FOUND, "Method not found (wallet method is disabled because no wallet is loaded)");
    }
    throw JSONRPCError(RPC_WALLET_NOT_SPECIFIED,
        "Wallet file not specified (must request wallet RPC through /wallet/<filename> uri-path).");
}

void EnsureWalletIsUnlocked(CWallet * const pwallet)
{
    if (pwallet->IsLocked() || pwallet->IsUnlockedForStakingOnly()) {
        throw JSONRPCError(RPC_WALLET_UNLOCK_NEEDED, "Error: Please enter the wallet passphrase with walletpassphrase first.");
    }
}

static void WalletTxToJSON(const CWalletTx& wtx, UniValue& entry)
{
    int confirms = wtx.GetDepthInMainChain();
    entry.pushKV("confirmations", confirms);
    if (wtx.IsCoinBase())
        entry.pushKV("generated", true);
    if (confirms > 0)
    {
        entry.pushKV("blockhash", wtx.hashBlock.GetHex());
        entry.pushKV("blockindex", wtx.nIndex);
        entry.pushKV("blocktime", LookupBlockIndex(wtx.hashBlock)->GetBlockTime());
    } else {
        entry.pushKV("trusted", wtx.IsTrusted());
    }
    uint256 hash = wtx.GetHash();
    entry.pushKV("txid", hash.GetHex());
    UniValue conflicts(UniValue::VARR);
    for (const uint256& conflict : wtx.GetConflicts())
        conflicts.push_back(conflict.GetHex());
    entry.pushKV("walletconflicts", conflicts);
    entry.pushKV("time", wtx.GetTxTime());
    entry.pushKV("timereceived", (int64_t)wtx.nTimeReceived);
    entry.pushKV("computetime", (int64_t)wtx.nComputeTime);

    // Add opt-in RBF status
    std::string rbfStatus = "no";
    if (confirms <= 0) {
        LOCK(mempool.cs);
        RBFTransactionState rbfState = IsRBFOptIn(*wtx.tx, mempool);
        if (rbfState == RBFTransactionState::UNKNOWN)
            rbfStatus = "unknown";
        else if (rbfState == RBFTransactionState::REPLACEABLE_BIP125)
            rbfStatus = "yes";
    }
    entry.pushKV("bip125-replaceable", rbfStatus);

    for (const std::pair<const std::string, std::string>& item : wtx.mapValue)
        entry.pushKV(item.first, item.second);
}

static void WalletTxToCsv(std::vector<std::string>& csvRecord, const CWalletTx& wtx)
{
    int confirms = wtx.GetDepthInMainChain();
    csvRecord[TRANSACTION_CSV_FIELD_CONFIRMATION] = std::to_string(confirms);
    if (wtx.IsCoinBase())
        csvRecord[TRANSACTION_CSV_FIELD_GENERATED] = "true";
    if (confirms > 0)
    {
        csvRecord[TRANSACTION_CSV_FIELD_BLOCKHASH] = wtx.hashBlock.GetHex();
        csvRecord[TRANSACTION_CSV_FIELD_BLOCKINDEX] = std::to_string(wtx.nIndex);
        csvRecord[TRANSACTION_CSV_FIELD_BLOCKTIME] = std::to_string(LookupBlockIndex(wtx.hashBlock)->GetBlockTime());
    }
    else
    {
        csvRecord[TRANSACTION_CSV_FIELD_TRUSTED] = wtx.IsTrusted() ? "true" : "false";
    }

    uint256 hash = wtx.GetHash();
    csvRecord[TRANSACTION_CSV_FIELD_TXID] = hash.GetHex();

    std::string conflicts = "";
    for (const uint256& conflict : wtx.GetConflicts())
    {
        conflicts += conflict.GetHex();
        conflicts += ",";
    }
    csvRecord[TRANSACTION_CSV_FIELD_WALLETCONFLICTS] = conflicts;
    csvRecord[TRANSACTION_CSV_FIELD_TIME] = std::to_string(wtx.GetTxTime());
    csvRecord[TRANSACTION_CSV_FIELD_DATETIME_HUMAN_READABLE] = FormatISO8601DateTime(wtx.GetTxTime());
    csvRecord[TRANSACTION_CSV_FIELD_TIMERECEIVED] = std::to_string(wtx.nTimeReceived);
    csvRecord[TRANSACTION_CSV_FIELD_COMPUTETIME] = std::to_string(wtx.nComputeTime);

    // Add opt-in RBF status
    std::string rbfStatus = "no";
    if (confirms <= 0) {
        LOCK(mempool.cs);
        RBFTransactionState rbfState = IsRBFOptIn(*wtx.tx, mempool);
        if (rbfState == RBFTransactionState::UNKNOWN)
            rbfStatus = "unknown";
        else if (rbfState == RBFTransactionState::REPLACEABLE_BIP125)
            rbfStatus = "yes";
    }
    csvRecord[TRANSACTION_CSV_FIELD_BIP125_REPLACEABLE] = rbfStatus;
<<<<<<< HEAD

    /*
    // TODO
    for (const std::pair<const std::string, std::string>& item : wtx.mapValue)
    {
        entry.pushKV(item.first, item.second);
    }
    */
=======
>>>>>>> ce0b022b
}



static std::string LabelFromValue(const UniValue& value)
{
    std::string label = value.get_str();
    if (label == "*")
        throw JSONRPCError(RPC_WALLET_INVALID_LABEL_NAME, "Invalid label name");
    return label;
}

static UniValue getnewbasecoinaddress(const JSONRPCRequest& request)
{
    std::shared_ptr<CWallet> const wallet = GetWalletForJSONRPCRequest(request);
    CWallet* const pwallet = wallet.get();

    if (!EnsureWalletIsAvailable(pwallet, request.fHelp)) {
        return NullUniValue;
    }

    if (request.fHelp || request.params.size() > 2)
        throw std::runtime_error(
            "getnewbasecoinaddress ( \"label\" \"address_type\" )\n"
            "\nReturns a new Veil address for receiving payments.\n"
            "If 'label' is specified, it is added to the address book \n"
            "so payments received with the address will be associated with 'label'.\n"
            "\nArguments:\n"
            "1. \"label\"          (string, optional) The label name for the address to be linked to. If not provided, the default label \"\" is used. It can also be set to the empty string \"\" to represent the default label. The label does not need to exist, it will be created if there is no label by the given name.\n"
            "2. \"address_type\"   (string, optional) The address type to use. Options are \"legacy\", \"p2sh-segwit\", and \"bech32\". Default is set by -addresstype.\n"
            "\nResult:\n"
            "\"address\"    (string) The new veil address\n"
            "\nExamples:\n"
            + HelpExampleCli("getnewbasecoinaddress", "")
            + HelpExampleRpc("getnewbasecoinaddress", "")
        );

    if (pwallet->IsWalletFlagSet(WALLET_FLAG_DISABLE_PRIVATE_KEYS)) {
        throw JSONRPCError(RPC_WALLET_ERROR, "Error: Private keys are disabled for this wallet");
    }

    LOCK2(cs_main, pwallet->cs_wallet);

    // Parse the label first so we don't generate a key if there's an error
    std::string label;
    if (!request.params[0].isNull())
        label = LabelFromValue(request.params[0]);

    OutputType output_type = pwallet->m_default_address_type;
    if (!request.params[1].isNull()) {
        if (!ParseOutputType(request.params[1].get_str(), output_type)) {
            throw JSONRPCError(RPC_INVALID_ADDRESS_OR_KEY, strprintf("Unknown address type '%s'", request.params[1].get_str()));
        }
    }

    if (!pwallet->IsLocked() && !pwallet->IsUnlockedForStakingOnly()) {
        pwallet->TopUpKeyPool();
    }

    // Generate a new key that is added to wallet
    CPubKey newKey;
    if (!pwallet->GetKeyFromPool(newKey)) {
        throw JSONRPCError(RPC_WALLET_KEYPOOL_RAN_OUT, "Error: Keypool ran out, please call keypoolrefill first");
    }
    pwallet->LearnRelatedScripts(newKey, output_type);
    CTxDestination dest = GetDestinationForKey(newKey, output_type);

    bool fBech32 = true;
    pwallet->SetAddressBook(dest, label, "receive", fBech32);

    return EncodeDestination(dest, fBech32);
}

static UniValue getnewminingaddress(const JSONRPCRequest& request)
{
    std::shared_ptr<CWallet> const wallet = GetWalletForJSONRPCRequest(request);
    CWallet* const pwallet = wallet.get();

    if (!EnsureWalletIsAvailable(pwallet, request.fHelp)) {
        return NullUniValue;
    }

    if (request.fHelp || request.params.size() > 1)
        throw std::runtime_error(
                "getnewminingaddress\n"
                "\nReturns a new Veil address to be used to as a mining address.\n"
                "If 'label' is specified, it is added to the address book \n"
                "so mining payments received with the address will be associated with 'label'.\n"
                "\nArguments:\n"
                "1. \"label\"          (string, optional) The label name for the address to be linked to. If not provided, the default label \"\" is used. It can also be set to the empty string \"\" to represent the default label. The label does not need to exist, it will be created if there is no label by the given name.\n"
                "\nResult:\n"
                "\"address\"    (string) The new veil address\n"
                "\nExamples:\n"
                + HelpExampleCli("getnewminingaddress", "")
                + HelpExampleRpc("getnewminingaddress", "")
        );

    if (pwallet->IsWalletFlagSet(WALLET_FLAG_DISABLE_PRIVATE_KEYS)) {
        throw JSONRPCError(RPC_WALLET_ERROR, "Error: Private keys are disabled for this wallet");
    }

    LOCK2(cs_main, pwallet->cs_wallet);

    // Parse the label first so we don't generate a key if there's an error
    std::string label;
    if (!request.params[0].isNull())
        label = LabelFromValue(request.params[0]);

    if (!pwallet->IsLocked() && !pwallet->IsUnlockedForStakingOnly()) {
        pwallet->TopUpKeyPool();
    }

    // Generate a new key that is added to wallet
    CPubKey newKey;
    if (!pwallet->GetKeyFromPool(newKey)) {
        throw JSONRPCError(RPC_WALLET_KEYPOOL_RAN_OUT, "Error: Keypool ran out, please call keypoolrefill first");
    }

    CKeyID dest = newKey.GetID();
    pwallet->LearnRelatedScripts(newKey, OutputType::LEGACY);

    pwallet->SetAddressBook(dest, label, "receive_miner");

    bool fBech32 = false;
    return EncodeDestination(dest, fBech32);
}

static UniValue getrawchangeaddress(const JSONRPCRequest& request)
{
    std::shared_ptr<CWallet> const wallet = GetWalletForJSONRPCRequest(request);
    CWallet* const pwallet = wallet.get();

    if (!EnsureWalletIsAvailable(pwallet, request.fHelp)) {
        return NullUniValue;
    }

    if (request.fHelp || request.params.size() > 1)
        throw std::runtime_error(
            "getrawchangeaddress ( \"address_type\" )\n"
            "\nReturns a new Veil address, for receiving change.\n"
            "This is for use with raw transactions, NOT normal use.\n"
            "\nArguments:\n"
            "1. \"address_type\"           (string, optional) The address type to use. Options are \"legacy\", \"p2sh-segwit\", and \"bech32\". Default is set by -changetype.\n"
            "\nResult:\n"
            "\"address\"    (string) The address\n"
            "\nExamples:\n"
            + HelpExampleCli("getrawchangeaddress", "")
            + HelpExampleRpc("getrawchangeaddress", "")
       );

    if (pwallet->IsWalletFlagSet(WALLET_FLAG_DISABLE_PRIVATE_KEYS)) {
        throw JSONRPCError(RPC_WALLET_ERROR, "Error: Private keys are disabled for this wallet");
    }

    LOCK2(cs_main, pwallet->cs_wallet);

    if (!pwallet->IsLocked() && !pwallet->IsUnlockedForStakingOnly()) {
        pwallet->TopUpKeyPool();
    }

    OutputType output_type = pwallet->m_default_change_type != OutputType::CHANGE_AUTO ? pwallet->m_default_change_type : pwallet->m_default_address_type;
    if (!request.params[0].isNull()) {
        if (!ParseOutputType(request.params[0].get_str(), output_type)) {
            throw JSONRPCError(RPC_INVALID_ADDRESS_OR_KEY, strprintf("Unknown address type '%s'", request.params[0].get_str()));
        }
    }

    CReserveKey reservekey(pwallet);
    CPubKey vchPubKey;
    if (!reservekey.GetReservedKey(vchPubKey, true))
        throw JSONRPCError(RPC_WALLET_KEYPOOL_RAN_OUT, "Error: Keypool ran out, please call keypoolrefill first");

    reservekey.KeepKey();

    pwallet->LearnRelatedScripts(vchPubKey, output_type);
    CTxDestination dest = GetDestinationForKey(vchPubKey, output_type);

    return EncodeDestination(dest);
}


static UniValue setlabel(const JSONRPCRequest& request)
{
    std::shared_ptr<CWallet> const wallet = GetWalletForJSONRPCRequest(request);
    CWallet* const pwallet = wallet.get();

    if (!EnsureWalletIsAvailable(pwallet, request.fHelp)) {
        return NullUniValue;
    }

    if (!IsDeprecatedRPCEnabled("accounts") && request.strMethod == "setaccount") {
        if (request.fHelp) {
            throw std::runtime_error("setaccount (Deprecated, will be removed in V0.18. To use this command, start veild with -deprecatedrpc=accounts)");
        }
        throw JSONRPCError(RPC_METHOD_DEPRECATED, "setaccount is deprecated and will be removed in V0.18. To use this command, start veild with -deprecatedrpc=accounts.");
    }

    if (request.fHelp || request.params.size() != 2)
        throw std::runtime_error(
            "setlabel \"address\" \"label\"\n"
            "\nSets the label associated with the given address.\n"
            "\nArguments:\n"
            "1. \"address\"         (string, required) The veil address to be associated with a label.\n"
            "2. \"label\"           (string, required) The label to assign to the address.\n"
            "\nExamples:\n"
            + HelpExampleCli("setlabel", "\"VZXaHsYPBA5seP6vfFgaMG3gs4fAum5Kc6\" \"tabby\"")
            + HelpExampleRpc("setlabel", "\"VZXaHsYPBA5seP6vfFgaMG3gs4fAum5Kc6\", \"tabby\"")
        );

    LOCK2(cs_main, pwallet->cs_wallet);

    CTxDestination dest = DecodeDestination(request.params[0].get_str());
    if (!IsValidDestination(dest)) {
        throw JSONRPCError(RPC_INVALID_ADDRESS_OR_KEY, "Invalid Veil address");
    }

    std::string label = LabelFromValue(request.params[1]);

    if (IsMine(*pwallet, dest)) {
        pwallet->SetAddressBook(dest, label, pwallet->mapAddressBook[dest].purpose);
    } else {
        pwallet->SetAddressBook(dest, label, "send");
    }

    return NullUniValue;
}

static UniValue setnonautomintaddress(const JSONRPCRequest& request)
{
    std::shared_ptr<CWallet> const wallet = GetWalletForJSONRPCRequest(request);
    CWallet* const pwallet = wallet.get();

    if (!EnsureWalletIsAvailable(pwallet, request.fHelp)) {
        return NullUniValue;
    }

    if (request.fHelp || request.params.size() < 1 || request.params.size() > 2)
        throw std::runtime_error(
                "setnonautomintaddress \"address\" \"foverride\"\n"
                "\nSets the given address to act as the Non Autominting address."
                "\nCoins associated with this address will not be automatically minted into zerocoin."
                "\nOnly one wallet address can be marked as a Non Autominting address.\n"
                "\nArguments:\n"
                "1. \"address\"         (string, required) The veil address to be marked as the non autominting address.\n"
                "2. \"foverride\"       (boolean, optional, default=false) Replace a pre-existing non autominting address.\n"
                "\nExamples:\n"
                + HelpExampleCli("setnonautomintaddress", "\"sv1qqpf4lx3783mapf75k2chjvawh7vgxyluvgghdtm4ehrqz0rml4nqtspqfp6zaha8d5glnedtt5gej6gyccexxn6fhk3sdyfz003zdlwtsjeqqqqq7820w\"")
                + HelpExampleCli("setnonautomintaddress", "\"sv1qqpf4lx3783mapf75k2chjvawh7vgxyluvgghdtm4ehrqz0rml4nqtspqfp6zaha8d5glnedtt5gej6gyccexxn6fhk3sdyfz003zdlwtsjeqqqqq7820w\" true")
                + HelpExampleRpc("setnonautomintaddress", "\"sv1qqpf4lx3783mapf75k2chjvawh7vgxyluvgghdtm4ehrqz0rml4nqtspqfp6zaha8d5glnedtt5gej6gyccexxn6fhk3sdyfz003zdlwtsjeqqqqq7820w\", true")
        );

    LOCK2(cs_main, pwallet->cs_wallet);

    CTxDestination dest = DecodeDestination(request.params[0].get_str());
    if (!IsValidDestination(dest))
        throw JSONRPCError(RPC_INVALID_ADDRESS_OR_KEY, "Invalid Veil address");

    bool fOverride = false;
    if (!request.params[1].isNull())
        fOverride = request.params[1].get_bool();

    if (IsMine(*pwallet, dest)) {
        for (auto& entry : pwallet->mapAddressBook) {
            if (entry.second.purpose == "basecoin" && !fOverride) {
                throw JSONRPCError(RPC_INVALID_ADDRESS_OR_KEY,
                                   "Wallet already has basecoin address. Use foverride=true to replace it.");
            } else if (entry.second.purpose == "basecoin") {
                pwallet->SetAddressBook(entry.first, entry.second.name, "receive");
                break;
            }
        }
        pwallet->SetAddressBook(dest, pwallet->mapAddressBook[dest].name, "basecoin");
    } else {
        throw JSONRPCError(RPC_INVALID_ADDRESS_OR_KEY, "Veil address does not belong to this wallet");
    }

    return NullUniValue;
}

static UniValue getaccount(const JSONRPCRequest& request)
{
    std::shared_ptr<CWallet> const wallet = GetWalletForJSONRPCRequest(request);
    CWallet* const pwallet = wallet.get();

    if (!EnsureWalletIsAvailable(pwallet, request.fHelp)) {
        return NullUniValue;
    }

    if (!IsDeprecatedRPCEnabled("accounts")) {
        if (request.fHelp) {
            throw std::runtime_error("getaccount (Deprecated, will be removed in V0.18. To use this command, start veild with -deprecatedrpc=accounts)");
        }
        throw JSONRPCError(RPC_METHOD_DEPRECATED, "getaccount is deprecated and will be removed in V0.18. To use this command, start veild with -deprecatedrpc=accounts.");
    }

    if (request.fHelp || request.params.size() != 1)
        throw std::runtime_error(
            "getaccount \"address\"\n"
            "\nDEPRECATED. Returns the account associated with the given address.\n"
            "\nArguments:\n"
            "1. \"address\"         (string, required) The veil address for account lookup.\n"
            "\nResult:\n"
            "\"accountname\"        (string) the account address\n"
            "\nExamples:\n"
            + HelpExampleCli("getaccount", "\"VZXaHsYPBA5seP6vfFgaMG3gs4fAum5Kc6\"")
            + HelpExampleRpc("getaccount", "\"VZXaHsYPBA5seP6vfFgaMG3gs4fAum5Kc6\"")
        );

    LOCK2(cs_main, pwallet->cs_wallet);

    CTxDestination dest = DecodeDestination(request.params[0].get_str());
    if (!IsValidDestination(dest)) {
        throw JSONRPCError(RPC_INVALID_ADDRESS_OR_KEY, "Invalid Veil address");
    }

    std::string strAccount;
    std::map<CTxDestination, CAddressBookData>::iterator mi = pwallet->mapAddressBook.find(dest);
    if (mi != pwallet->mapAddressBook.end() && !(*mi).second.name.empty()) {
        strAccount = (*mi).second.name;
    }
    return strAccount;
}


static UniValue getaddressesbyaccount(const JSONRPCRequest& request)
{
    std::shared_ptr<CWallet> const wallet = GetWalletForJSONRPCRequest(request);
    CWallet* const pwallet = wallet.get();

    if (!EnsureWalletIsAvailable(pwallet, request.fHelp)) {
        return NullUniValue;
    }

    if (!IsDeprecatedRPCEnabled("accounts")) {
        if (request.fHelp) {
            throw std::runtime_error("getaddressbyaccount (Deprecated, will be removed in V0.18. To use this command, start veild with -deprecatedrpc=accounts)");
        }
        throw JSONRPCError(RPC_METHOD_DEPRECATED, "getaddressesbyaccount is deprecated and will be removed in V0.18. To use this command, start veild with -deprecatedrpc=accounts.");
    }

    if (request.fHelp || request.params.size() != 1)
        throw std::runtime_error(
            "getaddressesbyaccount \"account\"\n"
            "\nDEPRECATED. Returns the list of addresses for the given account.\n"
            "\nArguments:\n"
            "1. \"account\"        (string, required) The account name.\n"
            "\nResult:\n"
            "[                     (json array of string)\n"
            "  \"address\"         (string) a veil address associated with the given account\n"
            "  ,...\n"
            "]\n"
            "\nExamples:\n"
            + HelpExampleCli("getaddressesbyaccount", "\"tabby\"")
            + HelpExampleRpc("getaddressesbyaccount", "\"tabby\"")
        );

    LOCK2(cs_main, pwallet->cs_wallet);

    std::string strAccount = LabelFromValue(request.params[0]);

    // Find all addresses that have the given account
    UniValue ret(UniValue::VARR);
    for (const std::pair<const CTxDestination, CAddressBookData>& item : pwallet->mapAddressBook) {
        const CTxDestination& dest = item.first;
        const std::string& strName = item.second.name;
        if (strName == strAccount) {
            ret.push_back(EncodeDestination(dest));
        }
    }
    return ret;
}

static CTransactionRef SendMoney(CWallet * const pwallet, const CTxDestination &address, CAmount nValue, bool fSubtractFeeFromAmount, const CCoinControl& coin_control, mapValue_t mapValue, std::string fromAccount)
{
    CAmount curBalance = pwallet->GetBalance();

    // Check amount
    if (nValue <= 0)
        throw JSONRPCError(RPC_INVALID_PARAMETER, "Invalid amount");

    if (nValue > curBalance)
        throw JSONRPCError(RPC_WALLET_INSUFFICIENT_FUNDS, "Insufficient funds");

    if (pwallet->GetBroadcastTransactions() && !g_connman) {
        throw JSONRPCError(RPC_CLIENT_P2P_DISABLED, "Error: Peer-to-peer functionality missing or disabled");
    }

    int64_t nComputeTimeStart = GetTimeMillis();

    // Parse Veil address
    CScript scriptPubKey = GetScriptForDestination(address);

    // Create and send the transaction
    CReserveKey reservekey(pwallet);
    CAmount nFeeRequired;
    std::string strError;
    std::vector<CRecipient> vecSend;
    int nChangePosRet = -1;
    CRecipient recipient = {scriptPubKey, nValue, fSubtractFeeFromAmount};
    vecSend.push_back(recipient);
    CTransactionRef tx;
    if (!pwallet->CreateTransaction(vecSend, tx, reservekey, nFeeRequired, nChangePosRet, strError, coin_control)) {
        if (!fSubtractFeeFromAmount && nValue + nFeeRequired > curBalance)
            strError = strprintf("Error: This transaction requires a transaction fee of at least %s", FormatMoney(nFeeRequired));
        throw JSONRPCError(RPC_WALLET_ERROR, strError);
    }

    int64_t nComputeTimeFinish = GetTimeMillis();

    CValidationState state;
    if (!pwallet->CommitTransaction(tx, std::move(mapValue), {} /* orderForm */, &reservekey, g_connman.get(), state, nComputeTimeFinish - nComputeTimeStart)) {
        strError = strprintf("Error: The transaction was rejected! Reason given: %s", FormatStateMessage(state));
        throw JSONRPCError(RPC_WALLET_ERROR, strError);
    }
    return tx;
}

static UniValue sendtoaddress(const JSONRPCRequest& request)
{
    std::shared_ptr<CWallet> const wallet = GetWalletForJSONRPCRequest(request);
    CWallet* const pwallet = wallet.get();

    if (!EnsureWalletIsAvailable(pwallet, request.fHelp)) {
        return NullUniValue;
    }

    if (request.fHelp || request.params.size() < 2 || request.params.size() > 9)
        throw std::runtime_error(
            "sendtoaddress \"address\" amount ( \"comment\" \"comment_to\" subtractfeefromamount replaceable conf_target \"estimate_mode\")\n"
            "\nSend an amount to a given address.\n"
            + HelpRequiringPassphrase(pwallet) +
            "\nArguments:\n"
            "1. \"address\"            (string, required) The veil address to send to.\n"
            "2. \"amount\"             (numeric or string, required) The amount in " + CURRENCY_UNIT + " to send. eg 0.1\n"
            "3. \"comment\"            (string, optional) A comment used to store what the transaction is for. \n"
            "                             This is not part of the transaction, just kept in your wallet.\n"
            "4. \"comment_to\"         (string, optional) A comment to store the name of the person or organization \n"
            "                             to which you're sending the transaction. This is not part of the \n"
            "                             transaction, just kept in your wallet.\n"
            "5. subtractfeefromamount  (boolean, optional, default=false) The fee will be deducted from the amount being sent.\n"
            "                             The recipient will receive less veil than you enter in the amount field.\n"
            "6. replaceable            (boolean, optional) Allow this transaction to be replaced by a transaction with higher fees via BIP 125\n"
            "7. conf_target            (numeric, optional) Confirmation target (in blocks)\n"
            "8. \"estimate_mode\"      (string, optional, default=UNSET) The fee estimate mode, must be one of:\n"
            "       \"UNSET\"\n"
            "       \"ECONOMICAL\"\n"
            "       \"CONSERVATIVE\"\n"
            "9. useDandelion           (boolean, optional, default=false) Specifies if the transaction should be sent using the dandelion protocol."
            "\nResult:\n"
            "\"txid\"                  (string) The transaction id.\n"
            "\nExamples:\n"
            + HelpExampleCli("sendtoaddress", "\"1M72Sfpbz1BPpXFHz9m3CdqATR44Jvaydd\" 0.1")
            + HelpExampleCli("sendtoaddress", "\"1M72Sfpbz1BPpXFHz9m3CdqATR44Jvaydd\" 0.1 \"donation\" \"seans outpost\"")
            + HelpExampleCli("sendtoaddress", "\"1M72Sfpbz1BPpXFHz9m3CdqATR44Jvaydd\" 0.1 \"\" \"\" true")
            + HelpExampleRpc("sendtoaddress", "\"1M72Sfpbz1BPpXFHz9m3CdqATR44Jvaydd\", 0.1, \"donation\", \"seans outpost\"")
        );

    // Make sure the results are valid at least up to the most recent block
    // the user could have gotten from another RPC command prior to now
    pwallet->BlockUntilSyncedToCurrentChain();

    LOCK2(cs_main, pwallet->cs_wallet);

    CTxDestination dest = DecodeDestination(request.params[0].get_str());
    if (!IsValidDestination(dest)) {
        throw JSONRPCError(RPC_INVALID_ADDRESS_OR_KEY, "Invalid address");
    }

    if (dest.which() == 6) {
        throw JSONRPCError(RPC_INVALID_ADDRESS_OR_KEY, "Must send to a basecoin address");
    }

    // Amount
    CAmount nAmount = AmountFromValue(request.params[1]);
    if (nAmount <= 0)
        throw JSONRPCError(RPC_TYPE_ERROR, "Invalid amount for send");

    // Wallet comments
    mapValue_t mapValue;
    if (!request.params[2].isNull() && !request.params[2].get_str().empty())
        mapValue["comment"] = request.params[2].get_str();
    if (!request.params[3].isNull() && !request.params[3].get_str().empty())
        mapValue["to"] = request.params[3].get_str();

    bool fSubtractFeeFromAmount = false;
    if (!request.params[4].isNull()) {
        fSubtractFeeFromAmount = request.params[4].get_bool();
    }

    CCoinControl coin_control;
    if (!request.params[5].isNull()) {
        coin_control.m_signal_bip125_rbf = request.params[5].get_bool();
    }

    if (!request.params[6].isNull()) {
        coin_control.m_confirm_target = ParseConfirmTarget(request.params[6]);
    }

    if (!request.params[7].isNull()) {
        if (!FeeModeFromString(request.params[7].get_str(), coin_control.m_fee_mode)) {
            throw JSONRPCError(RPC_INVALID_PARAMETER, "Invalid estimate_mode parameter");
        }
    }
    bool fDandelion = request.params[8].isNull()? false : request.params[8].get_bool();


    EnsureWalletIsUnlocked(pwallet);

    CTransactionRef tx = SendMoney(pwallet, dest, nAmount, fSubtractFeeFromAmount, coin_control, std::move(mapValue), {} /* fromAccount */);

    if (fDandelion){
        LOCK(veil::dandelion.cs);
        veil::dandelion.Add(tx->GetHash(), GetAdjustedTime() + veil::dandelion.nDefaultStemTime, veil::dandelion.nDefaultNodeID);
    }

    return tx->GetHash().GetHex();
}

static UniValue listaddresses(const JSONRPCRequest& request)
{
    if (request.fHelp || request.params.size() > 1)
        throw std::runtime_error(
            "listaddresses (type)\n"
            "\nLists addresses in the wallet Address Book.\n"
            "\nArguments:\n"
            "1. \"type\"       (string, optional) receive - all receive addresses (default).\n"
            "                                   balances - all receive addresses with balances.\n"
            "\nResult:\n"
            "[\n"
            "  {\n"
            "    \"address\",  (string)  The veil address\n"
            "    amount,     (numeric) The amount in " + CURRENCY_UNIT + "\n"
            "    \"label\"     (string)  The label\n"
            "  }\n"
            "  ,...\n"
            "]\n"
            "\nExamples:\n"
            + HelpExampleCli("listaddresses", "")
            + HelpExampleRpc("listaddresses", "")
        );

    std::shared_ptr<CWallet> const wallet = GetWalletForJSONRPCRequest(request);
    CWallet* const pwallet = wallet.get();

    if (!EnsureWalletIsAvailable(pwallet, request.fHelp)) {
        return NullUniValue;
    }


    // Make sure the results are valid at least up to the most recent block
    // the user could have gotten from another RPC command prior to now
    pwallet->BlockUntilSyncedToCurrentChain();

    bool fBalanceOnly = false;
    if (!request.params[0].isNull()) {
        std::string type = request.params[0].get_str();
        if ("balances" == type) {
            fBalanceOnly = true;
        } else if ("receive" != type) {
            throw JSONRPCError(RPC_INVALID_PARAMETER, type + " is not a valid address type");
        }
    }
    LOCK2(cs_main, pwallet->cs_wallet);

    UniValue results(UniValue::VARR);
    AnonWallet* pAnonWallet = wallet->GetAnonWallet();
    std::map<CTxDestination, CAmount> AnonBalances = pAnonWallet->GetAddressBalances();
    std::map<CTxDestination, CAmount> balances = pwallet->GetAddressBalances();

    for (const auto& item: pwallet->mapAddressBook)
    {
        // Only get basecoin and stealth addresses
        if (!((item.first.type() == typeid(WitnessV0KeyHash)) ||
              (item.first.type() == typeid(CStealthAddress)) ||
              (item.first.type() == typeid(CKeyID)))) continue;
        // Only get mine
        if (!pwallet->IsMine(item.first)) continue;
        // If we're balance only, require a balance
        if (fBalanceOnly && !balances[item.first]) continue;

        UniValue entry(UniValue::VOBJ);

        if (item.first.type() == typeid(CStealthAddress)) {
            entry.pushKV("address", EncodeDestination(item.first, true));
            entry.pushKV("amount", ValueFromAmount(AnonBalances[item.first]));
        } else if (item.first.type() == typeid(WitnessV0KeyHash)) {
            entry.pushKV("address", EncodeDestination(item.first));
            entry.pushKV("amount", ValueFromAmount(balances[item.first]));
        } else {
        	entry.pushKV("address", EncodeDestination(item.first, false));
        	entry.pushKV("amount", ValueFromAmount(balances[item.first]));
        }

        entry.pushKV("label", item.second.name);

        results.push_back(entry);
    }

    // Get the stealth change address
    CStealthAddress address = pAnonWallet->GetStealthChangeAddress();
    if (AnonBalances[address]) {
        UniValue entry(UniValue::VOBJ);

        entry.pushKV("address", address.ToString(true));
        entry.pushKV("amount", ValueFromAmount(AnonBalances[address]));
        entry.pushKV("label", "<stealth change address>");

        results.push_back(entry);
    }

    return results;
}

static UniValue listaddressgroupings(const JSONRPCRequest& request)
{
    std::shared_ptr<CWallet> const wallet = GetWalletForJSONRPCRequest(request);
    CWallet* const pwallet = wallet.get();

    if (!EnsureWalletIsAvailable(pwallet, request.fHelp)) {
        return NullUniValue;
    }

    if (request.fHelp || request.params.size() != 0)
        throw std::runtime_error(
            "listaddressgroupings\n"
            "\nLists groups of addresses which have had their common ownership\n"
            "made public by common use as inputs or as the resulting change\n"
            "in past transactions\n"
            "\nResult:\n"
            "[\n"
            "  [\n"
            "    [\n"
            "      \"address\",            (string) The veil address\n"
            "      amount,                 (numeric) The amount in " + CURRENCY_UNIT + "\n"
            "      \"label\"               (string, optional) The label\n"
            "    ]\n"
            "    ,...\n"
            "  ]\n"
            "  ,...\n"
            "]\n"
            "\nExamples:\n"
            + HelpExampleCli("listaddressgroupings", "")
            + HelpExampleRpc("listaddressgroupings", "")
        );

    // Make sure the results are valid at least up to the most recent block
    // the user could have gotten from another RPC command prior to now
    pwallet->BlockUntilSyncedToCurrentChain();

    LOCK2(cs_main, pwallet->cs_wallet);

    UniValue jsonGroupings(UniValue::VARR);
    std::map<CTxDestination, CAmount> balances = pwallet->GetAddressBalances();
    for (const std::set<CTxDestination>& grouping : pwallet->GetAddressGroupings()) {
        UniValue jsonGrouping(UniValue::VARR);
        for (const CTxDestination& address : grouping)
        {
            UniValue addressInfo(UniValue::VARR);
            addressInfo.push_back(EncodeDestination(address));
            addressInfo.push_back(ValueFromAmount(balances[address]));
            {
                if (pwallet->mapAddressBook.find(address) != pwallet->mapAddressBook.end()) {
                    addressInfo.push_back(pwallet->mapAddressBook.find(address)->second.name);
                }
            }
            jsonGrouping.push_back(addressInfo);
        }
        jsonGroupings.push_back(jsonGrouping);
    }
    return jsonGroupings;
}

static UniValue signmessage(const JSONRPCRequest& request)
{
    std::shared_ptr<CWallet> const wallet = GetWalletForJSONRPCRequest(request);
    CWallet* const pwallet = wallet.get();

    if (!EnsureWalletIsAvailable(pwallet, request.fHelp)) {
        return NullUniValue;
    }

    if (request.fHelp || request.params.size() != 2)
        throw std::runtime_error(
            "signmessage \"address\" \"message\"\n"
            "\nSign a message with the private key of an address"
            + HelpRequiringPassphrase(pwallet) + "\n"
            "\nArguments:\n"
            "1. \"address\"         (string, required) The veil address to use for the private key.\n"
            "2. \"message\"         (string, required) The message to create a signature of.\n"
            "\nResult:\n"
            "\"signature\"          (string) The signature of the message encoded in base 64\n"
            "\nExamples:\n"
            "\nUnlock the wallet for 30 seconds\n"
            + HelpExampleCli("walletpassphrase", "\"mypassphrase\" 30") +
            "\nCreate the signature\n"
            + HelpExampleCli("signmessage", "\"VZXaHsYPBA5seP6vfFgaMG3gs4fAum5Kc6\" \"my message\"") +
            "\nVerify the signature\n"
            + HelpExampleCli("verifymessage", "\"VZXaHsYPBA5seP6vfFgaMG3gs4fAum5Kc6\" \"signature\" \"my message\"") +
            "\nAs json rpc\n"
            + HelpExampleRpc("signmessage", "\"VZXaHsYPBA5seP6vfFgaMG3gs4fAum5Kc6\", \"my message\"")
        );

    LOCK2(cs_main, pwallet->cs_wallet);

    EnsureWalletIsUnlocked(pwallet);

    std::string strAddress = request.params[0].get_str();
    std::string strMessage = request.params[1].get_str();

    CTxDestination dest = DecodeDestination(strAddress);
    if (!IsValidDestination(dest)) {
        throw JSONRPCError(RPC_TYPE_ERROR, "Invalid address");
    }

    CKeyID* keyID = nullptr;
    WitnessV0KeyHash *witnessID = nullptr;
    CStealthAddress* stealthID = nullptr;

    if (dest.type() == typeid(CKeyID)) {
        keyID = boost::get<CKeyID>(&dest);
    } else if (dest.type() == typeid(CStealthAddress)) {
        stealthID = boost::get<CStealthAddress>(&dest);
    } else if (dest.type() == typeid(WitnessV0KeyHash)) {
        witnessID = boost::get<WitnessV0KeyHash>(&dest);
    }

    if (!keyID && !stealthID && !witnessID) {
        throw JSONRPCError(RPC_TYPE_ERROR, "Address does not refer to key");
    }

    CKey key;
    bool gotPrivateKey = false;
    if (keyID) {
        gotPrivateKey = pwallet->GetKey(*keyID, key);
    } else if (witnessID) {
        gotPrivateKey = pwallet->GetKey(CKeyID(*witnessID), key);
    }
    else {
        if (pwallet->GetAnonWallet()->GetStealthAddressScanKey(*stealthID)) {
            key = stealthID->scan_secret;
            gotPrivateKey = true;
        }
    }

    if (!gotPrivateKey) {
        throw JSONRPCError(RPC_WALLET_ERROR, "Private key not available");
    }

    CHashWriter ss(SER_GETHASH, 0);
    ss << strMessageMagic;
    ss << strMessage;

    std::vector<unsigned char> vchSig;
    if (!key.SignCompact(ss.GetHash(), vchSig))
        throw JSONRPCError(RPC_INVALID_ADDRESS_OR_KEY, "Sign failed");

    return EncodeBase64(vchSig.data(), vchSig.size());
}

static UniValue getreceivedbyaddress(const JSONRPCRequest& request)
{
    std::shared_ptr<CWallet> const wallet = GetWalletForJSONRPCRequest(request);
    CWallet* const pwallet = wallet.get();

    if (!EnsureWalletIsAvailable(pwallet, request.fHelp)) {
        return NullUniValue;
    }

    if (request.fHelp || request.params.size() < 1 || request.params.size() > 2)
        throw std::runtime_error(
            "getreceivedbyaddress \"address\" ( minconf )\n"
            "\nReturns the total amount received by the given address in transactions with at least minconf confirmations.\n"
            "\nArguments:\n"
            "1. \"address\"         (string, required) The veil address for transactions.\n"
            "2. minconf             (numeric, optional, default=1) Only include transactions confirmed at least this many times.\n"
            "\nResult:\n"
            "amount   (numeric) The total amount in " + CURRENCY_UNIT + " received at this address.\n"
            "\nExamples:\n"
            "\nThe amount from transactions with at least 1 confirmation\n"
            + HelpExampleCli("getreceivedbyaddress", "\"VZXaHsYPBA5seP6vfFgaMG3gs4fAum5Kc6\"") +
            "\nThe amount including unconfirmed transactions, zero confirmations\n"
            + HelpExampleCli("getreceivedbyaddress", "\"VZXaHsYPBA5seP6vfFgaMG3gs4fAum5Kc6\" 0") +
            "\nThe amount with at least 6 confirmations\n"
            + HelpExampleCli("getreceivedbyaddress", "\"VZXaHsYPBA5seP6vfFgaMG3gs4fAum5Kc6\" 6") +
            "\nAs a json rpc call\n"
            + HelpExampleRpc("getreceivedbyaddress", "\"VZXaHsYPBA5seP6vfFgaMG3gs4fAum5Kc6\", 6")
       );

    // Make sure the results are valid at least up to the most recent block
    // the user could have gotten from another RPC command prior to now
    pwallet->BlockUntilSyncedToCurrentChain();

    LOCK2(cs_main, pwallet->cs_wallet);

    // Veil address
    CTxDestination dest = DecodeDestination(request.params[0].get_str());
    if (!IsValidDestination(dest)) {
        throw JSONRPCError(RPC_INVALID_ADDRESS_OR_KEY, "Invalid Veil address");
    }
    CScript scriptPubKey = GetScriptForDestination(dest);
    if (!IsMine(*pwallet, scriptPubKey)) {
        throw JSONRPCError(RPC_WALLET_ERROR, "Address not found in wallet");
    }

    // Minimum confirmations
    int nMinDepth = 1;
    if (!request.params[1].isNull())
        nMinDepth = request.params[1].get_int();

    // Tally
    CAmount nAmount = 0;
    for (const std::pair<const uint256, CWalletTx>& pairWtx : pwallet->mapWallet) {
        const CWalletTx& wtx = pairWtx.second;
        if (wtx.IsCoinBase() || !CheckFinalTx(*wtx.tx))
            continue;

        for (const auto& pout : wtx.tx->vpout) {
            CScript scriptCheck;
            if (!pout->GetScriptPubKey(scriptCheck))
                continue;
            if (scriptCheck == scriptPubKey)
                if (wtx.GetDepthInMainChain() >= nMinDepth)
                    nAmount += pout->GetValue();
        }
    }

    return  ValueFromAmount(nAmount);
}


static UniValue getreceivedbylabel(const JSONRPCRequest& request)
{
    std::shared_ptr<CWallet> const wallet = GetWalletForJSONRPCRequest(request);
    CWallet* const pwallet = wallet.get();

    if (!EnsureWalletIsAvailable(pwallet, request.fHelp)) {
        return NullUniValue;
    }

    if (!IsDeprecatedRPCEnabled("accounts") && request.strMethod == "getreceivedbyaccount") {
        if (request.fHelp) {
            throw std::runtime_error("getreceivedbyaccount (Deprecated, will be removed in V0.18. To use this command, start veild with -deprecatedrpc=accounts)");
        }
        throw JSONRPCError(RPC_METHOD_DEPRECATED, "getreceivedbyaccount is deprecated and will be removed in V0.18. To use this command, start veild with -deprecatedrpc=accounts.");
    }

    if (request.fHelp || request.params.size() < 1 || request.params.size() > 2)
        throw std::runtime_error(
            "getreceivedbylabel \"label\" ( minconf )\n"
            "\nReturns the total amount received by addresses with <label> in transactions with at least [minconf] confirmations.\n"
            "\nArguments:\n"
            "1. \"label\"        (string, required) The selected label, may be the default label using \"\".\n"
            "2. minconf          (numeric, optional, default=1) Only include transactions confirmed at least this many times.\n"
            "\nResult:\n"
            "amount              (numeric) The total amount in " + CURRENCY_UNIT + " received for this label.\n"
            "\nExamples:\n"
            "\nAmount received by the default label with at least 1 confirmation\n"
            + HelpExampleCli("getreceivedbylabel", "\"\"") +
            "\nAmount received at the tabby label including unconfirmed amounts with zero confirmations\n"
            + HelpExampleCli("getreceivedbylabel", "\"tabby\" 0") +
            "\nThe amount with at least 6 confirmations\n"
            + HelpExampleCli("getreceivedbylabel", "\"tabby\" 6") +
            "\nAs a json rpc call\n"
            + HelpExampleRpc("getreceivedbylabel", "\"tabby\", 6")
        );

    // Make sure the results are valid at least up to the most recent block
    // the user could have gotten from another RPC command prior to now
    pwallet->BlockUntilSyncedToCurrentChain();

    LOCK2(cs_main, pwallet->cs_wallet);

    // Minimum confirmations
    int nMinDepth = 1;
    if (!request.params[1].isNull())
        nMinDepth = request.params[1].get_int();

    // Get the set of pub keys assigned to label
    std::string label = LabelFromValue(request.params[0]);
    std::set<CTxDestination> setAddress = pwallet->GetLabelAddresses(label);

    // Tally
    CAmount nAmount = 0;
    for (const std::pair<const uint256, CWalletTx>& pairWtx : pwallet->mapWallet) {
        const CWalletTx& wtx = pairWtx.second;
        if (wtx.IsCoinBase() || !CheckFinalTx(*wtx.tx))
            continue;

        for (const auto& pout : wtx.tx->vpout) {
            CScript scriptCheck;
            if (!pout->GetScriptPubKey(scriptCheck))
                continue;
            CTxDestination address;
            if (ExtractDestination(scriptCheck, address) && IsMine(*pwallet, address) && setAddress.count(address)) {
                if (wtx.GetDepthInMainChain() >= nMinDepth)
                    nAmount += pout->GetValue();
            }
        }
    }

    return ValueFromAmount(nAmount);
}

static UniValue getbalances(const JSONRPCRequest& request)
{
    std::shared_ptr<CWallet> const wallet = GetWalletForJSONRPCRequest(request);
    CWallet *const pwallet = wallet.get();

    if (!EnsureWalletIsAvailable(pwallet, request.fHelp)) {
        return NullUniValue;
    }

    if (request.fHelp || !request.params.empty())
        throw std::runtime_error(
                "getbalances\n"
                "\nReturns the balance for each type of veil currency\n"
                "\nResult:\n"
                "amount              (numeric) The total amount in " + CURRENCY_UNIT + " received for this label.\n"
                                                                                       "\nExamples:\n"
                                                                                       "\nAmount received by the default label with at least 1 confirmation\n"
                + HelpExampleCli("getbalances", "\"\"")
                + HelpExampleRpc("getbalances", "\"\"")
        );

    // Make sure the results are valid at least up to the most recent block
    // the user could have gotten from another RPC command prior to now
    pwallet->BlockUntilSyncedToCurrentChain();
    LOCK2(cs_main, pwallet->cs_wallet);

    /*
     * nVeil = 0;
        nVeilUnconf = 0;
        nVeilImmature = 0;
        nVeilWatchOnly = 0;
        nVeilWatchOnlyUnconf = 0;

        nCT = 0;
        nCTUnconf = 0;
        nCTImmature = 0;

        nRingCT = 0;
        nRingCTUnconf = 0;
        nRingCTImmature = 0;

        nZerocoin = 0;
        nZerocoinUnconf = 0;
        nZerocoinImmature = 0;
     */
    BalanceList balancelist;
    if (!pwallet->GetBalances(balancelist))
        throw JSONRPCError(RPC_WALLET_ERROR, "failed to get balances from wallet");

    UniValue ret(UniValue::VOBJ);
    ret.pushKV("basecoin_spendable", FormatMoney(balancelist.nVeil));
    ret.pushKV("basecoin_unconfirmed", FormatMoney(balancelist.nVeilUnconf));
    ret.pushKV("basecoin_immature", FormatMoney(balancelist.nVeilImmature));

    ret.pushKV("ct_spendable", FormatMoney(balancelist.nCT));
    ret.pushKV("ct_unconfirmed", FormatMoney(balancelist.nCTUnconf));
    ret.pushKV("ct_immature", FormatMoney(balancelist.nCTImmature));

    ret.pushKV("ringct_spendable", FormatMoney(balancelist.nRingCT));
    ret.pushKV("ringct_unconfirmed", FormatMoney(balancelist.nRingCTUnconf));
    ret.pushKV("ringct_immature", FormatMoney(balancelist.nRingCTImmature));

    ret.pushKV("zerocoin_spendable", FormatMoney(balancelist.nZerocoin));
    ret.pushKV("zerocoin_unconfirmed", FormatMoney(balancelist.nZerocoinUnconf));
    ret.pushKV("zerocoin_immature", FormatMoney(balancelist.nZerocoinImmature));

    return ret;
}

static UniValue getbalance(const JSONRPCRequest& request)
{
    std::shared_ptr<CWallet> const wallet = GetWalletForJSONRPCRequest(request);
    CWallet* const pwallet = wallet.get();

    if (!EnsureWalletIsAvailable(pwallet, request.fHelp)) {
        return NullUniValue;
    }

    if (request.fHelp || (request.params.size() > 3 ))
        throw std::runtime_error(
           (IsDeprecatedRPCEnabled("accounts") ? std::string(
            "getbalance ( \"account\" minconf include_watchonly )\n"
            "\nIf account is not specified, returns the server's total available balance.\n"
            "The available balance is what the wallet considers currently spendable, and is\n"
            "thus affected by options which limit spendability such as -spendzeroconfchange.\n"
            "If account is specified (DEPRECATED), returns the balance in the account.\n"
            "Note that the account \"\" is not the same as leaving the parameter out.\n"
            "The server total may be different to the balance in the default \"\" account.\n"
            "\nArguments:\n"
            "1. \"account\"         (string, optional) DEPRECATED. This argument will be removed in V0.18. \n"
            "                     To use this deprecated argument, start veild with -deprecatedrpc=accounts. The account string may be given as a\n"
            "                     specific account name to find the balance associated with wallet keys in\n"
            "                     a named account, or as the empty string (\"\") to find the balance\n"
            "                     associated with wallet keys not in any named account, or as \"*\" to find\n"
            "                     the balance associated with all wallet keys regardless of account.\n"
            "                     When this option is specified, it calculates the balance in a different\n"
            "                     way than when it is not specified, and which can count spends twice when\n"
            "                     there are conflicting pending transactions (such as those created by\n"
            "                     the bumpfee command), temporarily resulting in low or even negative\n"
            "                     balances. In general, account balance calculation is not considered\n"
            "                     reliable and has resulted in confusing outcomes, so it is recommended to\n"
            "                     avoid passing this argument.\n"
            "2. minconf           (numeric, optional) Only include transactions confirmed at least this many times. \n"
            "                     The default is 1 if an account is provided or 0 if no account is provided\n")
            : std::string(
            "getbalance ( \"(dummy)\" minconf include_watchonly )\n"
            "\nReturns the total available balance.\n"
            "The available balance is what the wallet considers currently spendable, and is\n"
            "thus affected by options which limit spendability such as -spendzeroconfchange.\n"
            "\nArguments:\n"
            "1. (dummy)           (string, optional) Remains for backward compatibility. Must be excluded or set to \"*\".\n"
            "2. minconf           (numeric, optional, default=0) Only include transactions confirmed at least this many times.\n")) +
            "3. include_watchonly (bool, optional, default=false) Also include balance in watch-only addresses (see 'importaddress')\n"
            "\nResult:\n"
            "amount              (numeric) The total amount in " + CURRENCY_UNIT + " received for this account.\n"
            "\nExamples:\n"
            "\nThe total amount in the wallet with 1 or more confirmations\n"
            + HelpExampleCli("getbalance", "") +
            "\nThe total amount in the wallet at least 6 blocks confirmed\n"
            + HelpExampleCli("getbalance", "\"*\" 6") +
            "\nAs a json rpc call\n"
            + HelpExampleRpc("getbalance", "\"*\", 6")
        );

    // Make sure the results are valid at least up to the most recent block
    // the user could have gotten from another RPC command prior to now
    pwallet->BlockUntilSyncedToCurrentChain();

    LOCK2(cs_main, pwallet->cs_wallet);

    const UniValue& account_value = request.params[0];

    int min_depth = 0;
    if (IsDeprecatedRPCEnabled("accounts") && !account_value.isNull()) {
        // Default min_depth to 1 when an account is provided.
        min_depth = 1;
    }
    if (!request.params[1].isNull()) {
        min_depth = request.params[1].get_int();
    }

    isminefilter filter = ISMINE_SPENDABLE;
    if (!request.params[2].isNull() && request.params[2].get_bool()) {
        filter = filter | ISMINE_WATCH_ONLY;
    }

    if (!account_value.isNull()) {

        const std::string& account_param = account_value.get_str();
        //const std::string* account = account_param != "*" ? &account_param : nullptr;

        if (!IsDeprecatedRPCEnabled("accounts") && account_param != "*") {
            throw JSONRPCError(RPC_METHOD_DEPRECATED, "dummy first argument must be excluded or set to \"*\".");
        } else if (IsDeprecatedRPCEnabled("accounts")) {
            return ValueFromAmount(pwallet->GetLegacyBalance(filter, min_depth));
        }
    }

    return ValueFromAmount(pwallet->GetBalance(filter, min_depth));
}

static UniValue getspendablebalance(const JSONRPCRequest& request){
    std::shared_ptr<CWallet> const wallet = GetWalletForJSONRPCRequest(request);
    CWallet *const pwallet = wallet.get();

    if (!EnsureWalletIsAvailable(pwallet, request.fHelp)) {
        return NullUniValue;
    }

    if (request.fHelp || (request.params.size() > 0 )){
        throw std::runtime_error(
            std::string(
                "getspendablebalance\n"
                "\nreturns the sum of all spendable balances (base + ringct + ct + zero)\n"
                "\nResult:\n"
                "total_spendable    (numeric) The sum of \"basecoin_spendable\", \"ringct_spendable\", \"ct_spendable\" & \"zerocoin_spendable\"\n"
                "\nExamples:\n"
                "\nGet the sum of all spendable balances.\n"
                + HelpExampleCli("getspendablebalance", "")
            )
        );
    }

    pwallet->BlockUntilSyncedToCurrentChain();
    LOCK2(cs_main, pwallet->cs_wallet);

    BalanceList balancelist;
    if (!pwallet->GetBalances(balancelist))
        throw JSONRPCError(RPC_WALLET_ERROR, "failed to get balances from wallet");

    return ValueFromAmount(balancelist.nVeil + balancelist.nCT + balancelist.nRingCT + balancelist.nZerocoin);
}

static UniValue getunconfirmedbalance(const JSONRPCRequest &request)
{
    std::shared_ptr<CWallet> const wallet = GetWalletForJSONRPCRequest(request);
    CWallet* const pwallet = wallet.get();

    if (!EnsureWalletIsAvailable(pwallet, request.fHelp)) {
        return NullUniValue;
    }

    if (request.fHelp || request.params.size() > 0)
        throw std::runtime_error(
                "getunconfirmedbalance\n"
                "Returns the server's total unconfirmed balance\n");

    // Make sure the results are valid at least up to the most recent block
    // the user could have gotten from another RPC command prior to now
    pwallet->BlockUntilSyncedToCurrentChain();

    LOCK2(cs_main, pwallet->cs_wallet);

    return ValueFromAmount(pwallet->GetUnconfirmedBalance());
}


static UniValue sendfrom(const JSONRPCRequest& request)
{
    std::shared_ptr<CWallet> const wallet = GetWalletForJSONRPCRequest(request);
    CWallet* const pwallet = wallet.get();

    if (!EnsureWalletIsAvailable(pwallet, request.fHelp)) {
        return NullUniValue;
    }

    if (!IsDeprecatedRPCEnabled("accounts")) {
        if (request.fHelp) {
            throw std::runtime_error("sendfrom (Deprecated, will be removed in V0.18. To use this command, start veild with -deprecatedrpc=accounts)");
        }
        throw JSONRPCError(RPC_METHOD_DEPRECATED, "sendfrom is deprecated and will be removed in V0.18. To use this command, start veild with -deprecatedrpc=accounts.");
    }


    if (request.fHelp || request.params.size() < 3 || request.params.size() > 6)
        throw std::runtime_error(
            "sendfrom \"fromaccount\" \"toaddress\" amount ( minconf \"comment\" \"comment_to\" )\n"
            "\nDEPRECATED (use sendtoaddress). Sent an amount from an account to a veil address."
            + HelpRequiringPassphrase(pwallet) + "\n"
            "\nArguments:\n"
            "1. \"fromaccount\"       (string, required) The name of the account to send funds from. May be the default account using \"\".\n"
            "                       Specifying an account does not influence coin selection, but it does associate the newly created\n"
            "                       transaction with the account, so the account's balance computation and transaction history can reflect\n"
            "                       the spend.\n"
            "2. \"toaddress\"         (string, required) The veil address to send funds to.\n"
            "3. amount                (numeric or string, required) The amount in " + CURRENCY_UNIT + " (transaction fee is added on top).\n"
            "4. minconf               (numeric, optional, default=1) Only use funds with at least this many confirmations.\n"
            "5. \"comment\"           (string, optional) A comment used to store what the transaction is for. \n"
            "                                     This is not part of the transaction, just kept in your wallet.\n"
            "6. \"comment_to\"        (string, optional) An optional comment to store the name of the person or organization \n"
            "                                     to which you're sending the transaction. This is not part of the transaction, \n"
            "                                     it is just kept in your wallet.\n"
            "\nResult:\n"
            "\"txid\"                 (string) The transaction id.\n"
            "\nExamples:\n"
            "\nSend 0.01 " + CURRENCY_UNIT + " from the default account to the address, must have at least 1 confirmation\n"
            + HelpExampleCli("sendfrom", "\"\" \"1M72Sfpbz1BPpXFHz9m3CdqATR44Jvaydd\" 0.01") +
            "\nSend 0.01 from the tabby account to the given address, funds must have at least 6 confirmations\n"
            + HelpExampleCli("sendfrom", "\"tabby\" \"1M72Sfpbz1BPpXFHz9m3CdqATR44Jvaydd\" 0.01 6 \"donation\" \"seans outpost\"") +
            "\nAs a json rpc call\n"
            + HelpExampleRpc("sendfrom", "\"tabby\", \"1M72Sfpbz1BPpXFHz9m3CdqATR44Jvaydd\", 0.01, 6, \"donation\", \"seans outpost\"")
        );

    // Make sure the results are valid at least up to the most recent block
    // the user could have gotten from another RPC command prior to now
    pwallet->BlockUntilSyncedToCurrentChain();

    LOCK2(cs_main, pwallet->cs_wallet);

    std::string strAccount = LabelFromValue(request.params[0]);
    CTxDestination dest = DecodeDestination(request.params[1].get_str());
    if (!IsValidDestination(dest)) {
        throw JSONRPCError(RPC_INVALID_ADDRESS_OR_KEY, "Invalid Veil address");
    }
    if (dest.which() == 6)
        throw JSONRPCError(RPC_INVALID_ADDRESS_OR_KEY, "Cannot send to stealth address using sendtoaddress");

    CAmount nAmount = AmountFromValue(request.params[2]);
    if (nAmount <= 0)
        throw JSONRPCError(RPC_TYPE_ERROR, "Invalid amount for send");
    int nMinDepth = 1;
    if (!request.params[3].isNull())
        nMinDepth = request.params[3].get_int();

    mapValue_t mapValue;
    if (!request.params[4].isNull() && !request.params[4].get_str().empty())
        mapValue["comment"] = request.params[4].get_str();
    if (!request.params[5].isNull() && !request.params[5].get_str().empty())
        mapValue["to"] = request.params[5].get_str();

    EnsureWalletIsUnlocked(pwallet);

    // Check funds
    CAmount nBalance = pwallet->GetLegacyBalance(ISMINE_SPENDABLE, nMinDepth);
    if (nAmount > nBalance)
        throw JSONRPCError(RPC_WALLET_INSUFFICIENT_FUNDS, "Account has insufficient funds");

    CCoinControl no_coin_control; // This is a deprecated API
    CTransactionRef tx = SendMoney(pwallet, dest, nAmount, false, no_coin_control, std::move(mapValue), std::move(strAccount));
    return tx->GetHash().GetHex();
}


static UniValue sendmany(const JSONRPCRequest& request)
{
    std::shared_ptr<CWallet> const wallet = GetWalletForJSONRPCRequest(request);
    CWallet* const pwallet = wallet.get();

    if (!EnsureWalletIsAvailable(pwallet, request.fHelp)) {
        return NullUniValue;
    }

    std::string help_text;
    if (!IsDeprecatedRPCEnabled("accounts")) {
        help_text = "sendmany \"\" {\"address\":amount,...} ( minconf \"comment\" [\"address\",...] replaceable conf_target \"estimate_mode\")\n"
            "\nSend multiple times. Amounts are double-precision floating point numbers.\n"
            "Note that the \"fromaccount\" argument has been removed in V0.17. To use this RPC with a \"fromaccount\" argument, restart\n"
            "veild with -deprecatedrpc=accounts\n"
            + HelpRequiringPassphrase(pwallet) + "\n"
            "\nArguments:\n"
            "1. \"dummy\"               (string, required) Must be set to \"\" for backwards compatibility.\n"
            "2. \"amounts\"             (string, required) A json object with addresses and amounts\n"
            "    {\n"
            "      \"address\":amount   (numeric or string) The veil address is the key, the numeric amount (can be string) in " + CURRENCY_UNIT + " is the value\n"
            "      ,...\n"
            "    }\n"
            "3. minconf                 (numeric, optional, default=1) Only use the balance confirmed at least this many times.\n"
            "4. \"comment\"             (string, optional) A comment\n"
            "5. subtractfeefrom         (array, optional) A json array with addresses.\n"
            "                           The fee will be equally deducted from the amount of each selected address.\n"
            "                           Those recipients will receive less veil than you enter in their corresponding amount field.\n"
            "                           If no addresses are specified here, the sender pays the fee.\n"
            "    [\n"
            "      \"address\"          (string) Subtract fee from this address\n"
            "      ,...\n"
            "    ]\n"
            "6. replaceable            (boolean, optional) Allow this transaction to be replaced by a transaction with higher fees via BIP 125\n"
            "7. conf_target            (numeric, optional) Confirmation target (in blocks)\n"
            "8. \"estimate_mode\"      (string, optional, default=UNSET) The fee estimate mode, must be one of:\n"
            "       \"UNSET\"\n"
            "       \"ECONOMICAL\"\n"
            "       \"CONSERVATIVE\"\n"
             "\nResult:\n"
            "\"txid\"                   (string) The transaction id for the send. Only 1 transaction is created regardless of \n"
            "                                    the number of addresses.\n"
            "\nExamples:\n"
            "\nSend two amounts to two different addresses:\n"
            + HelpExampleCli("sendmany", "\"\" \"{\\\"VZXaHsYPBA5seP6vfFgaMG3gs4fAum5Kc6\\\":0.01,\\\"VZYaHsYPBA5seP6vfFgaMG3gs4fAum5Kc6\\\":0.02}\"") +
            "\nSend two amounts to two different addresses setting the confirmation and comment:\n"
            + HelpExampleCli("sendmany", "\"\" \"{\\\"VZXaHsYPBA5seP6vfFgaMG3gs4fAum5Kc6\\\":0.01,\\\"VZYaHsYPBA5seP6vfFgaMG3gs4fAum5Kc6\\\":0.02}\" 6 \"testing\"") +
            "\nSend two amounts to two different addresses, subtract fee from amount:\n"
            + HelpExampleCli("sendmany", "\"\" \"{\\\"VZXaHsYPBA5seP6vfFgaMG3gs4fAum5Kc6\\\":0.01,\\\"VZYaHsYPBA5seP6vfFgaMG3gs4fAum5Kc6\\\":0.02}\" 1 \"\" \"[\\\"1D1ZrZNe3JUo7ZycKEYQQiQAWd9y54F4XX\\\",\\\"1353tsE8YMTA4EuV7dgUXGjNFf9KpVvKHz\\\"]\"") +
            "\nAs a json rpc call\n"
            + HelpExampleRpc("sendmany", "\"\", {\"VZXaHsYPBA5seP6vfFgaMG3gs4fAum5Kc6\":0.01,\"VZYaHsYPBA5seP6vfFgaMG3gs4fAum5Kc6\":0.02}, 6, \"testing\"");
    } else {
        help_text = "sendmany \"\" \"fromaccount\" {\"address\":amount,...} ( minconf \"comment\" [\"address\",...] replaceable conf_target \"estimate_mode\")\n"
            "\nSend multiple times. Amounts are double-precision floating point numbers."
            + HelpRequiringPassphrase(pwallet) + "\n"
            "\nArguments:\n"
            "1. \"fromaccount\"         (string, required) DEPRECATED. The account to send the funds from. Should be \"\" for the default account\n"
            "2. \"amounts\"             (string, required) A json object with addresses and amounts\n"
            "    {\n"
            "      \"address\":amount   (numeric or string) The veil address is the key, the numeric amount (can be string) in " + CURRENCY_UNIT + " is the value\n"
            "      ,...\n"
            "    }\n"
            "3. minconf                 (numeric, optional, default=1) Only use the balance confirmed at least this many times.\n"
            "4. \"comment\"             (string, optional) A comment\n"
            "5. subtractfeefrom         (array, optional) A json array with addresses.\n"
            "                           The fee will be equally deducted from the amount of each selected address.\n"
            "                           Those recipients will receive less veil than you enter in their corresponding amount field.\n"
            "                           If no addresses are specified here, the sender pays the fee.\n"
            "    [\n"
            "      \"address\"          (string) Subtract fee from this address\n"
            "      ,...\n"
            "    ]\n"
            "6. replaceable            (boolean, optional) Allow this transaction to be replaced by a transaction with higher fees via BIP 125\n"
            "7. conf_target            (numeric, optional) Confirmation target (in blocks)\n"
            "8. \"estimate_mode\"      (string, optional, default=UNSET) The fee estimate mode, must be one of:\n"
            "       \"UNSET\"\n"
            "       \"ECONOMICAL\"\n"
            "       \"CONSERVATIVE\"\n"
             "\nResult:\n"
            "\"txid\"                   (string) The transaction id for the send. Only 1 transaction is created regardless of \n"
            "                                    the number of addresses.\n"
            "\nExamples:\n"
            "\nSend two amounts to two different addresses:\n"
            + HelpExampleCli("sendmany", "\"\" \"{\\\"VZXaHsYPBA5seP6vfFgaMG3gs4fAum5Kc6\\\":0.01,\\\"VZYaHsYPBA5seP6vfFgaMG3gs4fAum5Kc6\\\":0.02}\"") +
            "\nSend two amounts to two different addresses setting the confirmation and comment:\n"
            + HelpExampleCli("sendmany", "\"\" \"{\\\"VZXaHsYPBA5seP6vfFgaMG3gs4fAum5Kc6\\\":0.01,\\\"VZYaHsYPBA5seP6vfFgaMG3gs4fAum5Kc6\\\":0.02}\" 6 \"testing\"") +
            "\nSend two amounts to two different addresses, subtract fee from amount:\n"
            + HelpExampleCli("sendmany", "\"\" \"{\\\"VZXaHsYPBA5seP6vfFgaMG3gs4fAum5Kc6\\\":0.01,\\\"VZYaHsYPBA5seP6vfFgaMG3gs4fAum5Kc6\\\":0.02}\" 1 \"\" \"[\\\"1D1ZrZNe3JUo7ZycKEYQQiQAWd9y54F4XX\\\",\\\"1353tsE8YMTA4EuV7dgUXGjNFf9KpVvKHz\\\"]\"") +
            "\nAs a json rpc call\n"
            + HelpExampleRpc("sendmany", "\"\", {\"VZXaHsYPBA5seP6vfFgaMG3gs4fAum5Kc6\":0.01,\"VZYaHsYPBA5seP6vfFgaMG3gs4fAum5Kc6\":0.02}, 6, \"testing\"");
    }

    if (request.fHelp || request.params.size() < 2 || request.params.size() > 8) throw std::runtime_error(help_text);

    // Make sure the results are valid at least up to the most recent block
    // the user could have gotten from another RPC command prior to now
    pwallet->BlockUntilSyncedToCurrentChain();

    LOCK2(cs_main, pwallet->cs_wallet);

    if (pwallet->GetBroadcastTransactions() && !g_connman) {
        throw JSONRPCError(RPC_CLIENT_P2P_DISABLED, "Error: Peer-to-peer functionality missing or disabled");
    }

    if (!IsDeprecatedRPCEnabled("accounts") && !request.params[0].get_str().empty()) {
        throw JSONRPCError(RPC_INVALID_PARAMETER, "Dummy value must be set to \"\"");
    }
    std::string strAccount = LabelFromValue(request.params[0]);
    UniValue sendTo = request.params[1].get_obj();
    int nMinDepth = 1;
    if (!request.params[2].isNull())
        nMinDepth = request.params[2].get_int();

    mapValue_t mapValue;
    if (!request.params[3].isNull() && !request.params[3].get_str().empty())
        mapValue["comment"] = request.params[3].get_str();

    UniValue subtractFeeFromAmount(UniValue::VARR);
    if (!request.params[4].isNull())
        subtractFeeFromAmount = request.params[4].get_array();

    CCoinControl coin_control;
    if (!request.params[5].isNull()) {
        coin_control.m_signal_bip125_rbf = request.params[5].get_bool();
    }

    if (!request.params[6].isNull()) {
        coin_control.m_confirm_target = ParseConfirmTarget(request.params[6]);
    }

    if (!request.params[7].isNull()) {
        if (!FeeModeFromString(request.params[7].get_str(), coin_control.m_fee_mode)) {
            throw JSONRPCError(RPC_INVALID_PARAMETER, "Invalid estimate_mode parameter");
        }
    }

    std::set<CTxDestination> destinations;
    std::vector<CRecipient> vecSend;

    int64_t nComputeTimeStart = GetTimeMillis();

    CAmount totalAmount = 0;
    std::vector<std::string> keys = sendTo.getKeys();
    for (const std::string& name_ : keys) {
        CTxDestination dest = DecodeDestination(name_);
        if (!IsValidDestination(dest)) {
            throw JSONRPCError(RPC_INVALID_ADDRESS_OR_KEY, std::string("Invalid Veil address: ") + name_);
        }

        if (destinations.count(dest)) {
            throw JSONRPCError(RPC_INVALID_PARAMETER, std::string("Invalid parameter, duplicated address: ") + name_);
        }
        destinations.insert(dest);

        CScript scriptPubKey = GetScriptForDestination(dest);
        CAmount nAmount = AmountFromValue(sendTo[name_]);
        if (nAmount <= 0)
            throw JSONRPCError(RPC_TYPE_ERROR, "Invalid amount for send");
        totalAmount += nAmount;

        bool fSubtractFeeFromAmount = false;
        for (unsigned int idx = 0; idx < subtractFeeFromAmount.size(); idx++) {
            const UniValue& addr = subtractFeeFromAmount[idx];
            if (addr.get_str() == name_)
                fSubtractFeeFromAmount = true;
        }

        CRecipient recipient = {scriptPubKey, nAmount, fSubtractFeeFromAmount};
        vecSend.push_back(recipient);
    }

    EnsureWalletIsUnlocked(pwallet);

    // Check funds
    if (totalAmount > pwallet->GetLegacyBalance(ISMINE_SPENDABLE, nMinDepth)) {
        throw JSONRPCError(RPC_WALLET_INSUFFICIENT_FUNDS, "Wallet has insufficient funds");
    }

    // Shuffle recipient list
    std::shuffle(vecSend.begin(), vecSend.end(), FastRandomContext());

    // Send
    CReserveKey keyChange(pwallet);
    CAmount nFeeRequired = 0;
    int nChangePosRet = -1;
    std::string strFailReason;
    CTransactionRef tx;
    bool fCreated = pwallet->CreateTransaction(vecSend, tx, keyChange, nFeeRequired, nChangePosRet, strFailReason, coin_control);
    if (!fCreated)
        throw JSONRPCError(RPC_WALLET_INSUFFICIENT_FUNDS, strFailReason);
    CValidationState state;

    int64_t nComputeTimeFinish = GetTimeMillis();

    if (!pwallet->CommitTransaction(tx, std::move(mapValue), {} /* orderForm */, &keyChange, g_connman.get(), state, nComputeTimeFinish - nComputeTimeStart)) {
        strFailReason = strprintf("Transaction commit failed:: %s", FormatStateMessage(state));
        throw JSONRPCError(RPC_WALLET_ERROR, strFailReason);
    }

    return tx->GetHash().GetHex();
}

static UniValue addmultisigaddress(const JSONRPCRequest& request)
{
    std::shared_ptr<CWallet> const wallet = GetWalletForJSONRPCRequest(request);
    CWallet* const pwallet = wallet.get();

    if (!EnsureWalletIsAvailable(pwallet, request.fHelp)) {
        return NullUniValue;
    }

    if (request.fHelp || request.params.size() < 2 || request.params.size() > 4) {
        std::string msg = "addmultisigaddress nrequired [\"key\",...] ( \"label\" \"address_type\" )\n"
            "\nAdd a nrequired-to-sign multisignature address to the wallet. Requires a new wallet backup.\n"
            "Each key is a Veil address or hex-encoded public key.\n"
            "This functionality is only intended for use with non-watchonly addresses.\n"
            "See `importaddress` for watchonly p2sh address support.\n"
            "If 'label' is specified, assign address to that label.\n"

            "\nArguments:\n"
            "1. nrequired                      (numeric, required) The number of required signatures out of the n keys or addresses.\n"
            "2. \"keys\"                         (string, required) A json array of veil addresses or hex-encoded public keys\n"
            "     [\n"
            "       \"address\"                  (string) veil address or hex-encoded public key\n"
            "       ...,\n"
            "     ]\n"
            "3. \"label\"                        (string, optional) A label to assign the addresses to.\n"
            "4. \"address_type\"                 (string, optional) The address type to use. Options are \"legacy\", \"p2sh-segwit\", and \"bech32\". Default is set by -addresstype.\n"

            "\nResult:\n"
            "{\n"
            "  \"address\":\"multisigaddress\",    (string) The value of the new multisig address.\n"
            "  \"redeemScript\":\"script\"         (string) The string value of the hex-encoded redemption script.\n"
            "}\n"
            "\nExamples:\n"
            "\nAdd a multisig address from 2 addresses\n"
            + HelpExampleCli("addmultisigaddress", "2 \"[\\\"16sSauSf5pF2UkUwvKGq4qjNRzBZYqgEL5\\\",\\\"171sgjn4YtPu27adkKGrdDwzRTxnRkBfKV\\\"]\"") +
            "\nAs json rpc call\n"
            + HelpExampleRpc("addmultisigaddress", "2, \"[\\\"16sSauSf5pF2UkUwvKGq4qjNRzBZYqgEL5\\\",\\\"171sgjn4YtPu27adkKGrdDwzRTxnRkBfKV\\\"]\"")
        ;
        throw std::runtime_error(msg);
    }

    LOCK2(cs_main, pwallet->cs_wallet);

    std::string label;
    if (!request.params[2].isNull())
        label = LabelFromValue(request.params[2]);

    int required = request.params[0].get_int();

    // Get the public keys
    const UniValue& keys_or_addrs = request.params[1].get_array();
    std::vector<CPubKey> pubkeys;
    for (unsigned int i = 0; i < keys_or_addrs.size(); ++i) {
        if (IsHex(keys_or_addrs[i].get_str()) && (keys_or_addrs[i].get_str().length() == 66 || keys_or_addrs[i].get_str().length() == 130)) {
            pubkeys.push_back(HexToPubKey(keys_or_addrs[i].get_str()));
        } else {
            pubkeys.push_back(AddrToPubKey(pwallet, keys_or_addrs[i].get_str()));
        }
    }

    OutputType output_type = pwallet->m_default_address_type;
    if (!request.params[3].isNull()) {
        if (!ParseOutputType(request.params[3].get_str(), output_type)) {
            throw JSONRPCError(RPC_INVALID_ADDRESS_OR_KEY, strprintf("Unknown address type '%s'", request.params[3].get_str()));
        }
    }

    // Construct using pay-to-script-hash:
    CScript inner = CreateMultisigRedeemscript(required, pubkeys);
    CTxDestination dest = AddAndGetDestinationForScript(*pwallet, inner, output_type);
    pwallet->SetAddressBook(dest, label, "send");

    UniValue result(UniValue::VOBJ);
    result.pushKV("address", EncodeDestination(dest));
    result.pushKV("redeemScript", HexStr(inner));
    return result;
}

class Witnessifier : public boost::static_visitor<bool>
{
public:
    CWallet * const pwallet;
    CTxDestination result;
    bool already_witness;

    explicit Witnessifier(CWallet *_pwallet) : pwallet(_pwallet), already_witness(false) {}

    bool operator()(const CKeyID &keyID) {
        if (pwallet) {
            CScript basescript = GetScriptForDestination(keyID);
            CScript witscript = GetScriptForWitness(basescript);
            if (!IsSolvable(*pwallet, witscript)) {
                return false;
            }
            return ExtractDestination(witscript, result);
        }
        return false;
    }

    bool operator()(const CScriptID &scriptID) {
        CScript subscript;
        if (pwallet && pwallet->GetCScript(scriptID, subscript)) {
            int witnessversion;
            std::vector<unsigned char> witprog;
            if (subscript.IsWitnessProgram(witnessversion, witprog)) {
                ExtractDestination(subscript, result);
                already_witness = true;
                return true;
            }
            CScript witscript = GetScriptForWitness(subscript);
            if (!IsSolvable(*pwallet, witscript)) {
                return false;
            }
            return ExtractDestination(witscript, result);
        }
        return false;
    }

    bool operator()(const WitnessV0KeyHash& id)
    {
        already_witness = true;
        result = id;
        return true;
    }

    bool operator()(const WitnessV0ScriptHash& id)
    {
        already_witness = true;
        result = id;
        return true;
    }

    template<typename T>
    bool operator()(const T& dest) { return false; }
};

static UniValue addwitnessaddress(const JSONRPCRequest& request)
{
    std::shared_ptr<CWallet> const wallet = GetWalletForJSONRPCRequest(request);
    CWallet* const pwallet = wallet.get();

    if (!EnsureWalletIsAvailable(pwallet, request.fHelp)) {
        return NullUniValue;
    }

    if (request.fHelp || request.params.size() < 1 || request.params.size() > 2)
    {
        std::string msg = "addwitnessaddress \"address\" ( p2sh )\n"
            "\nDEPRECATED: set the address_type argument of getnewaddress, or option -addresstype=[bech32|p2sh-segwit] instead.\n"
            "Add a witness address for a script (with pubkey or redeemscript known). Requires a new wallet backup.\n"
            "It returns the witness script.\n"

            "\nArguments:\n"
            "1. \"address\"       (string, required) An address known to the wallet\n"
            "2. p2sh            (bool, optional, default=true) Embed inside P2SH\n"

            "\nResult:\n"
            "\"witnessaddress\",  (string) The value of the new address (P2SH or BIP173).\n"
            "}\n"
        ;
        throw std::runtime_error(msg);
    }

    if (!IsDeprecatedRPCEnabled("addwitnessaddress")) {
        throw JSONRPCError(RPC_METHOD_DEPRECATED, "addwitnessaddress is deprecated and will be fully removed in v0.17. "
            "To use addwitnessaddress in v0.16, restart veild with -deprecatedrpc=addwitnessaddress.\n"
            "Projects should transition to using the address_type argument of getnewaddress, or option -addresstype=[bech32|p2sh-segwit] instead.\n");
    }

    CTxDestination dest = DecodeDestination(request.params[0].get_str());
    if (!IsValidDestination(dest)) {
        throw JSONRPCError(RPC_INVALID_ADDRESS_OR_KEY, "Invalid Veil address");
    }

    bool p2sh = true;
    if (!request.params[1].isNull()) {
        p2sh = request.params[1].get_bool();
    }

    Witnessifier w(pwallet);
    bool ret = boost::apply_visitor(w, dest);
    if (!ret) {
        throw JSONRPCError(RPC_WALLET_ERROR, "Public key or redeemscript not known to wallet, or the key is uncompressed");
    }

    CScript witprogram = GetScriptForDestination(w.result);

    if (p2sh) {
        w.result = CScriptID(witprogram);
    }

    if (w.already_witness) {
        if (!(dest == w.result)) {
            throw JSONRPCError(RPC_WALLET_ERROR, "Cannot convert between witness address types");
        }
    } else {
        pwallet->AddCScript(witprogram); // Implicit for single-key now, but necessary for multisig and for compatibility with older software
        pwallet->SetAddressBook(w.result, "", "receive");
    }

    return EncodeDestination(w.result);
}

struct tallyitem
{
    CAmount nAmount;
    int nConf;
    std::vector<uint256> txids;
    bool fIsWatchonly;
    tallyitem()
    {
        nAmount = 0;
        nConf = std::numeric_limits<int>::max();
        fIsWatchonly = false;
    }
};

static UniValue ListReceived(CWallet * const pwallet, const UniValue& params, bool by_label)
{
    // Minimum confirmations
    int nMinDepth = 1;
    if (!params[0].isNull())
        nMinDepth = params[0].get_int();

    // Whether to include empty labels
    bool fIncludeEmpty = false;
    if (!params[1].isNull())
        fIncludeEmpty = params[1].get_bool();

    isminefilter filter = ISMINE_SPENDABLE;
    if(!params[2].isNull())
        if(params[2].get_bool())
            filter = filter | ISMINE_WATCH_ONLY;

    bool has_filtered_address = false;
    CTxDestination filtered_address = CNoDestination();
    if (!by_label && params.size() > 3) {
        if (!IsValidDestinationString(params[3].get_str())) {
            throw JSONRPCError(RPC_WALLET_ERROR, "address_filter parameter was invalid");
        }
        filtered_address = DecodeDestination(params[3].get_str());
        has_filtered_address = true;
    }

    // Tally
    std::map<CTxDestination, tallyitem> mapTally;
    for (const std::pair<const uint256, CWalletTx>& pairWtx : pwallet->mapWallet) {
        const CWalletTx& wtx = pairWtx.second;

        if (wtx.IsCoinBase() || !CheckFinalTx(*wtx.tx))
            continue;

        int nDepth = wtx.GetDepthInMainChain();
        if (nDepth < nMinDepth)
            continue;

        for (const auto& pout : wtx.tx->vpout) {
            CScript scriptCheck;
            if (!pout->GetScriptPubKey(scriptCheck))
                continue;
            CTxDestination address;
            if (!ExtractDestination(scriptCheck, address))
                continue;

            if (has_filtered_address && !(filtered_address == address)) {
                continue;
            }

            isminefilter mine = IsMine(*pwallet, address);
            if(!(mine & filter))
                continue;

            tallyitem& item = mapTally[address];
            item.nAmount += pout->GetValue();
            item.nConf = std::min(item.nConf, nDepth);
            item.txids.push_back(wtx.GetHash());
            if (mine & ISMINE_WATCH_ONLY)
                item.fIsWatchonly = true;
        }
    }

    // Reply
    UniValue ret(UniValue::VARR);
    std::map<std::string, tallyitem> label_tally;

    // Create mapAddressBook iterator
    // If we aren't filtering, go from begin() to end()
    auto start = pwallet->mapAddressBook.begin();
    auto end = pwallet->mapAddressBook.end();
    // If we are filtering, find() the applicable entry
    if (has_filtered_address) {
        start = pwallet->mapAddressBook.find(filtered_address);
        if (start != end) {
            end = std::next(start);
        }
    }

    for (auto item_it = start; item_it != end; ++item_it)
    {
        const CTxDestination& address = item_it->first;
        const std::string& label = item_it->second.name;
        auto it = mapTally.find(address);
        if (it == mapTally.end() && !fIncludeEmpty)
            continue;

        CAmount nAmount = 0;
        int nConf = std::numeric_limits<int>::max();
        bool fIsWatchonly = false;
        if (it != mapTally.end())
        {
            nAmount = (*it).second.nAmount;
            nConf = (*it).second.nConf;
            fIsWatchonly = (*it).second.fIsWatchonly;
        }

        if (by_label)
        {
            tallyitem& _item = label_tally[label];
            _item.nAmount += nAmount;
            _item.nConf = std::min(_item.nConf, nConf);
            _item.fIsWatchonly = fIsWatchonly;
        }
        else
        {
            UniValue obj(UniValue::VOBJ);
            if(fIsWatchonly)
                obj.pushKV("involvesWatchonly", true);
            obj.pushKV("address",       EncodeDestination(address));
            obj.pushKV("account",       label);
            obj.pushKV("amount",        ValueFromAmount(nAmount));
            obj.pushKV("confirmations", (nConf == std::numeric_limits<int>::max() ? 0 : nConf));
            obj.pushKV("label", label);
            UniValue transactions(UniValue::VARR);
            if (it != mapTally.end())
            {
                for (const uint256& _item : (*it).second.txids)
                {
                    transactions.push_back(_item.GetHex());
                }
            }
            obj.pushKV("txids", transactions);
            ret.push_back(obj);
        }
    }

    if (by_label)
    {
        for (const auto& entry : label_tally)
        {
            CAmount nAmount = entry.second.nAmount;
            int nConf = entry.second.nConf;
            UniValue obj(UniValue::VOBJ);
            if (entry.second.fIsWatchonly)
                obj.pushKV("involvesWatchonly", true);
            obj.pushKV("account",       entry.first);
            obj.pushKV("amount",        ValueFromAmount(nAmount));
            obj.pushKV("confirmations", (nConf == std::numeric_limits<int>::max() ? 0 : nConf));
            obj.pushKV("label",         entry.first);
            ret.push_back(obj);
        }
    }

    return ret;
}

static UniValue listreceivedbyaddress(const JSONRPCRequest& request)
{
    std::shared_ptr<CWallet> const wallet = GetWalletForJSONRPCRequest(request);
    CWallet* const pwallet = wallet.get();

    if (!EnsureWalletIsAvailable(pwallet, request.fHelp)) {
        return NullUniValue;
    }

    if (request.fHelp || request.params.size() > 4)
        throw std::runtime_error(
            "listreceivedbyaddress ( minconf include_empty include_watchonly address_filter )\n"
            "\nList balances by receiving address.\n"
            "\nArguments:\n"
            "1. minconf           (numeric, optional, default=1) The minimum number of confirmations before payments are included.\n"
            "2. include_empty     (bool, optional, default=false) Whether to include addresses that haven't received any payments.\n"
            "3. include_watchonly (bool, optional, default=false) Whether to include watch-only addresses (see 'importaddress').\n"
            "4. address_filter    (string, optional) If present, only return information on this address.\n"
            "\nResult:\n"
            "[\n"
            "  {\n"
            "    \"involvesWatchonly\" : true,        (bool) Only returned if imported addresses were involved in transaction\n"
            "    \"address\" : \"receivingaddress\",  (string) The receiving address\n"
            "    \"account\" : \"accountname\",       (string) DEPRECATED. Backwards compatible alias for label.\n"
            "    \"amount\" : x.xxx,                  (numeric) The total amount in " + CURRENCY_UNIT + " received by the address\n"
            "    \"confirmations\" : n,               (numeric) The number of confirmations of the most recent transaction included\n"
            "    \"label\" : \"label\",               (string) The label of the receiving address. The default label is \"\".\n"
            "    \"txids\": [\n"
            "       \"txid\",                         (string) The ids of transactions received with the address \n"
            "       ...\n"
            "    ]\n"
            "  }\n"
            "  ,...\n"
            "]\n"

            "\nExamples:\n"
            + HelpExampleCli("listreceivedbyaddress", "")
            + HelpExampleCli("listreceivedbyaddress", "6 true")
            + HelpExampleRpc("listreceivedbyaddress", "6, true, true")
            + HelpExampleRpc("listreceivedbyaddress", "6, true, true, \"1M72Sfpbz1BPpXFHz9m3CdqATR44Jvaydd\"")
        );

    // Make sure the results are valid at least up to the most recent block
    // the user could have gotten from another RPC command prior to now
    pwallet->BlockUntilSyncedToCurrentChain();

    LOCK2(cs_main, pwallet->cs_wallet);

    return ListReceived(pwallet, request.params, false);
}

static UniValue listreceivedbylabel(const JSONRPCRequest& request)
{
    std::shared_ptr<CWallet> const wallet = GetWalletForJSONRPCRequest(request);
    CWallet* const pwallet = wallet.get();

    if (!EnsureWalletIsAvailable(pwallet, request.fHelp)) {
        return NullUniValue;
    }

    if (!IsDeprecatedRPCEnabled("accounts") && request.strMethod == "listreceivedbyaccount") {
        if (request.fHelp) {
            throw std::runtime_error("listreceivedbyaccount (Deprecated, will be removed in V0.18. To use this command, start veild with -deprecatedrpc=accounts)");
        }
        throw JSONRPCError(RPC_METHOD_DEPRECATED, "listreceivedbyaccount is deprecated and will be removed in V0.18. To use this command, start veild with -deprecatedrpc=accounts.");
    }

    if (request.fHelp || request.params.size() > 3)
        throw std::runtime_error(
            "listreceivedbylabel ( minconf include_empty include_watchonly)\n"
            "\nList received transactions by label.\n"
            "\nArguments:\n"
            "1. minconf           (numeric, optional, default=1) The minimum number of confirmations before payments are included.\n"
            "2. include_empty     (bool, optional, default=false) Whether to include labels that haven't received any payments.\n"
            "3. include_watchonly (bool, optional, default=false) Whether to include watch-only addresses (see 'importaddress').\n"

            "\nResult:\n"
            "[\n"
            "  {\n"
            "    \"involvesWatchonly\" : true,   (bool) Only returned if imported addresses were involved in transaction\n"
            "    \"account\" : \"accountname\",  (string) DEPRECATED. Backwards compatible alias for label.\n"
            "    \"amount\" : x.xxx,             (numeric) The total amount received by addresses with this label\n"
            "    \"confirmations\" : n,          (numeric) The number of confirmations of the most recent transaction included\n"
            "    \"label\" : \"label\"           (string) The label of the receiving address. The default label is \"\".\n"
            "  }\n"
            "  ,...\n"
            "]\n"

            "\nExamples:\n"
            + HelpExampleCli("listreceivedbylabel", "")
            + HelpExampleCli("listreceivedbylabel", "6 true")
            + HelpExampleRpc("listreceivedbylabel", "6, true, true")
        );

    // Make sure the results are valid at least up to the most recent block
    // the user could have gotten from another RPC command prior to now
    pwallet->BlockUntilSyncedToCurrentChain();

    LOCK2(cs_main, pwallet->cs_wallet);

    return ListReceived(pwallet, request.params, true);
}

/**
 * List transactions based on the given criteria.
 *
 * @param  pwallet    The wallet.
 * @param  wtx        The wallet transaction.
 * @param  strAccount The account, if any, or "*" for all.
 * @param  nMinDepth  The minimum confirmation depth.
 * @param  fLong      Whether to include the JSON version of the transaction.
 * @param  ret        The UniValue into which the result is stored.
 * @param  filter     The "is mine" filter bool.
 */
static void ListTransactions(CWallet* const pwallet, const CWalletTx& wtx, const std::string& strAccount, int nMinDepth, bool fLong, UniValue& ret, const isminefilter& filter)
{
    CAmount nFee;
    std::string dummy_account;
    std::list<COutputEntry> listReceived;
    std::list<COutputEntry> listSent;

    wtx.GetAmounts(listReceived, listSent, nFee, filter);

    bool fAllAccounts = (strAccount == std::string("*"));
    bool involvesWatchonly = wtx.IsFromMe(ISMINE_WATCH_ONLY);

    // Sent
    if ((!listSent.empty() || nFee != 0))
    {
        for (const COutputEntry& s : listSent)
        {
            UniValue entry(UniValue::VOBJ);
            if (involvesWatchonly || (::IsMine(*pwallet, s.destination) & ISMINE_WATCH_ONLY))
                entry.pushKV("involvesWatchonly", true);
            if (IsValidDestination(s.destination))
                entry.pushKV("address", EncodeDestination(s.destination));
            entry.pushKV("category", "send");
            entry.pushKV("amount", ValueFromAmount(-s.amount));
            if (pwallet->mapAddressBook.count(s.destination))
                entry.pushKV("label", pwallet->mapAddressBook[s.destination].name);
            entry.pushKV("vout", s.vout);
            entry.pushKV("fee", ValueFromAmount(-nFee));
            if (fLong)
                WalletTxToJSON(wtx, entry);
            entry.pushKV("abandoned", wtx.isAbandoned());
            ret.push_back(entry);
        }
    }

    // Received
    if (listReceived.size() > 0 && wtx.GetDepthInMainChain() >= nMinDepth)
    {
        for (const COutputEntry& r : listReceived)
        {
            std::string account;
            if (pwallet->mapAddressBook.count(r.destination))
                account = pwallet->mapAddressBook[r.destination].name;
            if (fAllAccounts || (account == strAccount))
            {
                UniValue entry(UniValue::VOBJ);
                if (involvesWatchonly || (::IsMine(*pwallet, r.destination) & ISMINE_WATCH_ONLY))
                    entry.pushKV("involvesWatchonly", true);
                if (IsDeprecatedRPCEnabled("accounts")) 
<<<<<<< HEAD
					entry.pushKV("account", account);
=======
                    entry.pushKV("account", account);
>>>>>>> ce0b022b
                if (IsValidDestination(r.destination))
                {
                    auto item = pwallet->mapAddressBook.find(r.destination);
                    if (item->first.type() == typeid(CKeyID))
                        entry.pushKV("address", EncodeDestination(r.destination, false));
                    else
                        entry.pushKV("address", EncodeDestination(r.destination));
                }
                if (wtx.IsCoinBase())
                {
                    if (wtx.GetDepthInMainChain() < 1)
                        entry.pushKV("category", "orphan");
                    else
                    {
                        int nBlocksToMaturity;
                        {
                            LOCK(cs_main);
                            nBlocksToMaturity = wtx.GetBlocksToMaturity();
                        }
                        if (nBlocksToMaturity > 0)
                            entry.pushKV("category", "immature");
                        else
                            entry.pushKV("category", "generate");
                    }
                }
                else
                {
                    entry.pushKV("category", "receive");
                }
                entry.pushKV("amount", ValueFromAmount(r.amount));
                if (pwallet->mapAddressBook.count(r.destination))
                    entry.pushKV("label", account);
                entry.pushKV("vout", r.vout);
                if (fLong)
                    WalletTxToJSON(wtx, entry);
                ret.push_back(entry);
            }
        }
    }
}

UniValue listtransactions(const JSONRPCRequest& request)
{
    std::shared_ptr<CWallet> const wallet = GetWalletForJSONRPCRequest(request);
    CWallet* const pwallet = wallet.get();

    if (!EnsureWalletIsAvailable(pwallet, request.fHelp)) {
        return NullUniValue;
    }

    std::string help_text {};
    if (!IsDeprecatedRPCEnabled("accounts")) {
        help_text = "listtransactions (dummy count skip include_watchonly)\n"
            "\nReturns up to 'count' most recent transactions skipping the first 'from' transactions for account 'account'.\n"
            "Note that the \"account\" argument and \"otheraccount\" return value have been removed in V0.17. To use this RPC with an \"account\" argument, restart\n"
            "veild with -deprecatedrpc=accounts\n"
            "\nArguments:\n"
            "1. \"dummy\"    (string, optional) If set, should be \"*\" for backwards compatibility.\n"
            "2. count          (numeric, optional, default=10) The number of transactions to return\n"
            "3. skip           (numeric, optional, default=0) The number of transactions to skip\n"
            "4. include_watchonly (bool, optional, default=false) Include transactions to watch-only addresses (see 'importaddress')\n"
            "\nResult:\n"
            "[\n"
            "  {\n"
            "    \"address\":\"address\",    (string) The veil address of the transaction.\n"
            "    \"category\":\"send|receive\", (string) The transaction category.\n"
            "    \"amount\": x.xxx,          (numeric) The amount in " + CURRENCY_UNIT + ". This is negative for the 'send' category, and is positive\n"
            "                                        for the 'receive' category,\n"
            "    \"label\": \"label\",       (string) A comment for the address/transaction, if any\n"
            "    \"vout\": n,                (numeric) the vout value\n"
            "    \"fee\": x.xxx,             (numeric) The amount of the fee in " + CURRENCY_UNIT + ". This is negative and only available for the \n"
            "                                         'send' category of transactions.\n"
            "    \"confirmations\": n,       (numeric) The number of confirmations for the transaction. Negative confirmations indicate the\n"
            "                                         transaction conflicts with the block chain\n"
            "    \"trusted\": xxx,           (bool) Whether we consider the outputs of this unconfirmed transaction safe to spend.\n"
            "    \"blockhash\": \"hashvalue\", (string) The block hash containing the transaction.\n"
            "    \"blockindex\": n,          (numeric) The index of the transaction in the block that includes it.\n"
            "    \"blocktime\": xxx,         (numeric) The block time in seconds since epoch (1 Jan 1970 GMT).\n"
            "    \"txid\": \"transactionid\", (string) The transaction id.\n"
            "    \"time\": xxx,              (numeric) The transaction time in seconds since epoch (midnight Jan 1 1970 GMT).\n"
            "    \"timereceived\": xxx,      (numeric) The time received in seconds since epoch (midnight Jan 1 1970 GMT).\n"
            "    \"computetime\": xxx,       (numeric) The time (in ms) it took the wallet to compute the transaction (0=n/a).\n"
            "    \"comment\": \"...\",       (string) If a comment is associated with the transaction.\n"
            "    \"bip125-replaceable\": \"yes|no|unknown\",  (string) Whether this transaction could be replaced due to BIP125 (replace-by-fee);\n"
            "                                                     may be unknown for unconfirmed transactions not in the mempool\n"
            "    \"abandoned\": xxx          (bool) 'true' if the transaction has been abandoned (inputs are respendable). Only available for the \n"
            "                                         'send' category of transactions.\n"
            "  }\n"
            "]\n"

            "\nExamples:\n"
            "\nList the most recent 10 transactions in the systems\n"
            + HelpExampleCli("listtransactions", "") +
            "\nList transactions 100 to 120\n"
            + HelpExampleCli("listtransactions", "\"*\" 20 100") +
            "\nAs a json rpc call\n"
            + HelpExampleRpc("listtransactions", "\"*\", 20, 100");
    } else {
        help_text = "listtransactions ( \"account\" count skip include_watchonly)\n"
            "\nReturns up to 'count' most recent transactions skipping the first 'from' transactions for account 'account'.\n"
            "\nArguments:\n"
            "1. \"account\"    (string, optional) DEPRECATED. This argument will be removed in V0.18. The account name. Should be \"*\".\n"
            "2. count          (numeric, optional, default=10) The number of transactions to return\n"
            "3. skip           (numeric, optional, default=0) The number of transactions to skip\n"
            "4. include_watchonly (bool, optional, default=false) Include transactions to watch-only addresses (see 'importaddress')\n"
            "\nResult:\n"
            "[\n"
            "  {\n"
            "    \"account\":\"accountname\",       (string) DEPRECATED. This field will be removed in V0.18. The account name associated with the transaction. \n"
            "                                                It will be \"\" for the default account.\n"
            "    \"address\":\"address\",    (string) The veil address of the transaction. Not present for \n"
            "                                                move transactions (category = move).\n"
            "    \"category\":\"send|receive|move\", (string) The transaction category. 'move' is a local (off blockchain)\n"
            "                                                transaction between accounts, and not associated with an address,\n"
            "                                                transaction id or block. 'send' and 'receive' transactions are \n"
            "                                                associated with an address, transaction id and block details\n"
            "    \"amount\": x.xxx,          (numeric) The amount in " + CURRENCY_UNIT + ". This is negative for the 'send' category, and for the\n"
            "                                         'move' category for moves outbound. It is positive for the 'receive' category,\n"
            "                                         and for the 'move' category for inbound funds.\n"
            "    \"label\": \"label\",       (string) A comment for the address/transaction, if any\n"
            "    \"vout\": n,                (numeric) the vout value\n"
            "    \"fee\": x.xxx,             (numeric) The amount of the fee in " + CURRENCY_UNIT + ". This is negative and only available for the \n"
            "                                         'send' category of transactions.\n"
            "    \"confirmations\": n,       (numeric) The number of confirmations for the transaction. Available for 'send' and \n"
            "                                         'receive' category of transactions. Negative confirmations indicate the\n"
            "                                         transaction conflicts with the block chain\n"
            "    \"trusted\": xxx,           (bool) Whether we consider the outputs of this unconfirmed transaction safe to spend.\n"
            "    \"blockhash\": \"hashvalue\", (string) The block hash containing the transaction. Available for 'send' and 'receive'\n"
            "                                          category of transactions.\n"
            "    \"blockindex\": n,          (numeric) The index of the transaction in the block that includes it. Available for 'send' and 'receive'\n"
            "                                          category of transactions.\n"
            "    \"blocktime\": xxx,         (numeric) The block time in seconds since epoch (1 Jan 1970 GMT).\n"
            "    \"txid\": \"transactionid\", (string) The transaction id. Available for 'send' and 'receive' category of transactions.\n"
            "    \"time\": xxx,              (numeric) The transaction time in seconds since epoch (midnight Jan 1 1970 GMT).\n"
            "    \"timereceived\": xxx,      (numeric) The time received in seconds since epoch (midnight Jan 1 1970 GMT). Available \n"
            "                                          for 'send' and 'receive' category of transactions.\n"
            "    \"computetime\": xxx,       (numeric) The time (in ms) it took the wallet to compute the transaction (0=n/a).\n"
            "    \"comment\": \"...\",       (string) If a comment is associated with the transaction.\n"
            "    \"otheraccount\": \"accountname\",  (string) DEPRECATED. This field will be removed in V0.18. For the 'move' category of transactions, the account the funds came \n"
            "                                          from (for receiving funds, positive amounts), or went to (for sending funds,\n"
            "                                          negative amounts).\n"
            "    \"bip125-replaceable\": \"yes|no|unknown\",  (string) Whether this transaction could be replaced due to BIP125 (replace-by-fee);\n"
            "                                                     may be unknown for unconfirmed transactions not in the mempool\n"
            "    \"abandoned\": xxx          (bool) 'true' if the transaction has been abandoned (inputs are respendable). Only available for the \n"
            "                                         'send' category of transactions.\n"
            "  }\n"
            "]\n"

            "\nExamples:\n"
            "\nList the most recent 10 transactions in the systems\n"
            + HelpExampleCli("listtransactions", "") +
            "\nList transactions 100 to 120\n"
            + HelpExampleCli("listtransactions", "\"*\" 20 100") +
            "\nAs a json rpc call\n"
            + HelpExampleRpc("listtransactions", "\"*\", 20, 100");
    }
    if (request.fHelp || request.params.size() > 4) throw std::runtime_error(help_text);

    // Make sure the results are valid at least up to the most recent block
    // the user could have gotten from another RPC command prior to now
    pwallet->BlockUntilSyncedToCurrentChain();

    std::string strAccount = "*";
    if (!request.params[0].isNull()) {
        strAccount = request.params[0].get_str();
        if (!IsDeprecatedRPCEnabled("accounts") && strAccount != "*") {
            throw JSONRPCError(RPC_INVALID_PARAMETER, "Dummy value must be set to \"*\"");
        }
    }
    int nCount = 10;
    if (!request.params[1].isNull())
        nCount = request.params[1].get_int();
    int nFrom = 0;
    if (!request.params[2].isNull())
        nFrom = request.params[2].get_int();
    isminefilter filter = ISMINE_SPENDABLE;
    if(!request.params[3].isNull())
        if(request.params[3].get_bool())
            filter = filter | ISMINE_WATCH_ONLY;

    if (nCount < 0)
        throw JSONRPCError(RPC_INVALID_PARAMETER, "Negative count");
    if (nFrom < 0)
        throw JSONRPCError(RPC_INVALID_PARAMETER, "Negative from");

    UniValue ret(UniValue::VARR);
    UniValue retReversed(UniValue::VARR);

    {
        LOCK2(cs_main, pwallet->cs_wallet);
        const CWallet::TxItems &txOrdered = pwallet->wtxOrdered;

        // iterate backwards until we have nCount items to return:
        for (CWallet::TxItems::const_reverse_iterator it = txOrdered.rbegin(); it != txOrdered.rend(); ++it)
        {
            CWalletTx *const pwtx = (*it).second;
            if (pwtx != nullptr)
                ListTransactions(pwallet, *pwtx, strAccount, 0, true, retReversed, filter);

            if ((int)retReversed.size() >= nCount + nFrom)
                break;
        }
    }

    // ret is newest to oldest

    if (nFrom > (int)ret.size())
        nFrom = retReversed.size();
    if ((nFrom + nCount) > (int)ret.size())
        nCount = retReversed.size() - nFrom;

    std::vector<UniValue> arrTmp = retReversed.getValues();

    std::vector<UniValue>::iterator first = arrTmp.begin();
    std::advance(first, nFrom);
    std::vector<UniValue>::iterator last = arrTmp.begin();
    std::advance(last, nFrom+nCount);

    if (last != arrTmp.end()) arrTmp.erase(last, arrTmp.end());
    if (first != arrTmp.begin()) arrTmp.erase(arrTmp.begin(), first);

    std::reverse(arrTmp.begin(), arrTmp.end()); // Return oldest to newest

    retReversed.clear();
    retReversed.setArray();
    retReversed.push_backV(arrTmp);

    return retReversed;
}

static void String_Tokenize(std::string const &str, const char delim, std::vector<std::string> &out)
{
    size_t start;
    size_t end = 0;

    while ((start = str.find_first_not_of(delim, end)) != std::string::npos)
    {
        end = str.find(delim, start);
        out.push_back(str.substr(start, end - start));
    }
}

static bool IsExportableTransaction(std::vector<std::string>& record, std::vector<std::string>& transactionFilters)
{
    bool exportable = transactionFilters.empty();
    for (uint16_t i = 0; !exportable && i < transactionFilters.size(); ++i)
    {
        exportable = std::find(record.begin(), record.end(), transactionFilters[i]) != record.end();
    }

    return exportable;
}


/**
 * Export transactions based on the given criteria.
 *
 * @param  pwallet              The wallet.
 * @param  wtx                  The wallet transaction.
 * @param  strAccount           The account, if any, or "*" for all.
 * @param  csvWrite             The minimum confirmation depth.
 * @param  fLong                Whether to include the details of the transaction.
 * @param  transactionFilters   List of transaction filters
 * @param  ismineFilter         The "is mine" filter bool.
 */
static void ExportTransactions(CWallet* const pwallet, const CWalletTx& wtx, const std::string& strAccount,
        jay::util::CSVwrite& csv_write, bool fLong, std::vector<std::string>& transactionFilters, const isminefilter& ismineFilter)
{
    CAmount nFee;
    std::string dummy_account;
    std::list<COutputEntry> listReceived;
    std::list<COutputEntry> listSent;

    wtx.GetAmounts(listReceived, listSent, nFee, ismineFilter);

    bool fAllAccounts = (strAccount == std::string("*"));
    bool involvesWatchonly = wtx.IsFromMe(ISMINE_WATCH_ONLY);

    // Sent
    if ((!listSent.empty() || nFee != 0))
    {
        for (auto s = listSent.rbegin(); s != listSent.rend(); ++s)
        {
            std::vector<std::string> csvRecord(TRANSACTION_CSV_FIELD_COUNT);
            if (involvesWatchonly || (::IsMine(*pwallet, s->destination) & ISMINE_WATCH_ONLY))
                csvRecord[TRANSACTION_CSV_FIELD_WATCHONLY] = "true";
            if ( IsValidDestination(s->destination) )
                csvRecord[TRANSACTION_CSV_FIELD_ADDRESS] = EncodeDestination(s->destination);
            csvRecord[TRANSACTION_CSV_FIELD_CATEGORY] = "send";
            csvRecord[TRANSACTION_CSV_FIELD_AMOUNT] = ValueFromAmount(-s->amount).getValStr();
            if (pwallet->mapAddressBook.count(s->destination))
                csvRecord[TRANSACTION_CSV_FIELD_LABEL] = pwallet->mapAddressBook[s->destination].name;
            csvRecord[TRANSACTION_CSV_FIELD_VOUT] = std::to_string(s->vout);
            csvRecord[TRANSACTION_CSV_FIELD_FEE] = ValueFromAmount(-nFee).getValStr();
            WalletTxToCsv(csvRecord, wtx);
            if (wtx.isAbandoned())
                csvRecord[TRANSACTION_CSV_FIELD_ABANDONED] = true;
            if (IsExportableTransaction(csvRecord, transactionFilters))
                csv_write.WriteRecord(csvRecord, true);
        }
    }

    // Received
    if (listReceived.size() > 0 /*&& wtx.GetDepthInMainChain() >= nMinDepth*/)
    {
        for (auto r = listReceived.rbegin(); r != listReceived.rend(); ++r)
        {
            std::string account;
            if (pwallet->mapAddressBook.count(r->destination))
                account = pwallet->mapAddressBook[r->destination].name;
            if (fAllAccounts || (account == strAccount))
            {
                std::vector<std::string> csvRecord(TRANSACTION_CSV_FIELD_COUNT);
                if (involvesWatchonly || (::IsMine(*pwallet, r->destination) & ISMINE_WATCH_ONLY))
                    csvRecord[TRANSACTION_CSV_FIELD_WATCHONLY] = "true";
                if(IsDeprecatedRPCEnabled("accounts"))
                    csvRecord[TRANSACTION_CSV_FIELD_ACCOUNT] = account;
                if ( IsValidDestination(r->destination) )
                {
                    auto item = pwallet->mapAddressBook.find(r->destination);
                    if (item->first.type() == typeid(CKeyID))
                        csvRecord[TRANSACTION_CSV_FIELD_ADDRESS] = EncodeDestination(r->destination, false);
                    else
                        csvRecord[TRANSACTION_CSV_FIELD_ADDRESS] = EncodeDestination(r->destination);
                }
                if (wtx.IsCoinBase())
                {
                    if (wtx.GetDepthInMainChain() < 1)
                        csvRecord[TRANSACTION_CSV_FIELD_CATEGORY] = "orphan";
                    else if (wtx.GetBlocksToMaturity() > 0)
                        csvRecord[TRANSACTION_CSV_FIELD_CATEGORY] = "immature";
                    else
                        csvRecord[TRANSACTION_CSV_FIELD_CATEGORY] = "generate";
                }
                else
                {
                    csvRecord[TRANSACTION_CSV_FIELD_CATEGORY] = "receive";
                }
                csvRecord[TRANSACTION_CSV_FIELD_AMOUNT] = ValueFromAmount(r->amount).getValStr();
                if (pwallet->mapAddressBook.count(r->destination))
                    csvRecord[TRANSACTION_CSV_FIELD_LABEL] = account;
                csvRecord[TRANSACTION_CSV_FIELD_VOUT] = std::to_string(r->vout);
                WalletTxToCsv(csvRecord, wtx);
                if (IsExportableTransaction(csvRecord, transactionFilters)) {
                    csv_write.WriteRecord(csvRecord, true);

                    // Basecoin sent transactions are nested here
					// This section currently assumes that for the sent transaction:
                    // 1. The "data" type (transaction fee) is the first record
                    // 2. Each basecoin record denotes a subtotal of the entire amount sent
                    // If these assumptions are untrue then te code needs to be reevaluated
                    std::vector<std::string> csvSubRecord(TRANSACTION_CSV_FIELD_COUNT);
                    for (unsigned int i = 0; i < wtx.tx->vpout.size(); ++i) {
                        auto pout = wtx.tx->vpout[i];
                        bool fIsMyOutput = pwallet->IsMine(pout.get());

                        switch(pout->GetType())
                        {
                        case OUTPUT_DATA:
                        {
                            // This typically denotes the transaction fee and is the first record
                            CTxOutData* outData = (CTxOutData*)pout.get();
                            CAmount nFeeData;
                            if (outData->GetCTFee(nFeeData)) {
                                csvSubRecord[TRANSACTION_CSV_FIELD_FEE] = FormatMoney(nFeeData);
                            }
                            break;
                        }

                        case OUTPUT_STANDARD:
                            if (!fIsMyOutput) {
                                if (pout->IsZerocoinMint()) {
<<<<<<< HEAD
                                    // TODO?
=======
                                    // Do nothing
>>>>>>> ce0b022b
                                } else { // basecoin
                                    CTxDestination dest;
                                    if (ExtractDestination(*pout->GetPScriptPubKey(), dest)) {
                                        csvSubRecord[TRANSACTION_CSV_FIELD_CATEGORY] = "send";
                                        csvSubRecord[TRANSACTION_CSV_FIELD_ADDRESS] = EncodeDestination(dest, true);
                                        csvSubRecord[TRANSACTION_CSV_FIELD_AMOUNT] = FormatMoney(pout->GetValue());
                                        WalletTxToCsv(csvSubRecord, wtx);
                                        csv_write.WriteRecord(csvSubRecord, true);
                                    }
                                }
                            }
                            break;

<<<<<<< HEAD
                        case OUTPUT_CT:
                            // TODO?
                            break;

                        case OUTPUT_RINGCT:
                            // TODO?
                            break;

                        default:
=======
                        default:
                            // Do nothing
>>>>>>> ce0b022b
                            break;
                        } // switch
                    } // for
                } // if
            }
        }
    }
}


static UniValue exporttransactions(const JSONRPCRequest& request)
{
    std::shared_ptr<CWallet> const wallet = GetWalletForJSONRPCRequest(request);
    CWallet* const pwallet = wallet.get();

    if (!EnsureWalletIsAvailable(pwallet, request.fHelp)) {
        return NullUniValue;
    }

    std::string help_text {};
    if (!IsDeprecatedRPCEnabled("accounts")) {
<<<<<<< HEAD
        help_text = "exporttransactions (dummy filename start end categories include_watchonly)\n"
            "\nExports transactions between 'start' date and 'end' date matching 'categories' to a CSV file.\n"
            "Note: To export from a specified the \"account\", use this RPC with an \"account\" argument and restart\n"
            "veild with -deprecatedrpc=accounts\n"
=======
        help_text = "exporttransactions (dummy filename start end filter include_watchonly)\n"
            "\nExports transactions between 'start' date and 'end' date matching 'filter' to a CSV file.\n"
            "Note: To export from a specified \"account\", restart veild with -deprecatedrpc=accounts and\n"
            "use this RPC with an \"account\" argument\n"
>>>>>>> ce0b022b
            "\nArguments:\n"
            "1. \"dummy\"      (string, optional) If set, should be \"*\" for backwards compatibility.\n"
            "2. \"filename\"   (string, optional) The filename with path (either absolute or relative to veild) [default=<datadir>/export/transactions.csv].\n"
            "3. \"start\"      (string, optional) The start date in the format YYYY-MM-DD [default=beginning of ISO8601 time].\n"
            "4. \"end\"        (string, optional) The end date in the format YYYY-MM-DD\n [default=present time]."
            "5. \"filter\"     (string, optional) A pipe(|) separated transaction filter [default=no filter]\n"
            "   Allowable filter words TBD\n"
            "6. include_watchonly (bool, optional, default=false) Include transactions to watch-only addresses (see 'importaddress')\n"
            "\nResult:\n"
            "[\n"
            "  {\n"
            "  \"filename\" : {        (string) The output filename with full absolute path\n"
            "  }\n"
            "]\n"

            "\nExamples:\n"
            "\nList all transactions\n"
            + HelpExampleCli("exporttransactions", "") +
            "\nList transactions over a date range\n"
            + HelpExampleCli("exporttransactions", "\"*\" \"\" 2020-01-01 2020-12-31") +
            "\nAs a json rpc call\n"
            + HelpExampleRpc("exporttransactions", "\"*\", \"\", 2020-01-01, 2020-12-31");
    } else {
<<<<<<< HEAD
        help_text = "exporttransactions ( \"account\" filename start end categories include_watchonly)\n"
            "\nExports transactions between 'start' date and 'end' date matching 'categories' to a CSV file for 'account'.\n"
=======
        help_text = "exporttransactions ( \"account\" filename start end filter include_watchonly)\n"
            "\nExports transactions between 'start' date and 'end' date matching 'filter' to a CSV file for 'account'.\n"
>>>>>>> ce0b022b
            "\nArguments:\n"
            "1. \"dummy\"      (string, optional) If set, should be \"*\" for backwards compatibility.\n"
            "2. \"filename\"   (string, optional) The filename with path (either absolute or relative to veild) [default=<datadir>/export/transactions.csv].\n"
            "3. \"start\"      (string, optional) The start date in the format YYYY-MM-DD [default=beginning of ISO8601 time].\n"
            "4. \"end\"        (string, optional) The end date in the format YYYY-MM-DD\n [default=present time]."
            "5. \"filter\"     (string, optional) A pipe(|) separated transaction filter [default=no filter]\n"
            "   Allowable filter words TBD\n"
            "6. include_watchonly (bool, optional, default=false) Include transactions to watch-only addresses (see 'importaddress')\n"
            "\nResult:\n"
            "[\n"
            "  {\n"
            "    \"filename\" : {        (string) The output filename with full absolute path\n"
            "  }\n"
            "]\n"

            "\nExamples:\n"
            "\nList all transactions\n"
            + HelpExampleCli("exporttransactions", "") +
            "\nList transactions over a date range\n"
            + HelpExampleCli("exporttransactions", "\"*\" \"\" 2020-01-01 2020-12-31") +
            "\nAs a json rpc call\n"
            + HelpExampleRpc("exporttransactions", "\"*\", \"\", 2020-01-01, 2020-12-31");
    }
    if (request.fHelp || request.params.size() > 6)
        throw std::runtime_error(help_text);

    // Make sure the results are valid at least up to the most recent block
    // the user could have gotten from another RPC command prior to now
    pwallet->BlockUntilSyncedToCurrentChain();

    // Determine export account
    std::string strAccount = "*";
    if (!request.params[0].isNull()) {
        strAccount = request.params[0].get_str();
        if (!IsDeprecatedRPCEnabled("accounts") && strAccount != "*") {
            throw JSONRPCError(RPC_INVALID_PARAMETER, "Dummy value must be set to \"*\"");
        }
    }

    // Determine export path
    const fs::path DEFAULT_EXPORT_DIR = GetDataDir() / "export";
    const fs::path DEFAULT_EXPORT_PATH = DEFAULT_EXPORT_DIR / "transactions.csv";
<<<<<<< HEAD
    std::string exportPath = !request.params[1].isNull() && !request.params[1].get_str().empty()
            ? request.params[1].get_str() : DEFAULT_EXPORT_PATH.string();
=======
    std::string exportPath =
                    (!request.params[1].isNull() && !request.params[1].get_str().empty()) ?
                        request.params[1].get_str() : DEFAULT_EXPORT_PATH.string();
>>>>>>> ce0b022b
    fs::path exportDir = fs::path(exportPath).parent_path();
    if (!exportDir.string().empty() && !fs::exists(exportDir)) {
        if (!fs::create_directories(exportDir))
            throw JSONRPCError(RPC_INVALID_PARAMETER, "Cannot create export directory " + exportDir.string());
    }

    // Determine export start and end dates
    std::string startDateString = !request.params[2].isNull() ? request.params[2].get_str() : "";
    std::string endDateString = !request.params[3].isNull() ? request.params[3].get_str() : "";
    if (startDateString != "")
         startDateString += ":00:00";
    if (endDateString != "")
       endDateString += ":00:00";
    if (startDateString != "" && !ISO8601Date_Validate(startDateString))
        throw JSONRPCError(RPC_INVALID_PARAMETER, "start date format is invalid:" + startDateString);
    if (endDateString != "" && !ISO8601Date_Validate(endDateString))
        throw JSONRPCError(RPC_INVALID_PARAMETER, "end date format is invalid:" + endDateString);
    uint64_t startDate = 0;
    uint64_t endDate = ISO8601Date_Now();
    if (startDateString != "")
        startDate = ISO8601Date_FromString(startDateString);
    if (endDateString != "")
        endDate = ISO8601Date_FromString(endDateString);

    // Prepare transaction filter
     std::string transactionFilterString = !request.params[4].isNull() ? request.params[4].get_str() : "";
     vector<std::string> transactionFilters;
     String_Tokenize(transactionFilterString, '|', transactionFilters);

     // Prepare watchonly filter
    isminefilter ismineFilter = ISMINE_SPENDABLE;
    if(!request.params[5].isNull())
        if(request.params[5].get_bool())
            ismineFilter = ismineFilter | ISMINE_WATCH_ONLY;

    // Create CSV file
    jay::util::CSVwrite csv_write;
    if (!csv_write.Open( exportPath, jay::util::CSVwrite::Flags::truncate ))
        throw JSONRPCError(RPC_INVALID_PARAMETER, "Cannot open transactions export file " + exportPath);
    for (uint8_t field = 0; field < TRANSACTION_CSV_FIELD_COUNT; ++field)
    {
        csv_write.WriteField(CSV_HEADERS.at((TRANSACTION_CSV_FIELDS)field), false);
    }
    csv_write.WriteTerminator();

    {
        LOCK2(cs_main, pwallet->cs_wallet);
        const CWallet::TxItems &txOrdered = pwallet->wtxOrdered;

        for (CWallet::TxItems::const_iterator it = txOrdered.begin(); it != txOrdered.end(); ++it)
        {
            CWalletTx *const pwtx = (*it).second;
            if (pwtx == nullptr)
                continue;
            if (pwtx->GetTxTime() < startDate)
                continue;
            if (pwtx->GetTxTime() > endDate)
                break;
            ExportTransactions(pwallet, *pwtx, strAccount, csv_write, true, transactionFilters, ismineFilter);
        }
    }

    if (!csv_write.Close())
        throw JSONRPCError(RPC_INVALID_PARAMETER, "Cannot close transactions export file " + exportPath);

    UniValue reply(UniValue::VOBJ);
    reply.pushKV("filename", exportPath);

    return reply;
}

static UniValue listsinceblock(const JSONRPCRequest& request)
{
    std::shared_ptr<CWallet> const wallet = GetWalletForJSONRPCRequest(request);
    CWallet* const pwallet = wallet.get();

    if (!EnsureWalletIsAvailable(pwallet, request.fHelp)) {
        return NullUniValue;
    }

    if (request.fHelp || request.params.size() > 4)
        throw std::runtime_error(
            "listsinceblock ( \"blockhash\" target_confirmations include_watchonly include_removed )\n"
            "\nGet all transactions in blocks since block [blockhash], or all transactions if omitted.\n"
            "If \"blockhash\" is no longer a part of the main chain, transactions from the fork point onward are included.\n"
            "Additionally, if include_removed is set, transactions affecting the wallet which were removed are returned in the \"removed\" array.\n"
            "\nArguments:\n"
            "1. \"blockhash\"            (string, optional) The block hash to list transactions since\n"
            "2. target_confirmations:    (numeric, optional, default=1) Return the nth block hash from the main chain. e.g. 1 would mean the best block hash. Note: this is not used as a filter, but only affects [lastblock] in the return value\n"
            "3. include_watchonly:       (bool, optional, default=false) Include transactions to watch-only addresses (see 'importaddress')\n"
            "4. include_removed:         (bool, optional, default=true) Show transactions that were removed due to a reorg in the \"removed\" array\n"
            "                                                           (not guaranteed to work on pruned nodes)\n"
            "\nResult:\n"
            "{\n"
            "  \"transactions\": [\n"
            "    \"account\":\"accountname\",       (string) DEPRECATED. This field will be removed in V0.18. To see this deprecated field, start veild with -deprecatedrpc=accounts. The account name associated with the transaction. Will be \"\" for the default account.\n"
            "    \"address\":\"address\",    (string) The veil address of the transaction. Not present for move transactions (category = move).\n"
            "    \"category\":\"send|receive\",     (string) The transaction category. 'send' has negative amounts, 'receive' has positive amounts.\n"
            "    \"amount\": x.xxx,          (numeric) The amount in " + CURRENCY_UNIT + ". This is negative for the 'send' category, and for the 'move' category for moves \n"
            "                                          outbound. It is positive for the 'receive' category, and for the 'move' category for inbound funds.\n"
            "    \"vout\" : n,               (numeric) the vout value\n"
            "    \"fee\": x.xxx,             (numeric) The amount of the fee in " + CURRENCY_UNIT + ". This is negative and only available for the 'send' category of transactions.\n"
            "    \"confirmations\": n,       (numeric) The number of confirmations for the transaction. Available for 'send' and 'receive' category of transactions.\n"
            "                                          When it's < 0, it means the transaction conflicted that many blocks ago.\n"
            "    \"blockhash\": \"hashvalue\",     (string) The block hash containing the transaction. Available for 'send' and 'receive' category of transactions.\n"
            "    \"blockindex\": n,          (numeric) The index of the transaction in the block that includes it. Available for 'send' and 'receive' category of transactions.\n"
            "    \"blocktime\": xxx,         (numeric) The block time in seconds since epoch (1 Jan 1970 GMT).\n"
            "    \"txid\": \"transactionid\",  (string) The transaction id. Available for 'send' and 'receive' category of transactions.\n"
            "    \"time\": xxx,              (numeric) The transaction time in seconds since epoch (Jan 1 1970 GMT).\n"
            "    \"timereceived\": xxx,      (numeric) The time received in seconds since epoch (Jan 1 1970 GMT). Available for 'send' and 'receive' category of transactions.\n"
            "    \"computetime\": xxx,       (numeric) The time (in ms) it took the wallet to compute the transaction (0=n/a).\n"
            "    \"bip125-replaceable\": \"yes|no|unknown\",  (string) Whether this transaction could be replaced due to BIP125 (replace-by-fee);\n"
            "                                                   may be unknown for unconfirmed transactions not in the mempool\n"
            "    \"abandoned\": xxx,         (bool) 'true' if the transaction has been abandoned (inputs are respendable). Only available for the 'send' category of transactions.\n"
            "    \"comment\": \"...\",       (string) If a comment is associated with the transaction.\n"
            "    \"label\" : \"label\"       (string) A comment for the address/transaction, if any\n"
            "    \"to\": \"...\",            (string) If a comment to is associated with the transaction.\n"
            "  ],\n"
            "  \"removed\": [\n"
            "    <structure is the same as \"transactions\" above, only present if include_removed=true>\n"
            "    Note: transactions that were re-added in the active chain will appear as-is in this array, and may thus have a positive confirmation count.\n"
            "  ],\n"
            "  \"lastblock\": \"lastblockhash\"     (string) The hash of the block (target_confirmations-1) from the best block on the main chain. This is typically used to feed back into listsinceblock the next time you call it. So you would generally use a target_confirmations of say 6, so you will be continually re-notified of transactions until they've reached 6 confirmations plus any new ones\n"
            "}\n"
            "\nExamples:\n"
            + HelpExampleCli("listsinceblock", "")
            + HelpExampleCli("listsinceblock", "\"000000000000000bacf66f7497b7dc45ef753ee9a7d38571037cdb1a57f663ad\" 6")
            + HelpExampleRpc("listsinceblock", "\"000000000000000bacf66f7497b7dc45ef753ee9a7d38571037cdb1a57f663ad\", 6")
        );

    // Make sure the results are valid at least up to the most recent block
    // the user could have gotten from another RPC command prior to now
    pwallet->BlockUntilSyncedToCurrentChain();

    const CBlockIndex* pindex = nullptr;    // Block index of the specified block or the common ancestor, if the block provided was in a deactivated chain.
    const CBlockIndex* paltindex = nullptr; // Block index of the specified block, even if it's in a deactivated chain.
    int target_confirms = 1;
    isminefilter filter = ISMINE_SPENDABLE;

    if (!request.params[0].isNull() && !request.params[0].get_str().empty()) {
        uint256 blockId;

        blockId.SetHex(request.params[0].get_str());
        paltindex = pindex = LookupBlockIndex(blockId);
        if (!pindex) {
            throw JSONRPCError(RPC_INVALID_ADDRESS_OR_KEY, "Block not found");
        }
        if (chainActive[pindex->nHeight] != pindex) {
            // the block being asked for is a part of a deactivated chain;
            // we don't want to depend on its perceived height in the block
            // chain, we want to instead use the last common ancestor
            pindex = chainActive.FindFork(pindex);
        }
    }

    if (!request.params[1].isNull()) {
        target_confirms = request.params[1].get_int();

        if (target_confirms < 1) {
            throw JSONRPCError(RPC_INVALID_PARAMETER, "Invalid parameter");
        }
    }

    if (!request.params[2].isNull() && request.params[2].get_bool()) {
        filter = filter | ISMINE_WATCH_ONLY;
    }

    bool include_removed = (request.params[3].isNull() || request.params[3].get_bool());

    int depth = pindex ? (1 + chainActive.Height() - pindex->nHeight) : -1;

    UniValue transactions(UniValue::VARR);

    LOCK2(cs_main, pwallet->cs_wallet);

    for (const std::pair<const uint256, CWalletTx>& pairWtx : pwallet->mapWallet) {
        CWalletTx tx = pairWtx.second;

        if (depth == -1 || tx.GetDepthInMainChain() < depth) {
            ListTransactions(pwallet, tx, "*", 0, true, transactions, filter);
        }
    }

    // when a reorg'd block is requested, we also list any relevant transactions
    // in the blocks of the chain that was detached
    UniValue removed(UniValue::VARR);
    while (include_removed && paltindex && paltindex != pindex) {
        CBlock block;
        if (!ReadBlockFromDisk(block, paltindex, Params().GetConsensus())) {
            throw JSONRPCError(RPC_INTERNAL_ERROR, "Can't read block from disk");
        }
        for (const CTransactionRef& tx : block.vtx) {
            auto it = pwallet->mapWallet.find(tx->GetHash());
            if (it != pwallet->mapWallet.end()) {
                // We want all transactions regardless of confirmation count to appear here,
                // even negative confirmation ones, hence the big negative.
                ListTransactions(pwallet, it->second, "*", -100000000, true, removed, filter);
            }
        }
        paltindex = paltindex->pprev;
    }

    CBlockIndex *pblockLast = chainActive[chainActive.Height() + 1 - target_confirms];
    uint256 lastblock = pblockLast ? pblockLast->GetBlockHash() : uint256();

    UniValue ret(UniValue::VOBJ);
    ret.pushKV("transactions", transactions);
    if (include_removed) ret.pushKV("removed", removed);
    ret.pushKV("lastblock", lastblock.GetHex());

    return ret;
}

UniValue OutputRecordToUniValue(AnonWallet* panonwallet, const COutputRecord* record)
{
    UniValue obj(UniValue::VOBJ);
    obj.pushKV("type", record->nType);
    obj.pushKV("flags", record->nFlags);
    obj.pushKV("n", record->n);
    obj.pushKV("scriptPubKey", HexStr(record->scriptPubKey));
    if (record->IsReceive() && !record->IsBasecoin()) {
        CTxDestination dest;
        bool haveAddress = false;
        if (ExtractDestination(record->scriptPubKey, dest))
            haveAddress = panonwallet->HaveAddress(dest);
        obj.pushKV("have_address", haveAddress);

        CKeyID keyID;
        keyID.SetNull();
        if (dest.type() == typeid(CKeyID)) {
            keyID = boost::get<CKeyID>(dest);
        } else {
            obj.pushKV("is_keyid", false);
        }

        if (haveAddress && !keyID.IsNull()) {
            CStealthAddress sx;
            if (panonwallet->GetStealthAddress(keyID, sx)) {
                obj.pushKV("stealth_address", sx.ToString(true));
            } else if (panonwallet->GetStealthLinked(keyID, sx)) {
                obj.pushKV("stealth_address", sx.ToString(true));
                obj.pushKV("stealth_destination", EncodeDestination(dest, true));
            }
        }
    }
    obj.pushKV("amount", FormatMoney(record->GetAmount()));
    obj.pushKV("is_spent", record->IsSpent());
    if (record->IsChange())
        obj.pushKV("is_change", true);

    return obj;
}

UniValue ZerocoinMintToUniValue(const CWallet* pwallet, const CTxOutBaseRef pout)
{
    UniValue obj_ret(UniValue::VOBJ);
    if (!pout->IsZerocoinMint())
        return obj_ret;

    libzerocoin::PublicCoin pubcoin(Params().Zerocoin_Params());
    if (!OutputToPublicCoin(pout.get(), pubcoin))
        return obj_ret;

    bool fIsMyMint = pwallet->IsMyMint(pubcoin.getValue());
    obj_ret.pushKV("is_mine", fIsMyMint);
    obj_ret.pushKV("denom", pubcoin.getDenomination());
    uint256 hashPubcoin = GetPubCoinHash(pubcoin.getValue());
    obj_ret.pushKV("pubcoinhash", hashPubcoin.GetHex());
    if (fIsMyMint) {
        CMintMeta meta;
        if (pwallet->GetMintMeta(hashPubcoin, meta)) {
            obj_ret.pushKV("txid", meta.txid.GetHex());
            obj_ret.pushKV("height", meta.nHeight);
            obj_ret.pushKV("serialhash", meta.hashSerial.GetHex());
            obj_ret.pushKV("is_spent", meta.isUsed);
        }
    }

    return obj_ret;
}

static UniValue gettransaction(const JSONRPCRequest& request)
{
    std::shared_ptr<CWallet> const wallet = GetWalletForJSONRPCRequest(request);
    CWallet* const pwallet = wallet.get();

    if (!EnsureWalletIsAvailable(pwallet, request.fHelp)) {
        return NullUniValue;
    }

    if (request.fHelp || request.params.size() < 1 || request.params.size() > 2)
        throw std::runtime_error(
            "gettransaction \"txid\" ( include_watchonly )\n"
            "\nGet detailed information about in-wallet transaction <txid>\n"
            "\nArguments:\n"
            "1. \"txid\"                  (string, required) The transaction id\n"
            "2. \"include_watchonly\"     (bool, optional, default=false) Whether to include watch-only addresses in balance calculation and details[]\n"
            "\nResult:\n"
            "{\n"
            "  \"amount\" : x.xxx,        (numeric) The transaction amount in " + CURRENCY_UNIT + "\n"
            "  \"fee\": x.xxx,            (numeric) The amount of the fee in " + CURRENCY_UNIT + ". This is negative and only available for the \n"
            "                              'send' category of transactions.\n"
            "  \"confirmations\" : n,     (numeric) The number of confirmations\n"
            "  \"blockhash\" : \"hash\",  (string) The block hash\n"
            "  \"blockindex\" : xx,       (numeric) The index of the transaction in the block that includes it\n"
            "  \"blocktime\" : ttt,       (numeric) The time in seconds since epoch (1 Jan 1970 GMT)\n"
            "  \"txid\" : \"transactionid\",   (string) The transaction id.\n"
            "  \"time\" : ttt,            (numeric) The transaction time in seconds since epoch (1 Jan 1970 GMT)\n"
            "  \"timereceived\" : ttt,    (numeric) The time received in seconds since epoch (1 Jan 1970 GMT)\n"
            "  \"computetime\": ttt,      (numeric) The time (in ms) it took the wallet to compute the transaction (0=n/a).\n"
            "  \"bip125-replaceable\": \"yes|no|unknown\",  (string) Whether this transaction could be replaced due to BIP125 (replace-by-fee);\n"
            "                                                   may be unknown for unconfirmed transactions not in the mempool\n"
            "  \"details\" : [\n"
            "    {\n"
            "      \"account\" : \"accountname\",      (string) DEPRECATED. This field will be removed in a V0.18. To see this deprecated field, start veild with -deprecatedrpc=accounts. The account name involved in the transaction, can be \"\" for the default account.\n"
            "      \"address\" : \"address\",          (string) The veil address involved in the transaction\n"
            "      \"category\" : \"send|receive\",    (string) The category, either 'send' or 'receive'\n"
            "      \"amount\" : x.xxx,                 (numeric) The amount in " + CURRENCY_UNIT + "\n"
            "      \"label\" : \"label\",              (string) A comment for the address/transaction, if any\n"
            "      \"vout\" : n,                       (numeric) the vout value\n"
            "      \"fee\": x.xxx,                     (numeric) The amount of the fee in " + CURRENCY_UNIT + ". This is negative and only available for the \n"
            "                                           'send' category of transactions.\n"
            "      \"abandoned\": xxx                  (bool) 'true' if the transaction has been abandoned (inputs are respendable). Only available for the \n"
            "                                           'send' category of transactions.\n"
            "    }\n"
            "    ,...\n"
            "  ],\n"
            "  \"hex\" : \"data\"         (string) Raw data for transaction\n"
            "}\n"

            "\nExamples:\n"
            + HelpExampleCli("gettransaction", "\"1075db55d416d3ca199f55b6084e2115b9345e16c5cf302fc80e9d5fbf5d48d\"")
            + HelpExampleCli("gettransaction", "\"1075db55d416d3ca199f55b6084e2115b9345e16c5cf302fc80e9d5fbf5d48d\" true")
            + HelpExampleRpc("gettransaction", "\"1075db55d416d3ca199f55b6084e2115b9345e16c5cf302fc80e9d5fbf5d48d\"")
        );

    // Make sure the results are valid at least up to the most recent block
    // the user could have gotten from another RPC command prior to now
    pwallet->BlockUntilSyncedToCurrentChain();

    LOCK2(cs_main, pwallet->cs_wallet);

    uint256 hash;
    hash.SetHex(request.params[0].get_str());

    isminefilter filter = ISMINE_SPENDABLE;
    if(!request.params[1].isNull())
        if(request.params[1].get_bool())
            filter = filter | ISMINE_WATCH_ONLY;

    UniValue entry(UniValue::VOBJ);

    CAmount nCreditAnon = 0;
    CAmount nDebitAnon = 0;
    auto it = pwallet->mapWallet.find(hash);
    if (it == pwallet->mapWallet.end())
        throw JSONRPCError(RPC_WALLET_ERROR, "Wallet does not have record of the transaction");

    CWalletTx& tx = it->second;
    auto* pwalletAnon = pwallet->GetAnonWallet();
    if (tx.tx->HasBlindedValues()) {
        if (pwalletAnon->IsMine(*tx.tx)) {
            nCreditAnon = pwalletAnon->GetCredit(*tx.tx, ISMINE_SPENDABLE);
            nDebitAnon = pwalletAnon->GetDebit(*tx.tx, ISMINE_SPENDABLE);
        }
    }
    
    const CWalletTx& wtx = it->second;
    assert(wtx.tx);
    CAmount nCreditBase = wtx.GetCredit(filter);
    CAmount nDebitBase = wtx.GetDebit(filter);
    CAmount nCreditTotal = nCreditBase;
    CAmount nDebitTotal = nDebitBase;
    CAmount nNet = nCreditTotal - nDebitTotal;

    bool fFromMe = false;
    if (nDebitTotal > 0)
        fFromMe = true;
    CAmount nFee = (fFromMe ? nCreditTotal - nDebitTotal : 0);

    entry.pushKV("amount", ValueFromAmount(nNet - nFee));
    entry.pushKV("creditbase", ValueFromAmount(nCreditBase));
    entry.pushKV("debitbase", ValueFromAmount(nDebitBase));
    entry.pushKV("creditanon", ValueFromAmount(nCreditAnon));
    entry.pushKV("debitanon", ValueFromAmount(nDebitAnon));
    if (wtx.IsFromMe(filter))
        entry.pushKV("fee", ValueFromAmount(nFee));

    WalletTxToJSON(wtx, entry);

    UniValue details(UniValue::VARR);
    ListTransactions(pwallet, wtx, "*", 0, false, details, filter);
    entry.pushKV("details", details);

    UniValue obj_debug(UniValue::VOBJ);
    UniValue arr_vin(UniValue::VARR);
    for (auto txin : wtx.tx->vin) {
        UniValue obj_vin(UniValue::VOBJ);
        bool fIsMyInput = pwallet->IsMine(txin, true, true);

        obj_vin.pushKV("from_me", fIsMyInput);
        if (txin.IsAnonInput()) {
            obj_vin.pushKV("type", "ringct");

            COutPoint myOutpoint;
            uint32_t nSigInputs, nSigRingSize;
            txin.GetAnonInfo(nSigInputs, nSigRingSize);
            bool isMyInput = pwalletAnon->IsMyAnonInput(txin, myOutpoint);

            obj_vin.pushKV("is_mine_ki", isMyInput);
            if (isMyInput) {
                UniValue obj(UniValue::VOBJ);
                obj.pushKV("txid", myOutpoint.hash.GetHex());
                obj.pushKV("vout.n", (uint64_t)myOutpoint.n);
                obj_vin.pushKV("outpoint_spent", obj);
            }
            std::vector<COutPoint> vInputs = GetRingCtInputs(txin);
            UniValue arrRing(UniValue::VARR);
            for (auto outpoint : vInputs) {
                UniValue obj(UniValue::VOBJ);
                obj.pushKV("txid", outpoint.hash.GetHex());
                obj.pushKV("vout.n", (uint64_t)outpoint.n);
                arrRing.push_back(obj);
            }
            obj_vin.pushKV("ringct_inputs", arrRing);
            const std::vector<uint8_t> vKeyImages = txin.scriptData.stack[0];
            uint32_t nInputs, nRingSize;
            txin.GetAnonInfo(nInputs, nRingSize);

            UniValue arrKeyImages(UniValue::VARR);
            for (unsigned int k = 0; k < nSigInputs; k++) {
                const CCmpPubKey &ki = *((CCmpPubKey*)&vKeyImages[k*nSigInputs]);
                UniValue objKeyImage(UniValue::VOBJ);
                objKeyImage.pushKV(std::to_string(k), HexStr(ki));
                arrKeyImages.push_back(objKeyImage);
            }
            obj_vin.pushKV("key_images", arrKeyImages);
        } else if (txin.IsZerocoinSpend()) {
            obj_vin.pushKV("type", "zerocoinspend");
            auto spend = TxInToZerocoinSpend(txin);
            if (spend) {
                auto bnSerial = spend->getCoinSerialNumber();
                obj_vin.pushKV("serial", bnSerial.GetHex());
                obj_vin.pushKV("serial_hash", GetSerialHash(bnSerial).GetHex());
                obj_vin.pushKV("denom", (int64_t)spend->getDenomination());
                obj_vin.pushKV("version", (int64_t)spend->getVersion());
                if (spend->getVersion() == 4) {
                    obj_vin.pushKV("pubcoin", spend->getPubcoinValue().GetHex());
                }
            }
        } else {
            //Have to specifically look up type to determine whether it is CT or Basecoin
            uint256 hashBlock;
            CTransactionRef txPrev;
            if (!GetTransaction(txin.prevout.hash, txPrev, Params().GetConsensus(), hashBlock)) {
                obj_vin.pushKV("type", "failed");
                continue;
            }

            obj_vin.pushKV("prevout_hash", txin.prevout.hash.GetHex());
            obj_vin.pushKV("prevout_n", (double)txin.prevout.n);
            auto nType = txPrev->vpout[txin.prevout.n]->GetType();
            if (nType == OUTPUT_STANDARD)
                obj_vin.pushKV("type", "basecoin");
            else {
                obj_vin.pushKV("type", "ct");
                if (fIsMyInput) {
                    auto mi = pwalletAnon->mapRecords.find(txin.prevout.hash);
                    obj_vin.pushKV("has_tx_rec", bool(mi != pwalletAnon->mapRecords.end()));
                    if (mi != pwalletAnon->mapRecords.end()) {
                        const COutputRecord *outputRecord = mi->second.GetOutput(txin.prevout.n);
                        if (outputRecord != nullptr)
                            obj_vin.pushKV("output_record", OutputRecordToUniValue(pwalletAnon, outputRecord));
                    }
                }
            }
        }
        arr_vin.push_back(obj_vin);
    }
    obj_debug.pushKV("vin", arr_vin);

    UniValue arr_vout(UniValue::VARR);
    for (unsigned int i = 0; i < wtx.tx->vpout.size(); i++) {
        UniValue obj_out(UniValue::VOBJ);
        auto pout = wtx.tx->vpout[i];
        bool fIsMyOutput = pwallet->IsMine(pout.get());
        if (pout->GetType() == OUTPUT_STANDARD) {
            if (pout->IsZerocoinMint()) {
                obj_out.pushKV("type", "zerocoinmint");
                obj_out.pushKV("metadata", ZerocoinMintToUniValue(pwallet, pout));
            } else {
                obj_out.pushKV("type", "basecoin");

                CTxDestination dest;
                if (ExtractDestination(*pout->GetPScriptPubKey(), dest)) {
                    obj_out.pushKV("sent_to", EncodeDestination(dest, true));
                }
            }
            obj_out.pushKV("amount", FormatMoney(pout->GetValue()));
        } else if (pout->GetType() == OUTPUT_CT) {
            obj_out.pushKV("type", "ct");
        } else if (pout->GetType() == OUTPUT_RINGCT) {
            obj_out.pushKV("type", "ringct");
            CTxOutRingCT* outRingCT = (CTxOutRingCT*)pout.get();

            std::vector<uint8_t> vchEphemPK;
            vchEphemPK.resize(EPHEMERAL_PUBKEY_LENGTH);
            memcpy(&vchEphemPK[0], &outRingCT->vData[0], EPHEMERAL_PUBKEY_LENGTH);
            obj_out.pushKV("ephemeral_pubkey", HexStr(vchEphemPK));

            std::vector<uint8_t> objKeyImage;
            objKeyImage.resize(33);
            memcpy(&objKeyImage[0], &outRingCT->pk[0], 33);
            obj_out.pushKV("key_image", HexStr(objKeyImage));
        } else if (pout->GetType() == OUTPUT_DATA) {
            obj_out.pushKV("type", "data");
            CTxOutData* outData = (CTxOutData*)pout.get();
            CAmount nFeeData;
            if (outData->GetCTFee(nFeeData)) {
                obj_out.pushKV("ct_fee", FormatMoney(nFeeData));
            }
            obj_out.pushKV("data", HexStr(outData->vData));
        }

        obj_out.pushKV("is_mine", fIsMyOutput);
        auto mi = pwalletAnon->mapRecords.find(hash);
        obj_out.pushKV("has_tx_rec", bool(mi != pwalletAnon->mapRecords.end()));
        if (mi != pwalletAnon->mapRecords.end()) {
            const COutputRecord *outputRecord = mi->second.GetOutput(i);
            if (outputRecord != nullptr)
                obj_out.pushKV("output_record", OutputRecordToUniValue(pwalletAnon, outputRecord));
        }
        arr_vout.push_back(obj_out);
    }
    obj_debug.pushKV("vout", arr_vout);

    entry.pushKV("debug", obj_debug);
    std::string strHex = EncodeHexTx(*wtx.tx, RPCSerializationFlags());
    entry.pushKV("hex", strHex);

    return entry;
}

static UniValue abandontransaction(const JSONRPCRequest& request)
{
    std::shared_ptr<CWallet> const wallet = GetWalletForJSONRPCRequest(request);
    CWallet* const pwallet = wallet.get();

    if (!EnsureWalletIsAvailable(pwallet, request.fHelp)) {
        return NullUniValue;
    }

    if (request.fHelp || request.params.size() > 2) {
        throw std::runtime_error(
            "abandontransaction \"txid\"\n"
            "\nMark in-wallet transaction <txid> as abandoned\n"
            "This will mark this transaction and all its in-wallet descendants as abandoned which will allow\n"
            "for their inputs to be respent.  It can be used to replace \"stuck\" or evicted transactions.\n"
            "It only works on transactions which are not included in a block and are not currently in the mempool.\n"
            "It has no effect on transactions which are already abandoned.\n"
            "\nArguments:\n"
            "1. \"txid\"    (string, required) The transaction id\n"
            "2. \"remove_mempool\"    (bool, optional) If the transaction is in the mempool, then remove it\n"
            "\nResult:\n"
            "\nExamples:\n"
            + HelpExampleCli("abandontransaction", "\"1075db55d416d3ca199f55b6084e2115b9345e16c5cf302fc80e9d5fbf5d48d\"")
            + HelpExampleRpc("abandontransaction", "\"1075db55d416d3ca199f55b6084e2115b9345e16c5cf302fc80e9d5fbf5d48d\"")
        );
    }

    // Make sure the results are valid at least up to the most recent block
    // the user could have gotten from another RPC command prior to now
    pwallet->BlockUntilSyncedToCurrentChain();

    LOCK2(cs_main, pwallet->cs_wallet);

    uint256 hash;
    hash.SetHex(request.params[0].get_str());

    bool fDeleteFromMempool = false;
    if (request.params.size() == 2)
        fDeleteFromMempool = request.params[1].get_bool();

    if (fDeleteFromMempool) {
        TRY_LOCK(mempool.cs, fLock);
        if (!fLock)
            throw JSONRPCError(RPC_INTERNAL_ERROR, "Failed to lock mempool");
        // For now just clear the mempool completely. TODO: delete only the needed tx
        mempool.clear();
    }

    if (!pwallet->mapWallet.count(hash)) {
        throw JSONRPCError(RPC_INVALID_ADDRESS_OR_KEY, "Invalid or non-wallet transaction id");
    }
    if (!pwallet->AbandonTransaction(hash)) {
        throw JSONRPCError(RPC_INVALID_ADDRESS_OR_KEY, "Transaction not eligible for abandonment");
    }

    return NullUniValue;
}


static UniValue backupwallet(const JSONRPCRequest& request)
{
    std::shared_ptr<CWallet> const wallet = GetWalletForJSONRPCRequest(request);
    CWallet* const pwallet = wallet.get();

    if (!EnsureWalletIsAvailable(pwallet, request.fHelp)) {
        return NullUniValue;
    }

    if (request.fHelp || request.params.size() != 1)
        throw std::runtime_error(
            "backupwallet \"destination\"\n"
            "\nSafely copies current wallet file to destination, which can be a directory or a path with filename.\n"
            "\nArguments:\n"
            "1. \"destination\"   (string) The destination directory or file\n"
            "\nExamples:\n"
            + HelpExampleCli("backupwallet", "\"backup.dat\"")
            + HelpExampleRpc("backupwallet", "\"backup.dat\"")
        );

    // Make sure the results are valid at least up to the most recent block
    // the user could have gotten from another RPC command prior to now
    pwallet->BlockUntilSyncedToCurrentChain();

    LOCK2(cs_main, pwallet->cs_wallet);

    std::string strDest = request.params[0].get_str();
    if (!pwallet->BackupWallet(strDest)) {
        throw JSONRPCError(RPC_WALLET_ERROR, "Error: Wallet backup failed!");
    }

    return NullUniValue;
}


static UniValue keypoolrefill(const JSONRPCRequest& request)
{
    std::shared_ptr<CWallet> const wallet = GetWalletForJSONRPCRequest(request);
    CWallet* const pwallet = wallet.get();

    if (!EnsureWalletIsAvailable(pwallet, request.fHelp)) {
        return NullUniValue;
    }

    if (request.fHelp || request.params.size() > 1)
        throw std::runtime_error(
            "keypoolrefill ( newsize )\n"
            "\nFills the keypool."
            + HelpRequiringPassphrase(pwallet) + "\n"
            "\nArguments\n"
            "1. newsize     (numeric, optional, default=100) The new keypool size\n"
            "\nExamples:\n"
            + HelpExampleCli("keypoolrefill", "")
            + HelpExampleRpc("keypoolrefill", "")
        );

    if (pwallet->IsWalletFlagSet(WALLET_FLAG_DISABLE_PRIVATE_KEYS)) {
        throw JSONRPCError(RPC_WALLET_ERROR, "Error: Private keys are disabled for this wallet");
    }

    LOCK2(cs_main, pwallet->cs_wallet);

    // 0 is interpreted by TopUpKeyPool() as the default keypool size given by -keypool
    unsigned int kpSize = 0;
    if (!request.params[0].isNull()) {
        if (request.params[0].get_int() < 0)
            throw JSONRPCError(RPC_INVALID_PARAMETER, "Invalid parameter, expected valid size.");
        kpSize = (unsigned int)request.params[0].get_int();
    }

    EnsureWalletIsUnlocked(pwallet);
    pwallet->TopUpKeyPool(kpSize);

    if (pwallet->GetKeyPoolSize() < kpSize) {
        throw JSONRPCError(RPC_WALLET_ERROR, "Error refreshing keypool.");
    }

    return NullUniValue;
}


static void LockWallet(CWallet* pWallet)
{
    LOCK(pWallet->cs_wallet);
    pWallet->nRelockTime = 0;
    pWallet->LockWallet();
}

static UniValue walletpassphrase(const JSONRPCRequest& request)
{
    std::shared_ptr<CWallet> const wallet = GetWalletForJSONRPCRequest(request);
    CWallet* const pwallet = wallet.get();

    if (!EnsureWalletIsAvailable(pwallet, request.fHelp)) {
        return NullUniValue;
    }

    if (request.fHelp || request.params.size() != 3) {
        throw std::runtime_error(
            "walletpassphrase \"passphrase\" unlockforstakingonly timeout\n"
            "\nStores the wallet decryption key in memory for 'timeout' seconds.\n"
            "This is needed prior to performing transactions related to private keys such as sending veil\n"
            "\nArguments:\n"
            "1. \"passphrase\"     (string, required) The wallet passphrase\n"
            "2. \"unlockforstakingonly\"     (bool, required) Unlock wallet only for staking transactions\n"
            "3. timeout            (numeric, required) The time to keep the decryption key in seconds;\n"
            "                                          Capped at 100000000 (~3 years). 0 sets max.\n"
            "\nNote:\n"
            "Issuing the walletpassphrase command while the wallet is already unlocked will set a new unlock\n"
            "time that overrides the old one.\n"
            "\nExamples:\n"
            "\nUnlock the wallet for 60 seconds\n"
            + HelpExampleCli("walletpassphrase", "\"my pass phrase\"  true 60") +
            "\nLock the wallet again (before 60 seconds)\n"
            + HelpExampleCli("walletlock", "") +
            "\nAs json rpc call\n"
            + HelpExampleRpc("walletpassphrase", "\"my pass phrase\", true, 60")
        );
    }

    LOCK2(cs_main, pwallet->cs_wallet);

    if (!pwallet->IsCrypted()) {
        throw JSONRPCError(RPC_WALLET_WRONG_ENC_STATE, "Error: running with an unencrypted wallet, but walletpassphrase was called.");
    }

    // Note that the walletpassphrase is stored in request.params[0] which is not mlock()ed
    SecureString strWalletPass;
    strWalletPass.reserve(100);
    // TODO: get rid of this .c_str() by implementing SecureString::operator=(std::string)
    // Alternately, find a way to make request.params[0] mlock()'d to begin with.
    strWalletPass = request.params[0].get_str().c_str();

    bool fUnlockForStakingOnly = request.params[1].get_bool();

    // Get the timeout
    int64_t nSleepTime = request.params[2].get_int64();
    // Timeout cannot be negative, otherwise it will relock immediately
    if (nSleepTime < 0) {
        throw JSONRPCError(RPC_INVALID_PARAMETER, "Timeout cannot be negative.");
    }
    // Clamp timeout
    constexpr int64_t MAX_SLEEP_TIME = 100000000; // larger values trigger a macos/libevent bug?
    if (!nSleepTime || (nSleepTime > MAX_SLEEP_TIME)) {
        nSleepTime = MAX_SLEEP_TIME;
    }

    if (strWalletPass.length() > 0)
    {
        if (!pwallet->Unlock(strWalletPass, fUnlockForStakingOnly)) {
            throw JSONRPCError(RPC_WALLET_PASSPHRASE_INCORRECT, "Error: The wallet passphrase entered was incorrect.");
        }
    }
    else
        throw std::runtime_error(
            "walletpassphrase <passphrase> <timeout>\n"
            "Stores the wallet decryption key in memory for <timeout> seconds.");

    pwallet->TopUpKeyPool();

    pwallet->nRelockTime = GetTime() + nSleepTime;
    RPCRunLater(strprintf("lockwallet(%s)", pwallet->GetName()), std::bind(LockWallet, pwallet), nSleepTime);

    return NullUniValue;
}


static UniValue walletpassphrasechange(const JSONRPCRequest& request)
{
    std::shared_ptr<CWallet> const wallet = GetWalletForJSONRPCRequest(request);
    CWallet* const pwallet = wallet.get();

    if (!EnsureWalletIsAvailable(pwallet, request.fHelp)) {
        return NullUniValue;
    }

    if (request.fHelp || request.params.size() != 2) {
        throw std::runtime_error(
            "walletpassphrasechange \"oldpassphrase\" \"newpassphrase\"\n"
            "\nChanges the wallet passphrase from 'oldpassphrase' to 'newpassphrase'.\n"
            "\nArguments:\n"
            "1. \"oldpassphrase\"      (string) The current passphrase\n"
            "2. \"newpassphrase\"      (string) The new passphrase\n"
            "\nExamples:\n"
            + HelpExampleCli("walletpassphrasechange", "\"old one\" \"new one\"")
            + HelpExampleRpc("walletpassphrasechange", "\"old one\", \"new one\"")
        );
    }

    LOCK2(cs_main, pwallet->cs_wallet);

    if (!pwallet->IsCrypted()) {
        throw JSONRPCError(RPC_WALLET_WRONG_ENC_STATE, "Error: running with an unencrypted wallet, but walletpassphrasechange was called.");
    }

    // TODO: get rid of these .c_str() calls by implementing SecureString::operator=(std::string)
    // Alternately, find a way to make request.params[0] mlock()'d to begin with.
    SecureString strOldWalletPass;
    strOldWalletPass.reserve(100);
    strOldWalletPass = request.params[0].get_str().c_str();

    SecureString strNewWalletPass;
    strNewWalletPass.reserve(100);
    strNewWalletPass = request.params[1].get_str().c_str();

    if (strOldWalletPass.length() < 1 || strNewWalletPass.length() < 1)
        throw std::runtime_error(
            "walletpassphrasechange <oldpassphrase> <newpassphrase>\n"
            "Changes the wallet passphrase from <oldpassphrase> to <newpassphrase>.");

    if (!pwallet->ChangeWalletPassphrase(strOldWalletPass, strNewWalletPass)) {
        throw JSONRPCError(RPC_WALLET_PASSPHRASE_INCORRECT, "Error: The wallet passphrase entered was incorrect.");
    }

    return NullUniValue;
}


static UniValue walletlock(const JSONRPCRequest& request)
{
    std::shared_ptr<CWallet> const wallet = GetWalletForJSONRPCRequest(request);
    CWallet* const pwallet = wallet.get();

    if (!EnsureWalletIsAvailable(pwallet, request.fHelp)) {
        return NullUniValue;
    }

    if (request.fHelp || request.params.size() != 0) {
        throw std::runtime_error(
            "walletlock\n"
            "\nRemoves the wallet encryption key from memory, locking the wallet.\n"
            "After calling this method, you will need to call walletpassphrase again\n"
            "before being able to call any methods which require the wallet to be unlocked.\n"
            "\nExamples:\n"
            "\nSet the passphrase for 2 minutes to perform a transaction\n"
            + HelpExampleCli("walletpassphrase", "\"my pass phrase\" 120") +
            "\nPerform a send (requires passphrase set)\n"
            + HelpExampleCli("sendtoaddress", "\"1M72Sfpbz1BPpXFHz9m3CdqATR44Jvaydd\" 1.0") +
            "\nClear the passphrase since we are done before 2 minutes is up\n"
            + HelpExampleCli("walletlock", "") +
            "\nAs json rpc call\n"
            + HelpExampleRpc("walletlock", "")
        );
    }

    LOCK2(cs_main, pwallet->cs_wallet);

    if (!pwallet->IsCrypted()) {
        throw JSONRPCError(RPC_WALLET_WRONG_ENC_STATE, "Error: running with an unencrypted wallet, but walletlock was called.");
    }

    pwallet->LockWallet();
    pwallet->nRelockTime = 0;

    return NullUniValue;
}


static UniValue encryptwallet(const JSONRPCRequest& request)
{
    std::shared_ptr<CWallet> const wallet = GetWalletForJSONRPCRequest(request);
    CWallet* const pwallet = wallet.get();

    if (!EnsureWalletIsAvailable(pwallet, request.fHelp)) {
        return NullUniValue;
    }

    if (request.fHelp || request.params.size() != 1) {
        throw std::runtime_error(
            "encryptwallet \"passphrase\"\n"
            "\nEncrypts the wallet with 'passphrase'. This is for first time encryption.\n"
            "After this, any calls that interact with private keys such as sending or signing \n"
            "will require the passphrase to be set prior the making these calls.\n"
            "Use the walletpassphrase call for this, and then walletlock call.\n"
            "If the wallet is already encrypted, use the walletpassphrasechange call.\n"
            "Note that this will shutdown the server.\n"
            "\nArguments:\n"
            "1. \"passphrase\"    (string) The pass phrase to encrypt the wallet with. It must be at least 1 character, but should be long.\n"
            "\nExamples:\n"
            "\nEncrypt your wallet\n"
            + HelpExampleCli("encryptwallet", "\"my pass phrase\"") +
            "\nNow set the passphrase to use the wallet, such as for signing or sending veil\n"
            + HelpExampleCli("walletpassphrase", "\"my pass phrase\"") +
            "\nNow we can do something like sign\n"
            + HelpExampleCli("signmessage", "\"address\" \"test message\"") +
            "\nNow lock the wallet again by removing the passphrase\n"
            + HelpExampleCli("walletlock", "") +
            "\nAs a json rpc call\n"
            + HelpExampleRpc("encryptwallet", "\"my pass phrase\"")
        );
    }

    LOCK2(cs_main, pwallet->cs_wallet);

    if (pwallet->IsCrypted()) {
        throw JSONRPCError(RPC_WALLET_WRONG_ENC_STATE, "Error: running with an encrypted wallet, but encryptwallet was called.");
    }

    // TODO: get rid of this .c_str() by implementing SecureString::operator=(std::string)
    // Alternately, find a way to make request.params[0] mlock()'d to begin with.
    SecureString strWalletPass;
    strWalletPass.reserve(100);
    strWalletPass = request.params[0].get_str().c_str();

    if (strWalletPass.length() < 1)
        throw std::runtime_error(
            "encryptwallet <passphrase>\n"
            "Encrypts the wallet with <passphrase>.");

    if (!pwallet->EncryptWallet(strWalletPass)) {
        throw JSONRPCError(RPC_WALLET_ENCRYPTION_FAILED, "Error: Failed to encrypt the wallet.");
    }

    // BDB seems to have a bad habit of writing old data into
    // slack space in .dat files; that is bad if the old data is
    // unencrypted private keys. So:
    StartShutdown();
    return "wallet encrypted; Veil server stopping, restart to run with encrypted wallet. The keypool has been flushed and a new HD seed was generated (if you are using HD). You need to make a new backup.";
}

static UniValue lockunspent(const JSONRPCRequest& request)
{
    std::shared_ptr<CWallet> const wallet = GetWalletForJSONRPCRequest(request);
    CWallet* const pwallet = wallet.get();

    if (!EnsureWalletIsAvailable(pwallet, request.fHelp)) {
        return NullUniValue;
    }

    if (request.fHelp || request.params.size() < 1 || request.params.size() > 2)
        throw std::runtime_error(
            "lockunspent unlock ([{\"txid\":\"txid\",\"vout\":n},...])\n"
            "\nUpdates list of temporarily unspendable outputs.\n"
            "Temporarily lock (unlock=false) or unlock (unlock=true) specified transaction outputs.\n"
            "If no transaction outputs are specified when unlocking then all current locked transaction outputs are unlocked.\n"
            "A locked transaction output will not be chosen by automatic coin selection, when spending veil.\n"
            "Locks are stored in memory only. Nodes start with zero locked outputs, and the locked output list\n"
            "is always cleared (by virtue of process exit) when a node stops or fails.\n"
            "Also see the listunspent call\n"
            "\nArguments:\n"
            "1. unlock            (boolean, required) Whether to unlock (true) or lock (false) the specified transactions\n"
            "2. \"transactions\"  (string, optional) A json array of objects. Each object the txid (string) vout (numeric)\n"
            "     [           (json array of json objects)\n"
            "       {\n"
            "         \"txid\":\"id\",    (string) The transaction id\n"
            "         \"vout\": n         (numeric) The output number\n"
            "       }\n"
            "       ,...\n"
            "     ]\n"

            "\nResult:\n"
            "true|false    (boolean) Whether the command was successful or not\n"

            "\nExamples:\n"
            "\nList the unspent transactions\n"
            + HelpExampleCli("listunspent", "") +
            "\nLock an unspent transaction\n"
            + HelpExampleCli("lockunspent", "false \"[{\\\"txid\\\":\\\"a08e6907dbbd3d809776dbfc5d82e371b764ed838b5655e72f463568df1aadf0\\\",\\\"vout\\\":1}]\"") +
            "\nList the locked transactions\n"
            + HelpExampleCli("listlockunspent", "") +
            "\nUnlock the transaction again\n"
            + HelpExampleCli("lockunspent", "true \"[{\\\"txid\\\":\\\"a08e6907dbbd3d809776dbfc5d82e371b764ed838b5655e72f463568df1aadf0\\\",\\\"vout\\\":1}]\"") +
            "\nAs a json rpc call\n"
            + HelpExampleRpc("lockunspent", "false, \"[{\\\"txid\\\":\\\"a08e6907dbbd3d809776dbfc5d82e371b764ed838b5655e72f463568df1aadf0\\\",\\\"vout\\\":1}]\"")
        );

    // Make sure the results are valid at least up to the most recent block
    // the user could have gotten from another RPC command prior to now
    pwallet->BlockUntilSyncedToCurrentChain();

    LOCK2(cs_main, pwallet->cs_wallet);

    RPCTypeCheckArgument(request.params[0], UniValue::VBOOL);

    bool fUnlock = request.params[0].get_bool();

    if (request.params[1].isNull()) {
        if (fUnlock)
            pwallet->UnlockAllCoins();
        return true;
    }

    RPCTypeCheckArgument(request.params[1], UniValue::VARR);

    const UniValue& output_params = request.params[1];

    // Create and validate the COutPoints first.

    std::vector<COutPoint> outputs;
    outputs.reserve(output_params.size());

    for (unsigned int idx = 0; idx < output_params.size(); idx++) {
        const UniValue& o = output_params[idx].get_obj();

        RPCTypeCheckObj(o,
            {
                {"txid", UniValueType(UniValue::VSTR)},
                {"vout", UniValueType(UniValue::VNUM)},
            });

        const std::string& txid = find_value(o, "txid").get_str();
        if (!IsHex(txid)) {
            throw JSONRPCError(RPC_INVALID_PARAMETER, "Invalid parameter, expected hex txid");
        }

        const int nOutput = find_value(o, "vout").get_int();
        if (nOutput < 0) {
            throw JSONRPCError(RPC_INVALID_PARAMETER, "Invalid parameter, vout must be positive");
        }

        const COutPoint outpt(uint256S(txid), nOutput);

        const auto it = pwallet->mapWallet.find(outpt.hash);
        if (it == pwallet->mapWallet.end()) {
            throw JSONRPCError(RPC_INVALID_PARAMETER, "Invalid parameter, unknown transaction");
        }

        const CWalletTx& trans = it->second;

        if (outpt.n >= trans.tx->vpout.size()) {
            throw JSONRPCError(RPC_INVALID_PARAMETER, "Invalid parameter, vout index out of bounds");
        }

        if (pwallet->IsSpent(outpt.hash, outpt.n)) {
            throw JSONRPCError(RPC_INVALID_PARAMETER, "Invalid parameter, expected unspent output");
        }

        const bool is_locked = pwallet->IsLockedCoin(outpt.hash, outpt.n);

        if (fUnlock && !is_locked) {
            throw JSONRPCError(RPC_INVALID_PARAMETER, "Invalid parameter, expected locked output");
        }

        if (!fUnlock && is_locked) {
            throw JSONRPCError(RPC_INVALID_PARAMETER, "Invalid parameter, output already locked");
        }

        outputs.push_back(outpt);
    }

    // Atomically set (un)locked status for the outputs.
    for (const COutPoint& outpt : outputs) {
        if (fUnlock) pwallet->UnlockCoin(outpt);
        else pwallet->LockCoin(outpt);
    }

    return true;
}

static UniValue listlockunspent(const JSONRPCRequest& request)
{
    std::shared_ptr<CWallet> const wallet = GetWalletForJSONRPCRequest(request);
    CWallet* const pwallet = wallet.get();

    if (!EnsureWalletIsAvailable(pwallet, request.fHelp)) {
        return NullUniValue;
    }

    if (request.fHelp || request.params.size() > 0)
        throw std::runtime_error(
            "listlockunspent\n"
            "\nReturns list of temporarily unspendable outputs.\n"
            "See the lockunspent call to lock and unlock transactions for spending.\n"
            "\nResult:\n"
            "[\n"
            "  {\n"
            "    \"txid\" : \"transactionid\",     (string) The transaction id locked\n"
            "    \"vout\" : n                      (numeric) The vout value\n"
            "  }\n"
            "  ,...\n"
            "]\n"
            "\nExamples:\n"
            "\nList the unspent transactions\n"
            + HelpExampleCli("listunspent", "") +
            "\nLock an unspent transaction\n"
            + HelpExampleCli("lockunspent", "false \"[{\\\"txid\\\":\\\"a08e6907dbbd3d809776dbfc5d82e371b764ed838b5655e72f463568df1aadf0\\\",\\\"vout\\\":1}]\"") +
            "\nList the locked transactions\n"
            + HelpExampleCli("listlockunspent", "") +
            "\nUnlock the transaction again\n"
            + HelpExampleCli("lockunspent", "true \"[{\\\"txid\\\":\\\"a08e6907dbbd3d809776dbfc5d82e371b764ed838b5655e72f463568df1aadf0\\\",\\\"vout\\\":1}]\"") +
            "\nAs a json rpc call\n"
            + HelpExampleRpc("listlockunspent", "")
        );

    LOCK2(cs_main, pwallet->cs_wallet);

    std::vector<COutPoint> vOutpts;
    pwallet->ListLockedCoins(vOutpts);

    UniValue ret(UniValue::VARR);

    for (COutPoint &outpt : vOutpts) {
        UniValue o(UniValue::VOBJ);

        o.pushKV("txid", outpt.hash.GetHex());
        o.pushKV("vout", (int)outpt.n);
        ret.push_back(o);
    }

    return ret;
}

static UniValue settxfee(const JSONRPCRequest& request)
{
    std::shared_ptr<CWallet> const wallet = GetWalletForJSONRPCRequest(request);
    CWallet* const pwallet = wallet.get();

    if (!EnsureWalletIsAvailable(pwallet, request.fHelp)) {
        return NullUniValue;
    }

    if (request.fHelp || request.params.size() < 1 || request.params.size() > 1) {
        throw std::runtime_error(
            "settxfee amount\n"
            "\nSet the transaction fee per kB for this wallet. Overrides the global -paytxfee command line parameter.\n"
            "\nArguments:\n"
            "1. amount         (numeric or string, required) The transaction fee in " + CURRENCY_UNIT + "/kB\n"
            "\nResult\n"
            "true|false        (boolean) Returns true if successful\n"
            "\nExamples:\n"
            + HelpExampleCli("settxfee", "0.00001")
            + HelpExampleRpc("settxfee", "0.00001")
        );
    }

    LOCK2(cs_main, pwallet->cs_wallet);

    CAmount nAmount = AmountFromValue(request.params[0]);

    pwallet->m_pay_tx_fee = CFeeRate(nAmount, 1000);
    return true;
}

static UniValue getwalletinfo(const JSONRPCRequest& request)
{
    std::shared_ptr<CWallet> const wallet = GetWalletForJSONRPCRequest(request);
    CWallet* const pwallet = wallet.get();

    if (!EnsureWalletIsAvailable(pwallet, request.fHelp)) {
        return NullUniValue;
    }

    if (request.fHelp || request.params.size() != 0)
        throw std::runtime_error(
            "getwalletinfo\n"
            "Returns an object containing various wallet state info.\n"
            "\nResult:\n"
            "{\n"
            "  \"walletname\": xxxxx,               (string) the wallet name\n"
            "  \"walletversion\": xxxxx,            (numeric) the wallet version\n"
            "  \"balance\": xxxxxxx,                (numeric) the total confirmed balance of the wallet in " + CURRENCY_UNIT + "\n"
            "  \"unconfirmed_balance\": xxx,        (numeric) the total unconfirmed balance of the wallet in " + CURRENCY_UNIT + "\n"
            "  \"immature_balance\": xxxxxx,        (numeric) the total immature balance of the wallet in " + CURRENCY_UNIT + "\n"
            "  \"txcount\": xxxxxxx,                (numeric) the total number of transactions in the wallet\n"
            "  \"keypoololdest\": xxxxxx,           (numeric) the timestamp (seconds since Unix epoch) of the oldest pre-generated key in the key pool\n"
            "  \"keypoolsize\": xxxx,               (numeric) how many new keys are pre-generated (only counts external keys)\n"
            "  \"keypoolsize_hd_internal\": xxxx,   (numeric) how many new keys are pre-generated for internal use (used for change outputs, only appears if the wallet is using this feature, otherwise external keys are used)\n"
            "  \"unlocked_until\": ttt,             (numeric) the timestamp in seconds since epoch (midnight Jan 1 1970 GMT) that the wallet is unlocked for transfers, or 0 if the wallet is locked\n"
            "  \"paytxfee\": x.xxxx,                (numeric) the transaction fee configuration, set in " + CURRENCY_UNIT + "/kB\n"
            "  \"hdseedid\": \"<hash160>\"            (string, optional) the Hash160 of the HD seed (only present when HD is enabled)\n"
            "  \"hdmasterkeyid\": \"<hash160>\"       (string, optional) alias for hdseedid retained for backwards-compatibility. Will be removed in V0.18.\n"
            "  \"private_keys_enabled\": true|false (boolean) false if privatekeys are disabled for this wallet (enforced watch-only wallet)\n"
	    "  \"staking_enabled\" : true|false     (boolean) true if staking is enabled\n"
            "  \"staking_active\": true|false       (boolean) true if wallet is actively trying to create new blocks using proof of stake\n"
            "}\n"
            "\nExamples:\n"
            + HelpExampleCli("getwalletinfo", "")
            + HelpExampleRpc("getwalletinfo", "")
        );

    // Make sure the results are valid at least up to the most recent block
    // the user could have gotten from another RPC command prior to now
    pwallet->BlockUntilSyncedToCurrentChain();

    LOCK2(cs_main, pwallet->cs_wallet);

    UniValue obj(UniValue::VOBJ);

    size_t kpExternalSize = pwallet->KeypoolCountExternalKeys();
    obj.pushKV("walletname", pwallet->GetName());
    obj.pushKV("walletversion", pwallet->GetVersion());
    obj.pushKV("balance",       ValueFromAmount(pwallet->GetBalance()));
    obj.pushKV("unconfirmed_balance", ValueFromAmount(pwallet->GetUnconfirmedBalance()));
    obj.pushKV("immature_balance",    ValueFromAmount(pwallet->GetImmatureBalance()));
    obj.pushKV("txcount",       (int)pwallet->mapWallet.size());
    obj.pushKV("keypoololdest", pwallet->GetOldestKeyPoolTime());
    obj.pushKV("keypoolsize", (int64_t)kpExternalSize);
    CKeyID seed_id = pwallet->GetHDChain().seed_id;
    if (!seed_id.IsNull() && pwallet->CanSupportFeature(FEATURE_HD_SPLIT)) {
        obj.pushKV("keypoolsize_hd_internal",   (int64_t)(pwallet->GetKeyPoolSize() - kpExternalSize));
    }
    if (pwallet->IsCrypted()) {
        obj.pushKV("unlocked_until", pwallet->nRelockTime);
    }
    obj.pushKV("paytxfee", ValueFromAmount(pwallet->m_pay_tx_fee.GetFeePerK()));
    if (!seed_id.IsNull()) {
        obj.pushKV("hdseedid", seed_id.GetHex());
        obj.pushKV("hdmasterkeyid", seed_id.GetHex());
    }
    obj.pushKV("private_keys_enabled", !pwallet->IsWalletFlagSet(WALLET_FLAG_DISABLE_PRIVATE_KEYS));

    obj.pushKV("staking_enabled", pwallet->IsStakingEnabled());

    // Determine if staking is recently active. Note that this is not immediate effect. Staking could be disabled and it could take up to 70 seconds to update state.
    int64_t nTimeLastHashing = 0;
    if (!mapHashedBlocks.empty()) {
        auto pindexBest = chainActive.Tip();
        if (mapHashedBlocks.count(pindexBest->GetBlockHash())) {
            nTimeLastHashing = mapHashedBlocks.at(pindexBest->GetBlockHash());
        } else if (mapHashedBlocks.count(pindexBest->pprev->GetBlockHash())) {
            nTimeLastHashing = mapHashedBlocks.at(pindexBest->pprev->GetBlockHash());
        }
    }
    bool fStakingActive = false;
    if (nTimeLastHashing)
        fStakingActive = GetAdjustedTime() + MAX_FUTURE_BLOCK_TIME - nTimeLastHashing < 70;

    obj.pushKV("staking_active", fStakingActive);

    UniValue objSeedData(UniValue::VOBJ);
    auto pAnonWallet = pwallet->GetAnonWallet();
    UniValue objAnonSeed(UniValue::VOBJ);
    objAnonSeed.pushKV("seed_hash", pAnonWallet->GetSeedHash().GetHex());
    objAnonSeed.pushKV("count", pAnonWallet->GetStealthAccountCount());

    UniValue objBasecoinSeed(UniValue::VOBJ);
    objBasecoinSeed.pushKV("seed_hash", seed_id.GetHex());
    objBasecoinSeed.pushKV("count", pwallet->GetAccountKeyCount());

    auto zwallet = pwallet->GetZWallet();
    int nCountZerocoin, nCountLastUsed;
    zwallet->GetState(nCountZerocoin, nCountLastUsed);
    CKeyID seedID = zwallet->GetMasterSeedID();
    UniValue objZerocoinSeed(UniValue::VOBJ);
    objZerocoinSeed.pushKV("seed_hash", seedID.GetHex());
    objZerocoinSeed.pushKV("count", nCountLastUsed);

    objSeedData.pushKV("basecoin_wallet", objBasecoinSeed);
    objSeedData.pushKV("stealth_wallet", objAnonSeed);
    objSeedData.pushKV("zerocoin_wallet", objZerocoinSeed);
    obj.pushKV("wallet_seeds", objSeedData);

    return obj;
}

static UniValue listwallets(const JSONRPCRequest& request)
{
    if (request.fHelp || request.params.size() != 0)
        throw std::runtime_error(
            "listwallets\n"
            "Returns a list of currently loaded wallets.\n"
            "For full information on the wallet, use \"getwalletinfo\"\n"
            "\nResult:\n"
            "[                         (json array of strings)\n"
            "  \"walletname\"            (string) the wallet name\n"
            "   ...\n"
            "]\n"
            "\nExamples:\n"
            + HelpExampleCli("listwallets", "")
            + HelpExampleRpc("listwallets", "")
        );

    UniValue obj(UniValue::VARR);

    for (const std::shared_ptr<CWallet>& wallet : GetWallets()) {
        if (!EnsureWalletIsAvailable(wallet.get(), request.fHelp)) {
            return NullUniValue;
        }

        LOCK(wallet->cs_wallet);

        obj.push_back(wallet->GetName());
    }

    return obj;
}

static UniValue loadwallet(const JSONRPCRequest& request)
{
    if (request.fHelp || request.params.size() != 1)
        throw std::runtime_error(
            "loadwallet \"filename\"\n"
            "\nLoads a wallet from a wallet file or directory."
            "\nNote that all wallet command-line options used when starting veild will be"
            "\napplied to the new wallet (eg -zapwallettxes, upgradewallet, rescan, etc).\n"
            "\nArguments:\n"
            "1. \"filename\"    (string, required) The wallet directory or .dat file.\n"
            "\nResult:\n"
            "{\n"
            "  \"name\" :    <wallet_name>,        (string) The wallet name if loaded successfully.\n"
            "  \"warning\" : <warning>,            (string) Warning message if wallet was not loaded cleanly.\n"
            "}\n"
            "\nExamples:\n"
            + HelpExampleCli("loadwallet", "\"test.dat\"")
            + HelpExampleRpc("loadwallet", "\"test.dat\"")
        );
    std::string wallet_file = request.params[0].get_str();
    std::string error;

    fs::path wallet_path = fs::absolute(wallet_file, GetWalletDir());
    if (fs::symlink_status(wallet_path).type() == fs::file_not_found) {
        throw JSONRPCError(RPC_WALLET_NOT_FOUND, "Wallet " + wallet_file + " not found.");
    } else if (fs::is_directory(wallet_path)) {
        // The given filename is a directory. Check that there's a wallet.dat file.
        fs::path wallet_dat_file = wallet_path / "wallet.dat";
        if (fs::symlink_status(wallet_dat_file).type() == fs::file_not_found) {
            throw JSONRPCError(RPC_WALLET_NOT_FOUND, "Directory " + wallet_file + " does not contain a wallet.dat file.");
        }
    }

    std::string warning;
    if (!CWallet::Verify(wallet_file, false, error, warning)) {
        throw JSONRPCError(RPC_WALLET_ERROR, "Wallet file verification failed: " + error);
    }

    std::shared_ptr<CWallet> const wallet = CWallet::CreateWalletFromFile(wallet_file, fs::absolute(wallet_file, GetWalletDir()));
    if (!wallet) {
        throw JSONRPCError(RPC_WALLET_ERROR, "Wallet loading failed.");
    }

    AddWallet(wallet);

    wallet->postInitProcess();

    UniValue obj(UniValue::VOBJ);
    obj.pushKV("name", wallet->GetName());
    obj.pushKV("warning", warning);

    return obj;
}

static UniValue createwallet(const JSONRPCRequest& request)
{
    if (request.fHelp || request.params.size() < 1 || request.params.size() > 2) {
        throw std::runtime_error(
            "createwallet \"wallet_name\" ( disable_private_keys )\n"
            "\nCreates and loads a new wallet.\n"
            "\nArguments:\n"
            "1. \"wallet_name\"          (string, required) The name for the new wallet. If this is a path, the wallet will be created at the path location.\n"
            "2. disable_private_keys   (boolean, optional, default: false) Disable the possibility of private keys (only watchonlys are possible in this mode).\n"
            "\nResult:\n"
            "{\n"
            "  \"name\" :    <wallet_name>,        (string) The wallet name if created successfully. If the wallet was created using a full path, the wallet_name will be the full path.\n"
            "  \"warning\" : <warning>,            (string) Warning message if wallet was not loaded cleanly.\n"
            "}\n"
            "\nExamples:\n"
            + HelpExampleCli("createwallet", "\"testwallet\"")
            + HelpExampleRpc("createwallet", "\"testwallet\"")
        );
    }
    std::string wallet_name = request.params[0].get_str();
    std::string error;
    std::string warning;

    bool disable_privatekeys = false;
    if (!request.params[1].isNull()) {
        disable_privatekeys = request.params[1].get_bool();
    }

    fs::path wallet_path = fs::absolute(wallet_name, GetWalletDir());
    if (fs::symlink_status(wallet_path).type() != fs::file_not_found) {
        throw JSONRPCError(RPC_WALLET_ERROR, "Wallet " + wallet_name + " already exists.");
    }

    // Wallet::Verify will check if we're trying to create a wallet with a duplication name.
    if (!CWallet::Verify(wallet_name, false, error, warning)) {
        throw JSONRPCError(RPC_WALLET_ERROR, "Wallet file verification failed: " + error);
    }

    std::shared_ptr<CWallet> const wallet = CWallet::CreateWalletFromFile(wallet_name, fs::absolute(wallet_name, GetWalletDir()), (disable_privatekeys ? (uint64_t)WALLET_FLAG_DISABLE_PRIVATE_KEYS : 0));
    if (!wallet) {
        throw JSONRPCError(RPC_WALLET_ERROR, "Wallet creation failed.");
    }

    AddWallet(wallet);

    wallet->postInitProcess();

    UniValue obj(UniValue::VOBJ);
    obj.pushKV("name", wallet->GetName());
    obj.pushKV("warning", warning);

    return obj;
}

static UniValue unloadwallet(const JSONRPCRequest& request)
{
    if (request.fHelp || request.params.size() > 1) {
        throw std::runtime_error(
            "unloadwallet ( \"wallet_name\" )\n"
            "Unloads the wallet referenced by the request endpoint otherwise unloads the wallet specified in the argument.\n"
            "Specifying the wallet name on a wallet endpoint is invalid."
            "\nArguments:\n"
            "1. \"wallet_name\"    (string, optional) The name of the wallet to unload.\n"
            "\nExamples:\n"
            + HelpExampleCli("unloadwallet", "wallet_name")
            + HelpExampleRpc("unloadwallet", "wallet_name")
        );
    }

    std::string wallet_name;
    if (GetWalletNameFromJSONRPCRequest(request, wallet_name)) {
        if (!request.params[0].isNull()) {
            throw JSONRPCError(RPC_INVALID_PARAMETER, "Cannot unload the requested wallet");
        }
    } else {
        wallet_name = request.params[0].get_str();
    }

    std::shared_ptr<CWallet> wallet = GetWallet(wallet_name);
    if (!wallet) {
        throw JSONRPCError(RPC_WALLET_NOT_FOUND, "Requested wallet does not exist or is not loaded");
    }

    // Release the "main" shared pointer and prevent further notifications.
    // Note that any attempt to load the same wallet would fail until the wallet
    // is destroyed (see CheckUniqueFileid).
    if (!RemoveWallet(wallet)) {
        throw JSONRPCError(RPC_MISC_ERROR, "Requested wallet already unloaded");
    }
    UnregisterValidationInterface(wallet.get());

    // The wallet can be in use so it's not possible to explicitly unload here.
    // Just notify the unload intent so that all shared pointers are released.
    // The wallet will be destroyed once the last shared pointer is released.
    wallet->NotifyUnload();

    // There's no point in waiting for the wallet to unload.
    // At this point this method should never fail. The unloading could only
    // fail due to an unexpected error which would cause a process termination.

    return NullUniValue;
}

static UniValue resendwallettransactions(const JSONRPCRequest& request)
{
    std::shared_ptr<CWallet> const wallet = GetWalletForJSONRPCRequest(request);
    CWallet* const pwallet = wallet.get();

    if (!EnsureWalletIsAvailable(pwallet, request.fHelp)) {
        return NullUniValue;
    }

    if (request.fHelp || request.params.size() != 0)
        throw std::runtime_error(
            "resendwallettransactions\n"
            "Immediately re-broadcast unconfirmed wallet transactions to all peers.\n"
            "Intended only for testing; the wallet code periodically re-broadcasts\n"
            "automatically.\n"
            "Returns an RPC error if -walletbroadcast is set to false.\n"
            "Returns array of transaction ids that were re-broadcast.\n"
            );

    if (!g_connman)
        throw JSONRPCError(RPC_CLIENT_P2P_DISABLED, "Error: Peer-to-peer functionality missing or disabled");

    LOCK2(cs_main, pwallet->cs_wallet);

    if (!pwallet->GetBroadcastTransactions()) {
        throw JSONRPCError(RPC_WALLET_ERROR, "Error: Wallet transaction broadcasting is disabled with -walletbroadcast");
    }

    std::vector<uint256> txids = pwallet->ResendWalletTransactionsBefore(GetTime(), g_connman.get());
    UniValue result(UniValue::VARR);
    for (const uint256& txid : txids)
    {
        result.push_back(txid.ToString());
    }
    return result;
}

static UniValue listunspent(const JSONRPCRequest& request)
{
    std::shared_ptr<CWallet> const wallet = GetWalletForJSONRPCRequest(request);
    CWallet* const pwallet = wallet.get();

    if (!EnsureWalletIsAvailable(pwallet, request.fHelp)) {
        return NullUniValue;
    }

    if (request.fHelp || request.params.size() > 5)
        throw std::runtime_error(
            "listunspent ( minconf maxconf  [\"addresses\",...] [include_unsafe] [query_options])\n"
            "\nReturns array of unspent transaction outputs\n"
            "with between minconf and maxconf (inclusive) confirmations.\n"
            "Optionally filter to only include txouts paid to specified addresses.\n"
            "\nArguments:\n"
            "1. minconf          (numeric, optional, default=1) The minimum confirmations to filter\n"
            "2. maxconf          (numeric, optional, default=9999999) The maximum confirmations to filter\n"
            "3. \"addresses\"      (string) A json array of veil addresses to filter\n"
            "    [\n"
            "      \"address\"     (string) veil address\n"
            "      ,...\n"
            "    ]\n"
            "4. include_unsafe (bool, optional, default=true) Include outputs that are not safe to spend\n"
            "                  See description of \"safe\" attribute below.\n"
            "5. query_options    (json, optional) JSON with query options\n"
            "    {\n"
            "      \"minimumAmount\"    (numeric or string, default=0) Minimum value of each UTXO in " + CURRENCY_UNIT + "\n"
            "      \"maximumAmount\"    (numeric or string, default=unlimited) Maximum value of each UTXO in " + CURRENCY_UNIT + "\n"
            "      \"maximumCount\"     (numeric or string, default=unlimited) Maximum number of UTXOs\n"
            "      \"minimumSumAmount\" (numeric or string, default=unlimited) Minimum sum value of all UTXOs in " + CURRENCY_UNIT + "\n"
            "    }\n"
            "\nResult\n"
            "[                   (array of json object)\n"
            "  {\n"
            "    \"type\" : \"type\",          (string) the transaction type\n"
            "    \"txid\" : \"txid\",          (string) the transaction id\n"
            "    \"vout\" : n,               (numeric) the vout value\n"
            "    \"address\" : \"address\",    (string) the veil address\n"
            "    \"label\" : \"label\",        (string) The associated label, or \"\" for the default label\n"
            "    \"account\" : \"account\",    (string) DEPRECATED. This field will be removed in V0.18. To see this deprecated field, start veild with -deprecatedrpc=accounts. The associated account, or \"\" for the default account\n"
            "    \"scriptPubKey\" : \"key\",   (string) the script key\n"
            "    \"amount\" : x.xxx,         (numeric) the transaction output amount in " + CURRENCY_UNIT + "\n"
            "    \"confirmations\" : n,      (numeric) The number of confirmations\n"
            "    \"redeemScript\" : n        (string) The redeemScript if scriptPubKey is P2SH\n"
            "    \"spendable\" : xxx,        (bool) Whether we have the private keys to spend this output\n"
            "    \"solvable\" : xxx,         (bool) Whether we know how to spend this output, ignoring the lack of keys\n"
            "    \"safe\" : xxx              (bool) Whether this output is considered safe to spend. Unconfirmed transactions\n"
            "                              from outside keys and unconfirmed replacement transactions are considered unsafe\n"
            "                              and are not eligible for spending by fundrawtransaction and sendtoaddress.\n"
            "  }\n"
            "  ,...\n"
            "]\n"

            "\nExamples\n"
            + HelpExampleCli("listunspent", "")
            + HelpExampleCli("listunspent", "6 9999999 \"[\\\"1PGFqEzfmQch1gKD3ra4k18PNj3tTUUSqg\\\",\\\"1LtvqCaApEdUGFkpKMM4MstjcaL4dKg8SP\\\"]\"")
            + HelpExampleRpc("listunspent", "6, 9999999 \"[\\\"1PGFqEzfmQch1gKD3ra4k18PNj3tTUUSqg\\\",\\\"1LtvqCaApEdUGFkpKMM4MstjcaL4dKg8SP\\\"]\"")
            + HelpExampleCli("listunspent", "6 9999999 '[]' true '{ \"minimumAmount\": 0.005 }'")
            + HelpExampleRpc("listunspent", "6, 9999999, [] , true, { \"minimumAmount\": 0.005 } ")
        );

    int nMinDepth = 1;
    if (!request.params[0].isNull()) {
        RPCTypeCheckArgument(request.params[0], UniValue::VNUM);
        nMinDepth = request.params[0].get_int();
    }

    int nMaxDepth = 9999999;
    if (!request.params[1].isNull()) {
        RPCTypeCheckArgument(request.params[1], UniValue::VNUM);
        nMaxDepth = request.params[1].get_int();
    }

    std::set<CTxDestination> destinations;
    if (!request.params[2].isNull()) {
        RPCTypeCheckArgument(request.params[2], UniValue::VARR);
        UniValue inputs = request.params[2].get_array();
        for (unsigned int idx = 0; idx < inputs.size(); idx++) {
            const UniValue& input = inputs[idx];
            CTxDestination dest = DecodeDestination(input.get_str());
            if (!IsValidDestination(dest)) {
                throw JSONRPCError(RPC_INVALID_ADDRESS_OR_KEY, std::string("Invalid veil address: ") + input.get_str());
            }
            if (!destinations.insert(dest).second) {
                throw JSONRPCError(RPC_INVALID_PARAMETER, std::string("Invalid parameter, duplicated address: ") + input.get_str());
            }
        }
    }

    bool include_unsafe = true;
    if (!request.params[3].isNull()) {
        RPCTypeCheckArgument(request.params[3], UniValue::VBOOL);
        include_unsafe = request.params[3].get_bool();
    }

    CAmount nMinimumAmount = 0;
    CAmount nMaximumAmount = MAX_MONEY;
    CAmount nMinimumSumAmount = MAX_MONEY;
    uint64_t nMaximumCount = 0;

    if (!request.params[4].isNull()) {
        const UniValue& options = request.params[4].get_obj();

        if (options.exists("minimumAmount"))
            nMinimumAmount = AmountFromValue(options["minimumAmount"]);

        if (options.exists("maximumAmount"))
            nMaximumAmount = AmountFromValue(options["maximumAmount"]);

        if (options.exists("minimumSumAmount"))
            nMinimumSumAmount = AmountFromValue(options["minimumSumAmount"]);

        if (options.exists("maximumCount"))
            nMaximumCount = options["maximumCount"].get_int64();
    }

    // Make sure the results are valid at least up to the most recent block
    // the user could have gotten from another RPC command prior to now
    pwallet->BlockUntilSyncedToCurrentChain();

    UniValue results(UniValue::VARR);
    std::vector<COutput> vecOutputs;
    {
        LOCK2(cs_main, pwallet->cs_wallet);
        pwallet->AvailableCoins(vecOutputs, !include_unsafe, nullptr, nMinimumAmount,
                                nMaximumAmount, nMinimumSumAmount, nMaximumCount,
                                nMinDepth, nMaxDepth, true,
                                FILTER_BASECOIN|FILTER_ZEROCOIN|FILTER_CT|FILTER_RINGCT);
    }

    LOCK(pwallet->cs_wallet);

    auto *pwalletAnon = pwallet->GetAnonWallet();
    for (const COutput& out : vecOutputs) {
        CTxDestination address;
        CScript scriptPubKey;
        auto pout = out.tx->tx->vpout[out.i];
        auto mi = pwalletAnon->mapRecords.find(out.tx->tx->GetHash());
        const COutputRecord *outputRecord = nullptr;
        if (mi != pwalletAnon->mapRecords.end())
            outputRecord = mi->second.GetOutput(out.i);

        const OutputTypes outType = (OutputTypes) pout->GetType();
        if (!pout->GetScriptPubKey(scriptPubKey)) {
            bool foundKey = false;
            // check for anon script
            if (outType == OUTPUT_RINGCT) {
                if (outputRecord != nullptr) {
                    scriptPubKey = outputRecord->scriptPubKey;
                    foundKey = true;
                }
            }
            if (!foundKey)  {
                continue;
            }
        }
        bool fValidAddress = ExtractDestination(scriptPubKey, address);

        if (destinations.size() && (!fValidAddress || !destinations.count(address))) {
            continue;
        }

        UniValue entry(UniValue::VOBJ);

        // push a type on so it's not so confusing
        switch (outType) {
          case OUTPUT_STANDARD:
            if (pout->IsZerocoinMint())
                entry.pushKV("type", "zerocoinmint");
            else
                entry.pushKV("type", "basecoin");
            break;
          case OUTPUT_RINGCT:
            entry.pushKV("type", "ringct");
            break;
          case OUTPUT_CT:
            entry.pushKV("type", "ct");
            break;
          default:
            entry.pushKV("type", "unknown");
        }

        entry.pushKV("txid", out.tx->GetHash().GetHex());
        entry.pushKV("vout", out.i);

        if (fValidAddress) {
            entry.pushKV("address", EncodeDestination(address));

            auto i = pwallet->mapAddressBook.find(address);

            if (i != pwallet->mapAddressBook.end()) {
                entry.pushKV("label", i->second.name);
                if (IsDeprecatedRPCEnabled("accounts")) {
                    entry.pushKV("account", i->second.name);
                }
            }

            if (scriptPubKey.IsPayToScriptHash()) {
                const CScriptID& hash = boost::get<CScriptID>(address);
                CScript redeemScript;
                if (pwallet->GetCScript(hash, redeemScript))
                    entry.pushKV("redeemScript", HexStr(redeemScript.begin(), redeemScript.end()));
            }

            // if not basecoin, get the stealth address (and destination if ct)
            if ((outputRecord != nullptr) && !outputRecord->IsBasecoin()) {
                CKeyID keyID;
                keyID.SetNull();
                if (address.type() == typeid(CKeyID)) {
                    keyID = boost::get<CKeyID>(address);
                }

                if (!keyID.IsNull()) {
                    CStealthAddress sx;
                    if (pwalletAnon->GetStealthAddress(keyID, sx)) {
                        entry.pushKV("stealth_address", sx.ToString(true));
                    } else {
                        if (pwalletAnon->GetStealthLinked(keyID, sx)) {
                            entry.pushKV("stealth_address", sx.ToString(true));
                            entry.pushKV("stealth_destination", EncodeDestination(address, true));
                        }
                    }
                }
            }
        }

        entry.pushKV("scriptPubKey", HexStr(scriptPubKey));

        // If RingCT, get the ephemeral pubkey
        if (outType == OUTPUT_RINGCT) {
            CTxOutRingCT * outRingCT = (CTxOutRingCT *)pout.get();
            std::vector<uint8_t> vchEphemPK;
            vchEphemPK.resize(EPHEMERAL_PUBKEY_LENGTH);
            memcpy(&vchEphemPK[0], &outRingCT->vData[0], EPHEMERAL_PUBKEY_LENGTH);
            entry.pushKV("ephemeral_pubkey", HexStr(vchEphemPK));
        }

        // If zerocoin, add hash fields
        if (pout->IsZerocoinMint()) {
            libzerocoin::PublicCoin pubcoin(Params().Zerocoin_Params());
            if (OutputToPublicCoin(pout.get(), pubcoin)) {
                uint256 hashPubcoin = GetPubCoinHash(pubcoin.getValue());
                entry.pushKV("pubcoinhash", hashPubcoin.GetHex());
                if (pwallet->IsMyMint(pubcoin.getValue())) {
                    CMintMeta meta;
                    if (pwallet->GetMintMeta(hashPubcoin, meta)) {
                        entry.pushKV("serialhash", meta.hashSerial.GetHex());
                    }
                }
            }
        }

        // For CT and RingCT, need to get the amount differently.
        if ((outType == OUTPUT_RINGCT) || (outType == OUTPUT_CT)) {
            if (outputRecord != nullptr)
                entry.pushKV("amount", ValueFromAmount(outputRecord->GetAmount()));
        } else {
            entry.pushKV("amount", ValueFromAmount(out.tx->tx->vpout[out.i]->GetValue()));
        }

        entry.pushKV("confirmations", out.nDepth);
        entry.pushKV("spendable", out.fSpendable);
        entry.pushKV("solvable", out.fSolvable);
        entry.pushKV("safe", out.fSafe);
        results.push_back(entry);
    }

    return results;
}

void FundTransaction(CWallet* const pwallet, CMutableTransaction& tx, CAmount& fee_out, int& change_position, UniValue options)
{
    // Make sure the results are valid at least up to the most recent block
    // the user could have gotten from another RPC command prior to now
    pwallet->BlockUntilSyncedToCurrentChain();

    CCoinControl coinControl;
    change_position = -1;
    bool lockUnspents = false;
    UniValue subtractFeeFromOutputs;
    std::set<int> setSubtractFeeFromOutputs;

    if (!options.isNull()) {
      if (options.type() == UniValue::VBOOL) {
        // backward compatibility bool only fallback
        coinControl.fAllowWatchOnly = options.get_bool();
      }
      else {
        RPCTypeCheckArgument(options, UniValue::VOBJ);
        RPCTypeCheckObj(options,
            {
                {"changeAddress", UniValueType(UniValue::VSTR)},
                {"changePosition", UniValueType(UniValue::VNUM)},
                {"change_type", UniValueType(UniValue::VSTR)},
                {"includeWatching", UniValueType(UniValue::VBOOL)},
                {"lockUnspents", UniValueType(UniValue::VBOOL)},
                {"feeRate", UniValueType()}, // will be checked below
                {"subtractFeeFromOutputs", UniValueType(UniValue::VARR)},
                {"replaceable", UniValueType(UniValue::VBOOL)},
                {"conf_target", UniValueType(UniValue::VNUM)},
                {"estimate_mode", UniValueType(UniValue::VSTR)},
            },
            true, true);

        if (options.exists("changeAddress")) {
            CTxDestination dest = DecodeDestination(options["changeAddress"].get_str());

            if (!IsValidDestination(dest)) {
                throw JSONRPCError(RPC_INVALID_ADDRESS_OR_KEY, "changeAddress must be a valid veil address");
            }

            coinControl.destChange = dest;
        }

        if (options.exists("changePosition"))
            change_position = options["changePosition"].get_int();

        if (options.exists("change_type")) {
            if (options.exists("changeAddress")) {
                throw JSONRPCError(RPC_INVALID_PARAMETER, "Cannot specify both changeAddress and address_type options");
            }
            coinControl.m_change_type = pwallet->m_default_change_type;
            if (!ParseOutputType(options["change_type"].get_str(), *coinControl.m_change_type)) {
                throw JSONRPCError(RPC_INVALID_ADDRESS_OR_KEY, strprintf("Unknown change type '%s'", options["change_type"].get_str()));
            }
        }

        if (options.exists("includeWatching"))
            coinControl.fAllowWatchOnly = options["includeWatching"].get_bool();

        if (options.exists("lockUnspents"))
            lockUnspents = options["lockUnspents"].get_bool();

        if (options.exists("feeRate"))
        {
            coinControl.m_feerate = CFeeRate(AmountFromValue(options["feeRate"]));
            coinControl.fOverrideFeeRate = true;
        }

        if (options.exists("subtractFeeFromOutputs"))
            subtractFeeFromOutputs = options["subtractFeeFromOutputs"].get_array();

        if (options.exists("replaceable")) {
            coinControl.m_signal_bip125_rbf = options["replaceable"].get_bool();
        }
        if (options.exists("conf_target")) {
            if (options.exists("feeRate")) {
                throw JSONRPCError(RPC_INVALID_PARAMETER, "Cannot specify both conf_target and feeRate");
            }
            coinControl.m_confirm_target = ParseConfirmTarget(options["conf_target"]);
        }
        if (options.exists("estimate_mode")) {
            if (options.exists("feeRate")) {
                throw JSONRPCError(RPC_INVALID_PARAMETER, "Cannot specify both estimate_mode and feeRate");
            }
            if (!FeeModeFromString(options["estimate_mode"].get_str(), coinControl.m_fee_mode)) {
                throw JSONRPCError(RPC_INVALID_PARAMETER, "Invalid estimate_mode parameter");
            }
        }
      }
    }

    if (tx.vpout.size() == 0)
        throw JSONRPCError(RPC_INVALID_PARAMETER, "TX must have at least one output");

    if (change_position != -1 && (change_position < 0 || (unsigned int)change_position > tx.vpout.size()))
        throw JSONRPCError(RPC_INVALID_PARAMETER, "changePosition out of bounds");

    for (unsigned int idx = 0; idx < subtractFeeFromOutputs.size(); idx++) {
        int pos = subtractFeeFromOutputs[idx].get_int();
        if (setSubtractFeeFromOutputs.count(pos))
            throw JSONRPCError(RPC_INVALID_PARAMETER, strprintf("Invalid parameter, duplicated position: %d", pos));
        if (pos < 0)
            throw JSONRPCError(RPC_INVALID_PARAMETER, strprintf("Invalid parameter, negative position: %d", pos));
        if (pos >= int(tx.vpout.size()))
            throw JSONRPCError(RPC_INVALID_PARAMETER, strprintf("Invalid parameter, position too large: %d", pos));
        setSubtractFeeFromOutputs.insert(pos);
    }

    std::string strFailReason;

    if (!pwallet->FundTransaction(tx, fee_out, change_position, strFailReason, lockUnspents, setSubtractFeeFromOutputs, coinControl)) {
        throw JSONRPCError(RPC_WALLET_ERROR, strFailReason);
    }
}

static UniValue fundrawtransaction(const JSONRPCRequest& request)
{
    std::shared_ptr<CWallet> const wallet = GetWalletForJSONRPCRequest(request);
    CWallet* const pwallet = wallet.get();

    if (!EnsureWalletIsAvailable(pwallet, request.fHelp)) {
        return NullUniValue;
    }

    if (request.fHelp || request.params.size() < 1 || request.params.size() > 3)
        throw std::runtime_error(
                            "fundrawtransaction \"hexstring\" ( options iswitness )\n"
                            "\nAdd inputs to a transaction until it has enough in value to meet its out value.\n"
                            "This will not modify existing inputs, and will add at most one change output to the outputs.\n"
                            "No existing outputs will be modified unless \"subtractFeeFromOutputs\" is specified.\n"
                            "Note that inputs which were signed may need to be resigned after completion since in/outputs have been added.\n"
                            "The inputs added will not be signed, use signrawtransaction for that.\n"
                            "Note that all existing inputs must have their previous output transaction be in the wallet.\n"
                            "Note that all inputs selected must be of standard form and P2SH scripts must be\n"
                            "in the wallet using importaddress or addmultisigaddress (to calculate fees).\n"
                            "You can see whether this is the case by checking the \"solvable\" field in the listunspent output.\n"
                            "Only pay-to-pubkey, multisig, and P2SH versions thereof are currently supported for watch-only\n"
                            "\nArguments:\n"
                            "1. \"hexstring\"           (string, required) The hex string of the raw transaction\n"
                            "2. options                 (object, optional)\n"
                            "   {\n"
                            "     \"changeAddress\"          (string, optional, default pool address) The veil address to receive the change\n"
                            "     \"changePosition\"         (numeric, optional, default random) The index of the change output\n"
                            "     \"change_type\"            (string, optional) The output type to use. Only valid if changeAddress is not specified. Options are \"legacy\", \"p2sh-segwit\", and \"bech32\". Default is set by -changetype.\n"
                            "     \"includeWatching\"        (boolean, optional, default false) Also select inputs which are watch only\n"
                            "     \"lockUnspents\"           (boolean, optional, default false) Lock selected unspent outputs\n"
                            "     \"feeRate\"                (numeric, optional, default not set: makes wallet determine the fee) Set a specific fee rate in " + CURRENCY_UNIT + "/kB\n"
                            "     \"subtractFeeFromOutputs\" (array, optional) A json array of integers.\n"
                            "                              The fee will be equally deducted from the amount of each specified output.\n"
                            "                              The outputs are specified by their zero-based index, before any change output is added.\n"
                            "                              Those recipients will receive less veil than you enter in their corresponding amount field.\n"
                            "                              If no outputs are specified here, the sender pays the fee.\n"
                            "                                  [vout_index,...]\n"
                            "     \"replaceable\"            (boolean, optional) Marks this transaction as BIP125 replaceable.\n"
                            "                              Allows this transaction to be replaced by a transaction with higher fees\n"
                            "     \"conf_target\"            (numeric, optional) Confirmation target (in blocks)\n"
                            "     \"estimate_mode\"          (string, optional, default=UNSET) The fee estimate mode, must be one of:\n"
                            "         \"UNSET\"\n"
                            "         \"ECONOMICAL\"\n"
                            "         \"CONSERVATIVE\"\n"
                            "   }\n"
                            "                         for backward compatibility: passing in a true instead of an object will result in {\"includeWatching\":true}\n"
                            "3. iswitness               (boolean, optional) Whether the transaction hex is a serialized witness transaction \n"
                            "                              If iswitness is not present, heuristic tests will be used in decoding\n"

                            "\nResult:\n"
                            "{\n"
                            "  \"hex\":       \"value\", (string)  The resulting raw transaction (hex-encoded string)\n"
                            "  \"fee\":       n,         (numeric) Fee in " + CURRENCY_UNIT + " the resulting transaction pays\n"
                            "  \"changepos\": n          (numeric) The position of the added change output, or -1\n"
                            "}\n"
                            "\nExamples:\n"
                            "\nCreate a transaction with no inputs\n"
                            + HelpExampleCli("createrawtransaction", "\"[]\" \"{\\\"myaddress\\\":0.01}\"") +
                            "\nAdd sufficient unsigned inputs to meet the output value\n"
                            + HelpExampleCli("fundrawtransaction", "\"rawtransactionhex\"") +
                            "\nSign the transaction\n"
                            + HelpExampleCli("signrawtransaction", "\"fundedtransactionhex\"") +
                            "\nSend the transaction\n"
                            + HelpExampleCli("sendrawtransaction", "\"signedtransactionhex\"")
                            );

    RPCTypeCheck(request.params, {UniValue::VSTR, UniValueType(), UniValue::VBOOL});

    // parse hex string from parameter
    CMutableTransaction tx;
    bool try_witness = request.params[2].isNull() ? true : request.params[2].get_bool();
    bool try_no_witness = request.params[2].isNull() ? true : !request.params[2].get_bool();
    if (!DecodeHexTx(tx, request.params[0].get_str(), try_no_witness, try_witness)) {
        throw JSONRPCError(RPC_DESERIALIZATION_ERROR, "TX decode failed");
    }

    CAmount fee;
    int change_position;
    FundTransaction(pwallet, tx, fee, change_position, request.params[1]);

    UniValue result(UniValue::VOBJ);
    result.pushKV("hex", EncodeHexTx(tx));
    result.pushKV("fee", ValueFromAmount(fee));
    result.pushKV("changepos", change_position);

    return result;
}

UniValue signrawtransactionwithwallet(const JSONRPCRequest& request)
{
    std::shared_ptr<CWallet> const wallet = GetWalletForJSONRPCRequest(request);
    CWallet* const pwallet = wallet.get();

    if (!EnsureWalletIsAvailable(pwallet, request.fHelp)) {
        return NullUniValue;
    }

    if (request.fHelp || request.params.size() < 1 || request.params.size() > 3)
        throw std::runtime_error(
            "signrawtransactionwithwallet \"hexstring\" ( [{\"txid\":\"id\",\"vout\":n,\"scriptPubKey\":\"hex\",\"redeemScript\":\"hex\"},...] sighashtype )\n"
            "\nSign inputs for raw transaction (serialized, hex-encoded).\n"
            "The second optional argument (may be null) is an array of previous transaction outputs that\n"
            "this transaction depends on but may not yet be in the block chain.\n"
            + HelpRequiringPassphrase(pwallet) + "\n"

            "\nArguments:\n"
            "1. \"hexstring\"                      (string, required) The transaction hex string\n"
            "2. \"prevtxs\"                        (string, optional) An json array of previous dependent transaction outputs\n"
            "     [                              (json array of json objects, or 'null' if none provided)\n"
            "       {\n"
            "         \"txid\":\"id\",               (string, required) The transaction id\n"
            "         \"vout\":n,                  (numeric, required) The output number\n"
            "         \"scriptPubKey\": \"hex\",     (string, required) script key\n"
            "         \"redeemScript\": \"hex\",     (string, required for P2SH or P2WSH) redeem script\n"
            "         \"amount\": value            (numeric, required) The amount spent\n"
            "       }\n"
            "       ,...\n"
            "    ]\n"
            "3. \"sighashtype\"                    (string, optional, default=ALL) The signature hash type. Must be one of\n"
            "       \"ALL\"\n"
            "       \"NONE\"\n"
            "       \"SINGLE\"\n"
            "       \"ALL|ANYONECANPAY\"\n"
            "       \"NONE|ANYONECANPAY\"\n"
            "       \"SINGLE|ANYONECANPAY\"\n"

            "\nResult:\n"
            "{\n"
            "  \"hex\" : \"value\",                  (string) The hex-encoded raw transaction with signature(s)\n"
            "  \"complete\" : true|false,          (boolean) If the transaction has a complete set of signatures\n"
            "  \"errors\" : [                      (json array of objects) Script verification errors (if there are any)\n"
            "    {\n"
            "      \"txid\" : \"hash\",              (string) The hash of the referenced, previous transaction\n"
            "      \"vout\" : n,                   (numeric) The index of the output to spent and used as input\n"
            "      \"scriptSig\" : \"hex\",          (string) The hex-encoded signature script\n"
            "      \"sequence\" : n,               (numeric) Script sequence number\n"
            "      \"error\" : \"text\"              (string) Verification or signing error related to the input\n"
            "    }\n"
            "    ,...\n"
            "  ]\n"
            "}\n"

            "\nExamples:\n"
            + HelpExampleCli("signrawtransactionwithwallet", "\"myhex\"")
            + HelpExampleRpc("signrawtransactionwithwallet", "\"myhex\"")
        );

    RPCTypeCheck(request.params, {UniValue::VSTR, UniValue::VARR, UniValue::VSTR}, true);

    CMutableTransaction mtx;
    if (!DecodeHexTx(mtx, request.params[0].get_str(), true)) {
        throw JSONRPCError(RPC_DESERIALIZATION_ERROR, "TX decode failed");
    }

    // Sign the transaction
    LOCK2(cs_main, pwallet->cs_wallet);
    return SignTransaction(mtx, request.params[1], pwallet, false, request.params[2]);
}

static UniValue bumpfee(const JSONRPCRequest& request)
{
    std::shared_ptr<CWallet> const wallet = GetWalletForJSONRPCRequest(request);
    CWallet* const pwallet = wallet.get();


    if (!EnsureWalletIsAvailable(pwallet, request.fHelp))
        return NullUniValue;

    if (request.fHelp || request.params.size() < 1 || request.params.size() > 2) {
        throw std::runtime_error(
            "bumpfee \"txid\" ( options ) \n"
            "\nBumps the fee of an opt-in-RBF transaction T, replacing it with a new transaction B.\n"
            "An opt-in RBF transaction with the given txid must be in the wallet.\n"
            "The command will pay the additional fee by decreasing (or perhaps removing) its change output.\n"
            "If the change output is not big enough to cover the increased fee, the command will currently fail\n"
            "instead of adding new inputs to compensate. (A future implementation could improve this.)\n"
            "The command will fail if the wallet or mempool contains a transaction that spends one of T's outputs.\n"
            "By default, the new fee will be calculated automatically using estimatesmartfee.\n"
            "The user can specify a confirmation target for estimatesmartfee.\n"
            "Alternatively, the user can specify totalFee, or use RPC settxfee to set a higher fee rate.\n"
            "At a minimum, the new fee rate must be high enough to pay an additional new relay fee (incrementalfee\n"
            "returned by getnetworkinfo) to enter the node's mempool.\n"
            "\nArguments:\n"
            "1. txid                  (string, required) The txid to be bumped\n"
            "2. options               (object, optional)\n"
            "   {\n"
            "     \"confTarget\"        (numeric, optional) Confirmation target (in blocks)\n"
            "     \"totalFee\"          (numeric, optional) Total fee (NOT feerate) to pay, in satoshis.\n"
            "                         In rare cases, the actual fee paid might be slightly higher than the specified\n"
            "                         totalFee if the tx change output has to be removed because it is too close to\n"
            "                         the dust threshold.\n"
            "     \"replaceable\"       (boolean, optional, default true) Whether the new transaction should still be\n"
            "                         marked bip-125 replaceable. If true, the sequence numbers in the transaction will\n"
            "                         be left unchanged from the original. If false, any input sequence numbers in the\n"
            "                         original transaction that were less than 0xfffffffe will be increased to 0xfffffffe\n"
            "                         so the new transaction will not be explicitly bip-125 replaceable (though it may\n"
            "                         still be replaceable in practice, for example if it has unconfirmed ancestors which\n"
            "                         are replaceable).\n"
            "     \"estimate_mode\"     (string, optional, default=UNSET) The fee estimate mode, must be one of:\n"
            "         \"UNSET\"\n"
            "         \"ECONOMICAL\"\n"
            "         \"CONSERVATIVE\"\n"
            "   }\n"
            "\nResult:\n"
            "{\n"
            "  \"txid\":    \"value\",   (string)  The id of the new transaction\n"
            "  \"origfee\":  n,         (numeric) Fee of the replaced transaction\n"
            "  \"fee\":      n,         (numeric) Fee of the new transaction\n"
            "  \"errors\":  [ str... ] (json array of strings) Errors encountered during processing (may be empty)\n"
            "}\n"
            "\nExamples:\n"
            "\nBump the fee, get the new transaction\'s txid\n" +
            HelpExampleCli("bumpfee", "<txid>"));
    }

    RPCTypeCheck(request.params, {UniValue::VSTR, UniValue::VOBJ});
    uint256 hash;
    hash.SetHex(request.params[0].get_str());

    // optional parameters
    CAmount totalFee = 0;
    CCoinControl coin_control;
    coin_control.m_signal_bip125_rbf = true;
    if (!request.params[1].isNull()) {
        UniValue options = request.params[1];
        RPCTypeCheckObj(options,
            {
                {"confTarget", UniValueType(UniValue::VNUM)},
                {"totalFee", UniValueType(UniValue::VNUM)},
                {"replaceable", UniValueType(UniValue::VBOOL)},
                {"estimate_mode", UniValueType(UniValue::VSTR)},
            },
            true, true);

        if (options.exists("confTarget") && options.exists("totalFee")) {
            throw JSONRPCError(RPC_INVALID_PARAMETER, "confTarget and totalFee options should not both be set. Please provide either a confirmation target for fee estimation or an explicit total fee for the transaction.");
        } else if (options.exists("confTarget")) { // TODO: alias this to conf_target
            coin_control.m_confirm_target = ParseConfirmTarget(options["confTarget"]);
        } else if (options.exists("totalFee")) {
            totalFee = options["totalFee"].get_int64();
            if (totalFee <= 0) {
                throw JSONRPCError(RPC_INVALID_PARAMETER, strprintf("Invalid totalFee %s (must be greater than 0)", FormatMoney(totalFee)));
            }
        }

        if (options.exists("replaceable")) {
            coin_control.m_signal_bip125_rbf = options["replaceable"].get_bool();
        }
        if (options.exists("estimate_mode")) {
            if (!FeeModeFromString(options["estimate_mode"].get_str(), coin_control.m_fee_mode)) {
                throw JSONRPCError(RPC_INVALID_PARAMETER, "Invalid estimate_mode parameter");
            }
        }
    }

    // Make sure the results are valid at least up to the most recent block
    // the user could have gotten from another RPC command prior to now
    pwallet->BlockUntilSyncedToCurrentChain();

    LOCK2(cs_main, pwallet->cs_wallet);
    EnsureWalletIsUnlocked(pwallet);


    std::vector<std::string> errors;
    CAmount old_fee;
    CAmount new_fee;
    CMutableTransaction mtx;
    feebumper::Result res = feebumper::CreateTransaction(pwallet, hash, coin_control, totalFee, errors, old_fee, new_fee, mtx);
    if (res != feebumper::Result::OK) {
        switch(res) {
            case feebumper::Result::INVALID_ADDRESS_OR_KEY:
                throw JSONRPCError(RPC_INVALID_ADDRESS_OR_KEY, errors[0]);
                break;
            case feebumper::Result::INVALID_REQUEST:
                throw JSONRPCError(RPC_INVALID_REQUEST, errors[0]);
                break;
            case feebumper::Result::INVALID_PARAMETER:
                throw JSONRPCError(RPC_INVALID_PARAMETER, errors[0]);
                break;
            case feebumper::Result::WALLET_ERROR:
                throw JSONRPCError(RPC_WALLET_ERROR, errors[0]);
                break;
            default:
                throw JSONRPCError(RPC_MISC_ERROR, errors[0]);
                break;
        }
    }

    // sign bumped transaction
    if (!feebumper::SignTransaction(pwallet, mtx)) {
        throw JSONRPCError(RPC_WALLET_ERROR, "Can't sign transaction.");
    }
    // commit the bumped transaction
    uint256 txid;
    if (feebumper::CommitTransaction(pwallet, hash, std::move(mtx), errors, txid) != feebumper::Result::OK) {
        throw JSONRPCError(RPC_WALLET_ERROR, errors[0]);
    }
    UniValue result(UniValue::VOBJ);
    result.pushKV("txid", txid.GetHex());
    result.pushKV("origfee", ValueFromAmount(old_fee));
    result.pushKV("fee", ValueFromAmount(new_fee));
    UniValue result_errors(UniValue::VARR);
    for (const std::string& error : errors) {
        result_errors.push_back(error);
    }
    result.pushKV("errors", result_errors);

    return result;
}

UniValue generate(const JSONRPCRequest& request)
{
    std::shared_ptr<CWallet> const wallet = GetWalletForJSONRPCRequest(request);
    CWallet* const pwallet = wallet.get();


    if (!EnsureWalletIsAvailable(pwallet, request.fHelp)) {
        return NullUniValue;
    }

    if (request.fHelp || request.params.size() < 1 || request.params.size() > 2) {
        throw std::runtime_error(
            "generate nblocks ( maxtries )\n"
            "\nMine up to nblocks blocks immediately (before the RPC call returns) to an address in the wallet.\n"
            "\nArguments:\n"
            "1. nblocks      (numeric, required) How many blocks are generated immediately.\n"
            "2. maxtries     (numeric, optional) How many iterations to try (default = 1000000).\n"
            "\nResult:\n"
            "[ blockhashes ]     (array) hashes of blocks generated\n"
            "\nExamples:\n"
            "\nGenerate 11 blocks\n"
            + HelpExampleCli("generate", "11")
        );
    }

    int num_generate = request.params[0].get_int();
    uint64_t max_tries = 1000000;
    if (!request.params[1].isNull()) {
        max_tries = request.params[1].get_int();
    }

    std::shared_ptr<CReserveScript> coinbase_script;
    pwallet->GetScriptForMining(coinbase_script);

    // If the keypool is exhausted, no script is returned at all.  Catch this.
    if (!coinbase_script) {
        throw JSONRPCError(RPC_WALLET_KEYPOOL_RAN_OUT, "Error: Keypool ran out, please call keypoolrefill first");
    }

    //throw an error if no script was provided
    if (coinbase_script->reserveScript.empty()) {
        throw JSONRPCError(RPC_INTERNAL_ERROR, "No coinbase script available");
    }

    return generateBlocks(coinbase_script, num_generate, max_tries, true);
}

UniValue generatecontinuous(const JSONRPCRequest& request)
{
    std::shared_ptr<CWallet> const wallet = GetWalletForJSONRPCRequest(request);
    CWallet* const pwallet = wallet.get();


    if (!EnsureWalletIsAvailable(pwallet, request.fHelp)) {
        return NullUniValue;
    }

    if (request.fHelp || request.params.size() > 3) {
        throw std::runtime_error(
                "generatecontinuous <activate> (threads) (override)\n"
                "\nMine blocks continuously while the request is running.\n"
                "\nArguments:\n"
                "1. activate        (boolean, required) Enable or disable mining\n"
                "2. threads         (int, required) for enabling, number of threads\n"
                "3. override        (boolean, optional) override thread warnings\n"
                "\nResult:\n"
                "{\n"
                "  \"success\": true|false,   (boolean) Status of the request\n"
                "  \"algorithm\": \"string\",     (string) Algorithm being mined\n"
                "  \"threads\": nnn,          (int) Number of threads being used\n"
                "  \"message\": \"text\",         (string) Informational message\n"
                "}\n"
                "\nExamples:\n"
                + HelpExampleCli("generatecontinuous", "true 4")
                + HelpExampleRpc("generateoontinuous", "true, 4")
        );
    }

    if (!request.params[0].isBool()) {
        throw JSONRPCError(RPC_INVALID_PARAMETER, "Error: argument must be boolean");
    }

    bool fGenerate = request.params[0].get_bool();

    int nThreads = 1;
    if (request.params.size() > 1)
        nThreads = request.params[1].get_int();

    bool fOverride = false;
    if (request.params.size() > 2)
        fOverride = request.params[2].get_bool();

    std::shared_ptr<CReserveScript> coinbase_script;
    pwallet->GetScriptForMining(coinbase_script);

    // If the keypool is exhausted, no script is returned at all.  Catch this.
    if (!coinbase_script) {
        throw JSONRPCError(RPC_WALLET_KEYPOOL_RAN_OUT,
                           "Error: Keypool ran out, please call keypoolrefill first");
    }

    //throw an error if no script was provided
    if (coinbase_script->reserveScript.empty()) {
        throw JSONRPCError(RPC_INTERNAL_ERROR, "No coinbase script available");
    }

    int nAlgo = GetMiningAlgorithm();
    std::string sAlgo = GetMiningType(nAlgo, false, false);
    std:string sWarning = "";

    if (fGenerate) {
        if (GenerateActive())
            throw JSONRPCError(RPC_INTERNAL_ERROR, "Mining already active");

        int nCores = GetNumCores();
        if ((nAlgo == MINE_SHA256D) && (nThreads > (nCores - 1)))
            sWarning = strprintf("Available concurrent threads: %d, limit sha256d to max %d threads",
                                 nCores, nCores-1);

        if ((nAlgo == MINE_RANDOMX) && (nThreads < 4)) {
            sWarning = "RandomX must be at least 4 threads";
            // Note this changes the nThreads input, for accuracy of the result
            // message, So this check needs to be below the threads check above
            nThreads = 4;
        }

        if (!fOverride && sWarning.compare(""))
            throw JSONRPCError(RPC_INVALID_PARAMETER, strprintf("Error: %s", sWarning.c_str()));
    }

    UniValue result(UniValue::VOBJ);
    result.pushKV("success", true);
    result.pushKV("algorithm", sAlgo);
    if (!fGenerate) {
        result.pushKV("threads", 0);
        result.pushKV("message", "Mining stopped");
    } else {
        result.pushKV("threads", nThreads);
        if (sWarning.compare(""))
            result.pushKV("message", strprintf("Warning: %s", sWarning.c_str()));
        else
            result.pushKV("message", "Mining started");
    }

    generateBlocks(fGenerate, nThreads, coinbase_script);
    return result;
}

UniValue rescanblockchain(const JSONRPCRequest& request)
{
    std::shared_ptr<CWallet> const wallet = GetWalletForJSONRPCRequest(request);
    CWallet* const pwallet = wallet.get();

    if (!EnsureWalletIsAvailable(pwallet, request.fHelp)) {
        return NullUniValue;
    }

    if (request.fHelp || request.params.size() > 2) {
        throw std::runtime_error(
            "rescanblockchain (\"start_height\") (\"stop_height\")\n"
            "\nRescan the local blockchain for wallet related transactions.\n"
            "\nArguments:\n"
            "1. \"start_height\"    (numeric, optional) block height where the rescan should start\n"
            "2. \"stop_height\"     (numeric, optional) the last block height that should be scanned\n"
            "\nResult:\n"
            "{\n"
            "  \"start_height\"     (numeric) The block height where the rescan has started. If omitted, rescan started from the genesis block.\n"
            "  \"stop_height\"      (numeric) The height of the last rescanned block. If omitted, rescan stopped at the chain tip.\n"
            "}\n"
            "\nExamples:\n"
            + HelpExampleCli("rescanblockchain", "100000 120000")
            + HelpExampleRpc("rescanblockchain", "100000, 120000")
            );
    }

    WalletRescanReserver reserver(pwallet);
    if (!reserver.reserve()) {
        throw JSONRPCError(RPC_WALLET_ERROR, "Wallet is currently rescanning. Abort existing rescan or wait.");
    }

    CBlockIndex *pindexStart = nullptr;
    CBlockIndex *pindexStop = nullptr;
    CBlockIndex *pChainTip = nullptr;
    {
        LOCK(cs_main);
        pindexStart = chainActive.Genesis();
        pChainTip = chainActive.Tip();

        if (!request.params[0].isNull()) {
            pindexStart = chainActive[request.params[0].get_int()];
            if (!pindexStart) {
                throw JSONRPCError(RPC_INVALID_PARAMETER, "Invalid start_height");
            }
        }

        if (!request.params[1].isNull()) {
            pindexStop = chainActive[request.params[1].get_int()];
            if (!pindexStop) {
                throw JSONRPCError(RPC_INVALID_PARAMETER, "Invalid stop_height");
            }
            else if (pindexStop->nHeight < pindexStart->nHeight) {
                throw JSONRPCError(RPC_INVALID_PARAMETER, "stop_height must be greater than start_height");
            }
        }
    }

    // We can't rescan beyond non-pruned blocks, stop and throw an error
    if (fPruneMode) {
        LOCK(cs_main);
        CBlockIndex *block = pindexStop ? pindexStop : pChainTip;
        while (block && block->nHeight >= pindexStart->nHeight) {
            if (!(block->nStatus & BLOCK_HAVE_DATA)) {
                throw JSONRPCError(RPC_MISC_ERROR, "Can't rescan beyond pruned data. Use RPC call getblockchaininfo to determine your pruned height.");
            }
            block = block->pprev;
        }
    }

    CBlockIndex *stopBlock = pwallet->ScanForWalletTransactions(pindexStart, pindexStop, reserver, true);
    if (!stopBlock) {
        if (pwallet->IsAbortingRescan()) {
            throw JSONRPCError(RPC_MISC_ERROR, "Rescan aborted.");
        }
        // if we got a nullptr returned, ScanForWalletTransactions did rescan up to the requested stopindex
        stopBlock = pindexStop ? pindexStop : pChainTip;
    }
    else {
        throw JSONRPCError(RPC_MISC_ERROR, "Rescan failed. Potentially corrupted data files.");
    }
    UniValue response(UniValue::VOBJ);
    response.pushKV("start_height", pindexStart->nHeight);
    response.pushKV("stop_height", stopBlock->nHeight);
    return response;
}

class DescribeWalletAddressVisitor : public boost::static_visitor<UniValue>
{
public:
    CWallet * const pwallet;

    void ProcessSubScript(const CScript& subscript, UniValue& obj, bool include_addresses = false) const
    {
        // Always present: script type and redeemscript
        txnouttype which_type;
        std::vector<std::vector<unsigned char>> solutions_data;
        Solver(subscript, which_type, solutions_data);
        obj.pushKV("script", GetTxnOutputType(which_type));
        obj.pushKV("hex", HexStr(subscript));

        CTxDestination embedded;
        UniValue a(UniValue::VARR);
        if (ExtractDestination(subscript, embedded)) {
            // Only when the script corresponds to an address.
            UniValue subobj(UniValue::VOBJ);
            UniValue detail = DescribeAddress(embedded);
            subobj.pushKVs(detail);
            UniValue wallet_detail = boost::apply_visitor(*this, embedded);
            subobj.pushKVs(wallet_detail);
            subobj.pushKV("address", EncodeDestination(embedded));
            subobj.pushKV("scriptPubKey", HexStr(subscript));
            // Always report the pubkey at the top level, so that `getnewaddress()['pubkey']` always works.
            if (subobj.exists("pubkey")) obj.pushKV("pubkey", subobj["pubkey"]);
            obj.pushKV("embedded", std::move(subobj));
            if (include_addresses) a.push_back(EncodeDestination(embedded));
        } else if (which_type == TX_MULTISIG) {
            // Also report some information on multisig scripts (which do not have a corresponding address).
            // TODO: abstract out the common functionality between this logic and ExtractDestinations.
            obj.pushKV("sigsrequired", solutions_data[0][0]);
            UniValue pubkeys(UniValue::VARR);
            for (size_t i = 1; i < solutions_data.size() - 1; ++i) {
                CPubKey key(solutions_data[i].begin(), solutions_data[i].end());
                if (include_addresses) a.push_back(EncodeDestination(key.GetID()));
                pubkeys.push_back(HexStr(key));
            }
            obj.pushKV("pubkeys", std::move(pubkeys));
        }

        // The "addresses" field is confusing because it refers to public keys using their P2PKH address.
        // For that reason, only add the 'addresses' field when needed for backward compatibility. New applications
        // can use the 'embedded'->'address' field for P2SH or P2WSH wrapped addresses, and 'pubkeys' for
        // inspecting multisig participants.
        if (include_addresses) obj.pushKV("addresses", std::move(a));
    }

    explicit DescribeWalletAddressVisitor(CWallet* _pwallet) : pwallet(_pwallet) {}

    UniValue operator()(const CNoDestination& dest) const { return UniValue(UniValue::VOBJ); }

    UniValue operator()(const CKeyID& keyID) const
    {
        UniValue obj(UniValue::VOBJ);
        CPubKey vchPubKey;
        if (pwallet && pwallet->GetPubKey(keyID, vchPubKey)) {
            obj.pushKV("pubkey", HexStr(vchPubKey));
            obj.pushKV("iscompressed", vchPubKey.IsCompressed());
        }
        return obj;
    }

    UniValue operator()(const CScriptID& scriptID) const
    {
        UniValue obj(UniValue::VOBJ);
        CScript subscript;
        if (pwallet && pwallet->GetCScript(scriptID, subscript)) {
            ProcessSubScript(subscript, obj, IsDeprecatedRPCEnabled("validateaddress"));
        }
        return obj;
    }

    UniValue operator()(const WitnessV0KeyHash& id) const
    {
        UniValue obj(UniValue::VOBJ);
        CPubKey pubkey;
        if (pwallet && pwallet->GetPubKey(CKeyID(id), pubkey)) {
            obj.pushKV("pubkey", HexStr(pubkey));
        }
        return obj;
    }

    UniValue operator()(const WitnessV0ScriptHash& id) const
    {
        UniValue obj(UniValue::VOBJ);
        CScript subscript;
        CRIPEMD160 hasher;
        uint160 hash;
        hasher.Write(id.begin(), 32).Finalize(hash.begin());
        if (pwallet && pwallet->GetCScript(CScriptID(hash), subscript)) {
            ProcessSubScript(subscript, obj);
        }
        return obj;
    }

    UniValue operator()(const CExtKeyPair &ekp) const {
        UniValue obj(UniValue::VOBJ);
        obj.pushKV("isextkey", true);
        return obj;
    }

    UniValue operator()(const CStealthAddress &sxAddr) const {
        UniValue obj(UniValue::VOBJ);
        obj.pushKV("isstealthaddress", true);
        obj.pushKV("bech32", sxAddr.ToString(true));
        obj.pushKV("prefix_num_bits", sxAddr.prefix.number_bits);
        obj.pushKV("prefix_bitfield", strprintf("0x%04x", sxAddr.prefix.bitfield));
        auto pwalletAnon = pwallet->GetAnonWallet();
        if (pwalletAnon->HaveStealthAddress(sxAddr)) {
            CStealthAddress stealthAddress;
            if (pwalletAnon->GetStealthAddress(sxAddr.GetID(), stealthAddress)) {
                UniValue arr(UniValue::VARR);
                for (const auto& stealthDest : stealthAddress.setStealthDestinations) {
                    arr.push_back(stealthDest.GetHex());
                }
                if (arr.size())
                    obj.pushKV("stealth_destinations", arr);
                CKeyID idAccount;
                std::string strPath;
                if (pwalletAnon->GetAddressMeta(stealthAddress, idAccount, strPath)) {
                    obj.pushKV("account_id", idAccount.GetHex());
                    obj.pushKV("key_path", strPath);
                }
            }
        }
        return obj;
    }

    UniValue operator()(const CKeyID256 &idk256) const {
        UniValue obj(UniValue::VOBJ);
        CPubKey vchPubKey;
        obj.pushKV("is256bit", true);
        CKeyID id160(idk256);
        if (pwallet && pwallet->GetPubKey(id160, vchPubKey)) {
            obj.pushKV("pubkey", HexStr(vchPubKey));
            obj.pushKV("iscompressed", vchPubKey.IsCompressed());
        }
        return obj;
    }

    UniValue operator()(const CScriptID256 &scriptID256) const {
        UniValue obj(UniValue::VOBJ);
        CScript subscript;
        obj.pushKV("isscript", true);
        CScriptID scriptID;
        scriptID.Set(scriptID256);
        if (pwallet && pwallet->GetCScript(scriptID, subscript)) {
            ProcessSubScript(subscript, obj);
        }
        return obj;
    }

    UniValue operator()(const WitnessUnknown& id) const { return UniValue(UniValue::VOBJ); }
};

static UniValue DescribeWalletAddress(CWallet* pwallet, const CTxDestination& dest)
{
    UniValue ret(UniValue::VOBJ);
    UniValue detail = DescribeAddress(dest);
    ret.pushKVs(detail);
    ret.pushKVs(boost::apply_visitor(DescribeWalletAddressVisitor(pwallet), dest));
    return ret;
}

/** Convert CAddressBookData to JSON record.  */
static UniValue AddressBookDataToJSON(const CAddressBookData& data, const bool verbose)
{
    UniValue ret(UniValue::VOBJ);
    if (verbose) {
        ret.pushKV("name", data.name);
    }
    ret.pushKV("purpose", data.purpose);
    return ret;
}

UniValue getaddressinfo(const JSONRPCRequest& request)
{
    std::shared_ptr<CWallet> const wallet = GetWalletForJSONRPCRequest(request);
    CWallet* const pwallet = wallet.get();

    if (!EnsureWalletIsAvailable(pwallet, request.fHelp)) {
        return NullUniValue;
    }

    if (request.fHelp || request.params.size() != 1) {
        throw std::runtime_error(
            "getaddressinfo \"address\"\n"
            "\nReturn information about the given veil address. Some information requires the address\n"
            "to be in the wallet.\n"
            "\nArguments:\n"
            "1. \"address\"                    (string, required) The veil address to get the information of.\n"
            "\nResult:\n"
            "{\n"
            "  \"address\" : \"address\",        (string) The veil address validated\n"
            "  \"scriptPubKey\" : \"hex\",       (string) The hex encoded scriptPubKey generated by the address\n"
            "  \"ismine\" : true|false,        (boolean) If the address is yours or not\n"
            "  \"iswatchonly\" : true|false,   (boolean) If the address is watchonly\n"
            "  \"isscript\" : true|false,      (boolean) If the key is a script\n"
            "  \"iswitness\" : true|false,     (boolean) If the address is a witness address\n"
            "  \"witness_version\" : version   (numeric, optional) The version number of the witness program\n"
            "  \"witness_program\" : \"hex\"     (string, optional) The hex value of the witness program\n"
            "  \"script\" : \"type\"             (string, optional) The output script type. Only if \"isscript\" is true and the redeemscript is known. Possible types: nonstandard, pubkey, pubkeyhash, scripthash, multisig, nulldata, witness_v0_keyhash, witness_v0_scripthash, witness_unknown\n"
            "  \"hex\" : \"hex\",                (string, optional) The redeemscript for the p2sh address\n"
            "  \"pubkeys\"                     (string, optional) Array of pubkeys associated with the known redeemscript (only if \"script\" is \"multisig\")\n"
            "    [\n"
            "      \"pubkey\"\n"
            "      ,...\n"
            "    ]\n"
            "  \"sigsrequired\" : xxxxx        (numeric, optional) Number of signatures required to spend multisig output (only if \"script\" is \"multisig\")\n"
            "  \"pubkey\" : \"publickeyhex\",    (string, optional) The hex value of the raw public key, for single-key addresses (possibly embedded in P2SH or P2WSH)\n"
            "  \"embedded\" : {...},           (object, optional) Information about the address embedded in P2SH or P2WSH, if relevant and known. It includes all getaddressinfo output fields for the embedded address, excluding metadata (\"timestamp\", \"hdkeypath\", \"hdseedid\") and relation to the wallet (\"ismine\", \"iswatchonly\", \"account\").\n"
            "  \"iscompressed\" : true|false,  (boolean) If the address is compressed\n"
            "  \"label\" :  \"label\"         (string) The label associated with the address, \"\" is the default account\n"
            "  \"account\" : \"account\"         (string) DEPRECATED. This field will be removed in V0.18. To see this deprecated field, start veild with -deprecatedrpc=accounts. The account associated with the address, \"\" is the default account\n"
            "  \"timestamp\" : timestamp,      (number, optional) The creation time of the key if available in seconds since epoch (Jan 1 1970 GMT)\n"
            "  \"hdkeypath\" : \"keypath\"       (string, optional) The HD keypath if the key is HD and available\n"
            "  \"hdseedid\" : \"<hash160>\"      (string, optional) The Hash160 of the HD seed\n"
            "  \"hdmasterkeyid\" : \"<hash160>\" (string, optional) alias for hdseedid maintained for backwards compatibility. Will be removed in V0.18.\n"
            "  \"labels\"                      (object) Array of labels associated with the address.\n"
            "    [\n"
            "      { (json object of label data)\n"
            "        \"name\": \"labelname\" (string) The label\n"
            "        \"purpose\": \"string\" (string) Purpose of address (\"send\" for sending address, \"receive\" for receiving address)\n"
            "      },...\n"
            "    ]\n"
            "}\n"
            "\nExamples:\n"
            + HelpExampleCli("getaddressinfo", "\"1PSSGeFHDnKNxiEyFrD1wcEaHr9hrQDDWc\"")
            + HelpExampleRpc("getaddressinfo", "\"1PSSGeFHDnKNxiEyFrD1wcEaHr9hrQDDWc\"")
        );
    }

    LOCK(pwallet->cs_wallet);

    UniValue ret(UniValue::VOBJ);
    CTxDestination dest = DecodeDestination(request.params[0].get_str());

    // Make sure the destination is valid
    if (!IsValidDestination(dest)) {
        throw JSONRPCError(RPC_INVALID_ADDRESS_OR_KEY, "Invalid address");
    }

    std::string currentAddress = EncodeDestination(dest);
    ret.pushKV("address", currentAddress);

    CScript scriptPubKey = GetScriptForDestination(dest);
    ret.pushKV("scriptPubKey", HexStr(scriptPubKey));

    //isminetype mine = IsMine(*pwallet, dest);
    isminetype mine = pwallet->IsMine(dest);
    ret.pushKV("ismine", bool(mine & ISMINE_SPENDABLE));
    ret.pushKV("iswatchonly", bool(mine & ISMINE_WATCH_ONLY));
    UniValue detail = DescribeWalletAddress(pwallet, dest);
    ret.pushKVs(detail);
    if (pwallet->mapAddressBook.count(dest)) {
        ret.pushKV("label", pwallet->mapAddressBook[dest].name);
        if (IsDeprecatedRPCEnabled("accounts")) {
            ret.pushKV("account", pwallet->mapAddressBook[dest].name);
        }
    }
    const CKeyMetadata* meta = nullptr;
    CKeyID key_id = GetKeyForDestination(*pwallet, dest);
    if (!key_id.IsNull()) {
        auto it = pwallet->mapKeyMetadata.find(key_id);
        if (it != pwallet->mapKeyMetadata.end()) {
            meta = &it->second;
        }
    }
    if (!meta) {
        auto it = pwallet->m_script_metadata.find(CScriptID(scriptPubKey));
        if (it != pwallet->m_script_metadata.end()) {
            meta = &it->second;
        }
    }
    if (meta) {
        ret.pushKV("timestamp", meta->nCreateTime);
        if (!meta->hdKeypath.empty()) {
            ret.pushKV("hdkeypath", meta->hdKeypath);
            ret.pushKV("hdseedid", meta->hd_seed_id.GetHex());
            ret.pushKV("hdmasterkeyid", meta->hd_seed_id.GetHex());
            if (meta->UsesTwoSeeds())
                ret.pushKV("hdmasterkeyid_r", meta->hd_seed_id_r.GetHex());

        }
    }

    // Currently only one label can be associated with an address, return an array
    // so the API remains stable if we allow multiple labels to be associated with
    // an address.
    UniValue labels(UniValue::VARR);
    std::map<CTxDestination, CAddressBookData>::iterator mi = pwallet->mapAddressBook.find(dest);
    if (mi != pwallet->mapAddressBook.end()) {
        labels.push_back(AddressBookDataToJSON(mi->second, true));
    }
    ret.pushKV("labels", std::move(labels));

    return ret;
}

static UniValue getaddressesbylabel(const JSONRPCRequest& request)
{
    std::shared_ptr<CWallet> const wallet = GetWalletForJSONRPCRequest(request);
    CWallet* const pwallet = wallet.get();

    if (!EnsureWalletIsAvailable(pwallet, request.fHelp)) {
        return NullUniValue;
    }

    if (request.fHelp || request.params.size() != 1)
        throw std::runtime_error(
            "getaddressesbylabel \"label\"\n"
            "\nReturns the list of addresses assigned the specified label.\n"
            "\nArguments:\n"
            "1. \"label\"  (string, required) The label.\n"
            "\nResult:\n"
            "{ (json object with addresses as keys)\n"
            "  \"address\": { (json object with information about address)\n"
            "    \"purpose\": \"string\" (string)  Purpose of address (\"send\" for sending address, \"receive\" for receiving address)\n"
            "  },...\n"
            "}\n"
            "\nExamples:\n"
            + HelpExampleCli("getaddressesbylabel", "\"tabby\"")
            + HelpExampleRpc("getaddressesbylabel", "\"tabby\"")
        );

    LOCK(pwallet->cs_wallet);

    std::string label = LabelFromValue(request.params[0]);

    // Find all addresses that have the given label
    UniValue ret(UniValue::VOBJ);
    for (const std::pair<const CTxDestination, CAddressBookData>& item : pwallet->mapAddressBook) {
        if (item.second.name == label) {
            ret.pushKV(EncodeDestination(item.first), AddressBookDataToJSON(item.second, false));
        }
    }

    if (ret.empty()) {
        throw JSONRPCError(RPC_WALLET_INVALID_LABEL_NAME, std::string("No addresses with label " + label));
    }

    return ret;
}

static UniValue listlabels(const JSONRPCRequest& request)
{
    std::shared_ptr<CWallet> const wallet = GetWalletForJSONRPCRequest(request);
    CWallet* const pwallet = wallet.get();

    if (!EnsureWalletIsAvailable(pwallet, request.fHelp)) {
        return NullUniValue;
    }

    if (request.fHelp || request.params.size() > 1)
        throw std::runtime_error(
            "listlabels ( \"purpose\" )\n"
            "\nReturns the list of all labels, or labels that are assigned to addresses with a specific purpose.\n"
            "\nArguments:\n"
            "1. \"purpose\"    (string, optional) Address purpose to list labels for ('send','receive'). An empty string is the same as not providing this argument.\n"
            "\nResult:\n"
            "[               (json array of string)\n"
            "  \"label\",      (string) Label name\n"
            "  ...\n"
            "]\n"
            "\nExamples:\n"
            "\nList all labels\n"
            + HelpExampleCli("listlabels", "") +
            "\nList labels that have receiving addresses\n"
            + HelpExampleCli("listlabels", "receive") +
            "\nList labels that have sending addresses\n"
            + HelpExampleCli("listlabels", "send") +
            "\nAs json rpc call\n"
            + HelpExampleRpc("listlabels", "receive")
        );

    LOCK(pwallet->cs_wallet);

    std::string purpose;
    if (!request.params[0].isNull()) {
        purpose = request.params[0].get_str();
    }

    // Add to a set to sort by label name, then insert into Univalue array
    std::set<std::string> label_set;
    for (const std::pair<const CTxDestination, CAddressBookData>& entry : pwallet->mapAddressBook) {
        if (purpose.empty() || entry.second.purpose == purpose) {
            label_set.insert(entry.second.name);
        }
    }

    UniValue ret(UniValue::VARR);
    for (const std::string& name : label_set) {
        ret.push_back(name);
    }

    return ret;
}

UniValue sethdseed(const JSONRPCRequest& request)
{
    std::shared_ptr<CWallet> const wallet = GetWalletForJSONRPCRequest(request);
    CWallet* const pwallet = wallet.get();

    if (!EnsureWalletIsAvailable(pwallet, request.fHelp)) {
        return NullUniValue;
    }

    if (request.fHelp || request.params.size() > 2) {
        throw std::runtime_error(
            "sethdseed ( \"newkeypool\" \"seed\" )\n"
            "\nSet or generate a new HD wallet seed. Non-HD wallets will not be upgraded to being a HD wallet. Wallets that are already\n"
            "HD will have a new HD seed set so that new keys added to the keypool will be derived from this new seed.\n"
            "\nNote that you will need to MAKE A NEW BACKUP of your wallet after setting the HD wallet seed.\n"
            + HelpRequiringPassphrase(pwallet) +
            "\nArguments:\n"
            "1. \"newkeypool\"         (boolean, optional, default=true) Whether to flush old unused addresses, including change addresses, from the keypool and regenerate it.\n"
            "                             If true, the next address from getnewaddress and change address from getrawchangeaddress will be from this new seed.\n"
            "                             If false, addresses (including change addresses if the wallet already had HD Chain Split enabled) from the existing\n"
            "                             keypool will be used until it has been depleted.\n"
            "2. \"seed\"               (string, optional) The WIF private key to use as the new HD seed; if not provided a random seed will be used.\n"
            "                             The seed value can be retrieved using the dumpwallet command. It is the private key marked hdseed=1\n"
            "\nExamples:\n"
            + HelpExampleCli("sethdseed", "")
            + HelpExampleCli("sethdseed", "false")
            + HelpExampleCli("sethdseed", "true \"wifkey\"")
            + HelpExampleRpc("sethdseed", "true, \"wifkey\"")
            );
    }

    if (IsInitialBlockDownload()) {
        throw JSONRPCError(RPC_CLIENT_IN_INITIAL_DOWNLOAD, "Cannot set a new HD seed while still in Initial Block Download");
    }

    LOCK2(cs_main, pwallet->cs_wallet);

    // Do not do anything to non-HD wallets
    if (!pwallet->IsHDEnabled()) {
        throw JSONRPCError(RPC_WALLET_ERROR, "Cannot set a HD seed on a non-HD wallet. Start with -upgradewallet in order to upgrade a non-HD wallet to HD");
    }

    EnsureWalletIsUnlocked(pwallet);

    bool flush_key_pool = true;
    if (!request.params[0].isNull()) {
        flush_key_pool = request.params[0].get_bool();
    }

    CPubKey master_pub_key;
    if (request.params[1].isNull()) {
        master_pub_key = pwallet->GenerateNewSeed();
    } else {
        CKey key = DecodeSecret(request.params[1].get_str());
        if (!key.IsValid()) {
            throw JSONRPCError(RPC_INVALID_ADDRESS_OR_KEY, "Invalid private key");
        }

        if (HaveKey(*pwallet, key)) {
            throw JSONRPCError(RPC_INVALID_ADDRESS_OR_KEY, "Already have this key (either as an HD seed or as a loose private key)");
        }

        master_pub_key = pwallet->DeriveNewSeed(key);
    }

    pwallet->SetHDSeed(master_pub_key);
    if (flush_key_pool) pwallet->NewKeyPool();

    return NullUniValue;
}

bool ParseHDKeypath(std::string keypath_str, std::vector<uint32_t>& keypath)
{
    std::stringstream ss(keypath_str);
    std::string item;
    bool first = true;
    while (std::getline(ss, item, '/')) {
        if (item.compare("m") == 0) {
            if (first) {
                first = false;
                continue;
            }
            return false;
        }
        // Finds whether it is hardened
        uint32_t path = 0;
        size_t pos = item.find("'");
        if (pos != std::string::npos) {
            // The hardened tick can only be in the last index of the string
            if (pos != item.size() - 1) {
                return false;
            }
            path |= 0x80000000;
            item = item.substr(0, item.size() - 1); // Drop the last character which is the hardened tick
        }

        // Ensure this is only numbers
        if (item.find_first_not_of( "0123456789" ) != std::string::npos) {
            return false;
        }
        uint32_t number;
        if (!ParseUInt32(item, &number)) {
            return false;
        }
        path |= number;

        keypath.push_back(path);
        first = false;
    }
    return true;
}

void AddKeypathToMap(const CWallet* pwallet, const CKeyID& keyID, std::map<CPubKey, std::vector<uint32_t>>& hd_keypaths)
{
    CPubKey vchPubKey;
    if (!pwallet->GetPubKey(keyID, vchPubKey)) {
        return;
    }
    CKeyMetadata meta;
    auto it = pwallet->mapKeyMetadata.find(keyID);
    if (it != pwallet->mapKeyMetadata.end()) {
        meta = it->second;
    }
    std::vector<uint32_t> keypath;
    if (!meta.hdKeypath.empty()) {
        if (!ParseHDKeypath(meta.hdKeypath, keypath)) {
            throw JSONRPCError(RPC_INTERNAL_ERROR, "Internal keypath is broken");
        }
        // Get the proper master key id
        CKey key;
        pwallet->GetKey(meta.hd_seed_id, key);
        CExtKey masterKey;
        //Veil: use full 512bit seed
        if (!meta.hd_seed_id_r.IsNull()) {
            CKey key2;
            pwallet->GetKey(meta.hd_seed_id_r, key2);
            masterKey.SetSeedFromKeys(key, key2);
        } else {
            masterKey.SetSeed(key.begin(), key.size());
        }
        // Add to map
        keypath.insert(keypath.begin(), ReadLE32(masterKey.key.GetPubKey().GetID().begin()));
    } else { // Single pubkeys get the master fingerprint of themselves
        keypath.insert(keypath.begin(), ReadLE32(vchPubKey.GetID().begin()));
    }
    hd_keypaths.emplace(vchPubKey, keypath);
}

UniValue recoveraddresses(const JSONRPCRequest& request)
{
    std::shared_ptr<CWallet> const wallet = GetWalletForJSONRPCRequest(request);
    CWallet* const pwallet = wallet.get();

    if (!EnsureWalletIsAvailable(pwallet, request.fHelp)) {
        return NullUniValue;
    }

    if (request.fHelp || request.params.size() > 4)
        throw std::runtime_error(
                "recoveraddresses (count)\n"
                        "\nRecover addresses after importing from a used seed. First: (count) of basecoin addresses will be added to the address pool.\n"
                        "Second: (count) of stealth addresses will be added to the address pool.\n"
                        "Third: (count) of deterministic zerocoin will be generated.\n"
                        "Fourth: The entire blockchain will be rescanned to see if there is any activity on the new addresses and zerocoins that were generated.\n"
                + HelpRequiringPassphrase(pwallet) + "\n"

                        "\nArguments:\n"
                        "1. count                      (int, optional, default=100) The amount of addresses to restore. Only use the minimum necessary amount.\n"
                        "2. unused_buffer              (int, optional (experts only), default=20) The amount of stealth addresses to keep beyond the last detected used address.\n"
                        "3. scan_from_block            (int, optional, default=0) The block to begin searching for transactions from.\n"
                        "\nResult:\n"
                        "{\n"
                        "  \"success\" : true|false,    (string) If the operation completed successfully\n"
                        "}\n"

                        "\nExamples:\n"
                + HelpExampleCli("recoveraddresses", "count")
        );

    EnsureWalletIsUnlocked(pwallet);

    uint32_t nCount = 100;
    if (request.params.size() > 0)
        nCount = request.params[0].get_int();

    int nUnusedBuffer = 20;
    if (request.params.size() > 1)
        nUnusedBuffer = request.params[1].get_int();

    int nHeightStart = 0;
    if (request.params.size() > 2)
        nHeightStart = request.params[2].get_int();

    LOCK2(pwallet->cs_wallet, cs_main);

    // Restore basecoin
    if (!pwallet->RestoreBaseCoinAddresses(nCount))
        throw JSONRPCError(RPC_WALLET_ERROR, "Failed to restore basecoin addresses");

    // Restore CT and RingCT
    if (!pwallet->GetAnonWallet()->RestoreAddresses(nCount))
        throw JSONRPCError(RPC_WALLET_ERROR, "Failed to restore stealth addresses");

    // Restore zerocoins
    if (!pwallet->GetZWallet()->DeterministicSearch(0, nCount))
        throw JSONRPCError(RPC_WALLET_ERROR, "Failed to search deterministic zerocoins");

    // Do full wallet scan
    auto pindexStart = chainActive[nHeightStart];
    auto pindexStop = chainActive.Tip();
    WalletRescanReserver reserver(pwallet);
    if (!reserver.reserve())
        throw JSONRPCError(RPC_WALLET_ERROR, "Wallet is currently rescanning. Abort existing rescan or wait.");
    pwallet->ScanForWalletTransactions(pindexStart, pindexStop, reserver, true);

    // Rollback unused stealth indexes (with small buffer), since the more stealth addresses held, the larger the computation required when scanning a transaction to see if it is owned
    pwallet->GetAnonWallet()->ForgetUnusedStealthAddresses(nUnusedBuffer);

    UniValue ret(UniValue::VOBJ);
    ret.pushKV("success", true);
    return ret;
}

bool FillPSBT(const CWallet* pwallet, PartiallySignedTransaction& psbtx, const CTransaction* txConst, int sighash_type, bool sign, bool bip32derivs)
{
    LOCK(pwallet->cs_wallet);
    // Get all of the previous transactions
    bool complete = true;
    for (unsigned int i = 0; i < txConst->vin.size(); ++i) {
        const CTxIn& txin = txConst->vin[i];
        PSBTInput& input = psbtx.inputs.at(i);

        // If we don't know about this input, skip it and let someone else deal with it
        const uint256& txhash = txin.prevout.hash;
        const auto it = pwallet->mapWallet.find(txhash);
        if (it != pwallet->mapWallet.end()) {
            const CWalletTx& wtx = it->second;
            auto pout = wtx.tx->vpout[txin.prevout.n];
            // Update both UTXOs from the wallet.
            input.non_witness_utxo = wtx.tx;
            CTxOut utxo;
            if (!pout->GetTxOut(utxo))
                return error("%s: failed to get txout from output", __func__);
            input.witness_utxo = utxo;
        } else {
            // Lookup the transaction from blockchain data
            CTransactionRef tx;
            uint256 hashBlock;
            if (GetTransaction(txhash, tx, Params().GetConsensus(), hashBlock, true)) {
                input.non_witness_utxo = tx;
                if (tx->vpout.size() >= txin.prevout.n) {
                    auto pout = tx->vpout[txin.prevout.n];
                    CTxOut utxo;
                    if (pout->GetTxOut(utxo)) {
                        input.witness_utxo = utxo;
                    }
                }
            }
        }

        // Get the Sighash type
        if (sign && input.sighash_type > 0 && input.sighash_type != sighash_type) {
            throw JSONRPCError(RPC_DESERIALIZATION_ERROR, "Specified Sighash and sighash in PSBT do not match.");
        }

        SignatureData sigdata;
        if (sign) {
            complete &= SignPSBTInput(*pwallet, *psbtx.tx, input, sigdata, i, sighash_type);
        } else {
            complete &= SignPSBTInput(PublicOnlySigningProvider(pwallet), *psbtx.tx, input, sigdata, i, sighash_type);
        }

        if (it != pwallet->mapWallet.end()) {
            // Drop the unnecessary UTXO if we added both from the wallet.
            if (sigdata.witness) {
                input.non_witness_utxo = nullptr;
            } else {
                input.witness_utxo.SetNull();
            }
        }

        // Get public key paths
        if (bip32derivs) {
            for (const auto& pubkey_it : sigdata.misc_pubkeys) {
                AddKeypathToMap(pwallet, pubkey_it.first, input.hd_keypaths);
            }
        }
    }

    // Fill in the bip32 keypaths and redeemscripts for the outputs so that hardware wallets can identify change
    for (unsigned int i = 0; i < txConst->vpout.size(); ++i) {
        const auto& pout = txConst->vpout.at(i);
        PSBTOutput& psbt_out = psbtx.outputs.at(i);

        // Dummy tx so we can use ProduceSignature to get stuff out
        CMutableTransaction dummy_tx;
        dummy_tx.vin.push_back(CTxIn());
        dummy_tx.vpout.push_back(MAKE_OUTPUT<CTxOutStandard>());

        // Fill a SignatureData with output info
        SignatureData sigdata;
        psbt_out.FillSignatureData(sigdata);

        auto amount = pout->GetValue();
        std::vector<uint8_t> vchAmount(8);
        memcpy(&vchAmount[0], &amount, 8);
        MutableTransactionSignatureCreator creator(psbtx.tx.get_ptr(), 0, vchAmount, 1);
        ProduceSignature(*pwallet, creator, *pout->GetPScriptPubKey(), sigdata);
        psbt_out.FromSignatureData(sigdata);

        // Get public key paths
        if (bip32derivs) {
            for (const auto& pubkey_it : sigdata.misc_pubkeys) {
                AddKeypathToMap(pwallet, pubkey_it.first, psbt_out.hd_keypaths);
            }
        }
    }
    return complete;
}

UniValue walletprocesspsbt(const JSONRPCRequest& request)
{
    std::shared_ptr<CWallet> const wallet = GetWalletForJSONRPCRequest(request);
    CWallet* const pwallet = wallet.get();

    if (!EnsureWalletIsAvailable(pwallet, request.fHelp)) {
        return NullUniValue;
    }

    if (request.fHelp || request.params.size() < 1 || request.params.size() > 4)
        throw std::runtime_error(
            "walletprocesspsbt \"psbt\" ( sign \"sighashtype\" bip32derivs )\n"
            "\nUpdate a PSBT with input information from our wallet and then sign inputs\n"
            "that we can sign for.\n"
            + HelpRequiringPassphrase(pwallet) + "\n"

            "\nArguments:\n"
            "1. \"psbt\"                      (string, required) The transaction base64 string\n"
            "2. sign                          (boolean, optional, default=true) Also sign the transaction when updating\n"
            "3. \"sighashtype\"            (string, optional, default=ALL) The signature hash type to sign with if not specified by the PSBT. Must be one of\n"
            "       \"ALL\"\n"
            "       \"NONE\"\n"
            "       \"SINGLE\"\n"
            "       \"ALL|ANYONECANPAY\"\n"
            "       \"NONE|ANYONECANPAY\"\n"
            "       \"SINGLE|ANYONECANPAY\"\n"
            "4. bip32derivs                    (boolean, optional, default=false) If true, includes the BIP 32 derivation paths for public keys if we know them\n"

            "\nResult:\n"
            "{\n"
            "  \"psbt\" : \"value\",          (string) The base64-encoded partially signed transaction\n"
            "  \"complete\" : true|false,   (boolean) If the transaction has a complete set of signatures\n"
            "  ]\n"
            "}\n"

            "\nExamples:\n"
            + HelpExampleCli("walletprocesspsbt", "\"psbt\"")
        );

    RPCTypeCheck(request.params, {UniValue::VSTR, UniValue::VBOOL, UniValue::VSTR});

    // Unserialize the transaction
    PartiallySignedTransaction psbtx;
    std::string error;
    if (!DecodePSBT(psbtx, request.params[0].get_str(), error)) {
        throw JSONRPCError(RPC_DESERIALIZATION_ERROR, strprintf("TX decode failed %s", error));
    }

    // Get the sighash type
    int nHashType = ParseSighashString(request.params[2]);

    // Use CTransaction for the constant parts of the
    // transaction to avoid rehashing.
    const CTransaction txConst(*psbtx.tx);

    // Fill transaction with our data and also sign
    bool sign = request.params[1].isNull() ? true : request.params[1].get_bool();
    bool bip32derivs = request.params[3].isNull() ? false : request.params[3].get_bool();
    bool complete = FillPSBT(pwallet, psbtx, &txConst, nHashType, sign, bip32derivs);

    UniValue result(UniValue::VOBJ);
    CDataStream ssTx(SER_NETWORK, PROTOCOL_VERSION);
    ssTx << psbtx;
    result.pushKV("psbt", EncodeBase64((unsigned char*)ssTx.data(), ssTx.size()));
    result.pushKV("complete", complete);

    return result;
}

UniValue walletcreatefundedpsbt(const JSONRPCRequest& request)
{
    std::shared_ptr<CWallet> const wallet = GetWalletForJSONRPCRequest(request);
    CWallet* const pwallet = wallet.get();

    if (!EnsureWalletIsAvailable(pwallet, request.fHelp)) {
        return NullUniValue;
    }

    if (request.fHelp || request.params.size() < 2 || request.params.size() > 5)
        throw std::runtime_error(
                            "walletcreatefundedpsbt [{\"txid\":\"id\",\"vout\":n},...] [{\"address\":amount},{\"data\":\"hex\"},...] ( locktime ) ( replaceable ) ( options bip32derivs )\n"
                            "\nCreates and funds a transaction in the Partially Signed Transaction format. Inputs will be added if supplied inputs are not enough\n"
                            "Implements the Creator and Updater roles.\n"
                            "\nArguments:\n"
                            "1. \"inputs\"                (array, required) A json array of json objects\n"
                            "     [\n"
                            "       {\n"
                            "         \"txid\":\"id\",      (string, required) The transaction id\n"
                            "         \"vout\":n,         (numeric, required) The output number\n"
                            "         \"sequence\":n      (numeric, optional) The sequence number\n"
                            "       } \n"
                            "       ,...\n"
                            "     ]\n"
                            "2. \"outputs\"               (array, required) a json array with outputs (key-value pairs)\n"
                            "   [\n"
                            "    {\n"
                            "      \"address\": x.xxx,    (obj, optional) A key-value pair. The key (string) is the veil address, the value (float or string) is the amount in " + CURRENCY_UNIT + "\n"
                            "    },\n"
                            "    {\n"
                            "      \"data\": \"hex\"        (obj, optional) A key-value pair. The key must be \"data\", the value is hex encoded data\n"
                            "    }\n"
                            "    ,...                     More key-value pairs of the above form. For compatibility reasons, a dictionary, which holds the key-value pairs directly, is also\n"
                            "                             accepted as second parameter.\n"
                            "   ]\n"
                            "3. locktime                  (numeric, optional, default=0) Raw locktime. Non-0 value also locktime-activates inputs\n"
                            "                             Allows this transaction to be replaced by a transaction with higher fees. If provided, it is an error if explicit sequence numbers are incompatible.\n"
                            "4. options                 (object, optional)\n"
                            "   {\n"
                            "     \"changeAddress\"          (string, optional, default pool address) The veil address to receive the change\n"
                            "     \"changePosition\"         (numeric, optional, default random) The index of the change output\n"
                            "     \"change_type\"            (string, optional) The output type to use. Only valid if changeAddress is not specified. Options are \"legacy\", \"p2sh-segwit\", and \"bech32\". Default is set by -changetype.\n"
                            "     \"includeWatching\"        (boolean, optional, default false) Also select inputs which are watch only\n"
                            "     \"lockUnspents\"           (boolean, optional, default false) Lock selected unspent outputs\n"
                            "     \"feeRate\"                (numeric, optional, default not set: makes wallet determine the fee) Set a specific fee rate in " + CURRENCY_UNIT + "/kB\n"
                            "     \"subtractFeeFromOutputs\" (array, optional) A json array of integers.\n"
                            "                              The fee will be equally deducted from the amount of each specified output.\n"
                            "                              The outputs are specified by their zero-based index, before any change output is added.\n"
                            "                              Those recipients will receive less veil than you enter in their corresponding amount field.\n"
                            "                              If no outputs are specified here, the sender pays the fee.\n"
                            "                                  [vout_index,...]\n"
                            "     \"replaceable\"            (boolean, optional) Marks this transaction as BIP125 replaceable.\n"
                            "                              Allows this transaction to be replaced by a transaction with higher fees\n"
                            "     \"conf_target\"            (numeric, optional) Confirmation target (in blocks)\n"
                            "     \"estimate_mode\"          (string, optional, default=UNSET) The fee estimate mode, must be one of:\n"
                            "         \"UNSET\"\n"
                            "         \"ECONOMICAL\"\n"
                            "         \"CONSERVATIVE\"\n"
                            "   }\n"
                            "5. bip32derivs                    (boolean, optional, default=false) If true, includes the BIP 32 derivation paths for public keys if we know them\n"
                            "\nResult:\n"
                            "{\n"
                            "  \"psbt\": \"value\",        (string)  The resulting raw transaction (base64-encoded string)\n"
                            "  \"fee\":       n,         (numeric) Fee in " + CURRENCY_UNIT + " the resulting transaction pays\n"
                            "  \"changepos\": n          (numeric) The position of the added change output, or -1\n"
                            "}\n"
                            "\nExamples:\n"
                            "\nCreate a transaction with no inputs\n"
                            + HelpExampleCli("walletcreatefundedpsbt", "\"[{\\\"txid\\\":\\\"myid\\\",\\\"vout\\\":0}]\" \"[{\\\"data\\\":\\\"00010203\\\"}]\"")
                            );

    RPCTypeCheck(request.params, {
        UniValue::VARR,
        UniValueType(), // ARR or OBJ, checked later
        UniValue::VNUM,
        UniValue::VOBJ,
        UniValue::VBOOL
        }, true
    );

    CAmount fee;
    int change_position;
    CMutableTransaction rawTx = ConstructTransaction(request.params[0], request.params[1], request.params[2], request.params[3]["replaceable"]);
    FundTransaction(pwallet, rawTx, fee, change_position, request.params[3]);

    // Make a blank psbt
    PartiallySignedTransaction psbtx;
    psbtx.tx = rawTx;
    for (unsigned int i = 0; i < rawTx.vin.size(); ++i) {
        psbtx.inputs.push_back(PSBTInput());
    }
    for (unsigned int i = 0; i < rawTx.vpout.size(); ++i) {
        psbtx.outputs.push_back(PSBTOutput());
    }

    // Use CTransaction for the constant parts of the
    // transaction to avoid rehashing.
    const CTransaction txConst(*psbtx.tx);

    // Fill transaction with out data but don't sign
    bool bip32derivs = request.params[4].isNull() ? false : request.params[4].get_bool();
    FillPSBT(pwallet, psbtx, &txConst, 1, false, bip32derivs);

    // Serialize the PSBT
    CDataStream ssTx(SER_NETWORK, PROTOCOL_VERSION);
    ssTx << psbtx;

    UniValue result(UniValue::VOBJ);
    result.pushKV("psbt", EncodeBase64((unsigned char*)ssTx.data(), ssTx.size()));
    result.pushKV("fee", ValueFromAmount(fee));
    result.pushKV("changepos", change_position);
    return result;
}

extern UniValue abortrescan(const JSONRPCRequest& request); // in rpcdump.cpp
extern UniValue dumpprivkey(const JSONRPCRequest& request); // in rpcdump.cpp
extern UniValue importprivkey(const JSONRPCRequest& request);
extern UniValue importaddress(const JSONRPCRequest& request);
extern UniValue importpubkey(const JSONRPCRequest& request);
extern UniValue dumpwallet(const JSONRPCRequest& request);
extern UniValue importwallet(const JSONRPCRequest& request);
extern UniValue importprunedfunds(const JSONRPCRequest& request);
extern UniValue removeprunedfunds(const JSONRPCRequest& request);
extern UniValue importmulti(const JSONRPCRequest& request);
extern UniValue rescanblockchain(const JSONRPCRequest& request);

static const CRPCCommand commands[] =
{ //  category              name                                actor (function)                argNames
    //  --------------------- ------------------------          -----------------------         ----------
    { "rawtransactions",    "fundrawtransaction",               &fundrawtransaction,            {"hexstring","options","iswitness"} },
    { "wallet",             "walletprocesspsbt",                &walletprocesspsbt,             {"psbt","sign","sighashtype","bip32derivs"} },
    { "wallet",             "walletcreatefundedpsbt",           &walletcreatefundedpsbt,        {"inputs","outputs","locktime","options","bip32derivs"} },
    { "hidden",             "resendwallettransactions",         &resendwallettransactions,      {} },
    { "wallet",             "abandontransaction",               &abandontransaction,            {"txid", "remove_mempool"} },
    { "wallet",             "abortrescan",                      &abortrescan,                   {} },
    { "wallet",             "addmultisigaddress",               &addmultisigaddress,            {"nrequired","keys","label|account","address_type"} },
    { "hidden",             "addwitnessaddress",                &addwitnessaddress,             {"address","p2sh"} },
    { "wallet",             "backupwallet",                     &backupwallet,                  {"destination"} },
    { "wallet",             "bumpfee",                          &bumpfee,                       {"txid", "options"} },
    { "wallet",             "createwallet",                     &createwallet,                  {"wallet_name", "disable_private_keys"} },
    { "wallet",             "dumpprivkey",                      &dumpprivkey,                   {"address"}  },
    { "wallet",             "dumpwallet",                       &dumpwallet,                    {"filename"} },
    { "wallet",             "encryptwallet",                    &encryptwallet,                 {"passphrase"} },
    { "wallet",             "exporttransactions",               &exporttransactions,            {"account", "filename", "start", "end", "transactions"} },
    { "wallet",             "getaddressinfo",                   &getaddressinfo,                {"address"} },
    { "wallet",             "getbalance",                       &getbalance,                    {"account|dummy","minconf","include_watchonly"} },
    { "wallet",             "getspendablebalance",              &getspendablebalance,           {} },
    { "wallet",             "getbalances",                      &getbalances,                   {} },
    { "wallet",             "getnewbasecoinaddress",            &getnewbasecoinaddress,         {"label|account","address_type"} },
    { "wallet",             "getnewminingaddress",              &getnewminingaddress,           {"label"} },
    { "wallet",             "getrawchangeaddress",              &getrawchangeaddress,           {"address_type"} },
    { "wallet",             "getreceivedbyaddress",             &getreceivedbyaddress,          {"address","minconf"} },
    { "wallet",             "gettransaction",                   &gettransaction,                {"txid","include_watchonly"} },
    { "wallet",             "getunconfirmedbalance",            &getunconfirmedbalance,         {} },
    { "wallet",             "getwalletinfo",                    &getwalletinfo,                 {} },
    { "wallet",             "recoveraddresses",                 &recoveraddresses,              {"count", "unused_buffer", "scan_from_block"} },

    { "wallet",             "importmulti",                      &importmulti,                   {"requests","options"} },
    { "wallet",             "importprivkey",                    &importprivkey,                 {"privkey","label","rescan"} },
    { "wallet",             "importwallet",                     &importwallet,                  {"filename"} },
    { "wallet",             "importaddress",                    &importaddress,                 {"address","label","rescan","p2sh"} },
    { "wallet",             "importprunedfunds",                &importprunedfunds,             {"rawtransaction","txoutproof"} },
    { "wallet",             "importpubkey",                     &importpubkey,                  {"pubkey","label","rescan"} },
    { "wallet",             "keypoolrefill",                    &keypoolrefill,                 {"newsize"} },
    { "wallet",             "listaddresses",                    &listaddresses,                 {"type"} },
    { "wallet",             "listaddressgroupings",             &listaddressgroupings,          {} },
    { "wallet",             "listlockunspent",                  &listlockunspent,               {} },
    { "wallet",             "listreceivedbyaddress",            &listreceivedbyaddress,         {"minconf","include_empty","include_watchonly","address_filter"} },
    { "wallet",             "listsinceblock",                   &listsinceblock,                {"blockhash","target_confirmations","include_watchonly","include_removed"} },
    { "wallet",             "listtransactions",                 &listtransactions,              {"account|dummy","count","skip","include_watchonly"} },
    { "wallet",             "listunspent",                      &listunspent,                   {"minconf","maxconf","addresses","include_unsafe","query_options"} },
    { "wallet",             "listwallets",                      &listwallets,                   {} },
    { "wallet",             "loadwallet",                       &loadwallet,                    {"filename"} },
    { "wallet",             "lockunspent",                      &lockunspent,                   {"unlock","transactions"} },
    { "wallet",             "sendmany",                         &sendmany,                      {"fromaccount|dummy","amounts","minconf","comment","subtractfeefrom","replaceable","conf_target","estimate_mode"} },
    { "wallet",             "sendtoaddress",                    &sendtoaddress,                 {"address","amount","comment","comment_to","subtractfeefromamount","replaceable","conf_target","estimate_mode", "useDandelion"} },
    { "wallet",             "setnonautomintaddress",            &setnonautomintaddress,         {"address","foverride"} },
    { "wallet",             "settxfee",                         &settxfee,                      {"amount"} },
    { "wallet",             "signmessage",                      &signmessage,                   {"address","message"} },
    { "wallet",             "signrawtransactionwithwallet",     &signrawtransactionwithwallet,  {"hexstring","prevtxs","sighashtype"} },
    { "wallet",             "unloadwallet",                     &unloadwallet,                  {"wallet_name"} },
    { "wallet",             "walletlock",                       &walletlock,                    {} },
    { "wallet",             "walletpassphrasechange",           &walletpassphrasechange,        {"oldpassphrase","newpassphrase"} },
    { "wallet",             "walletpassphrase",                 &walletpassphrase,              {"passphrase","unlockforstakingonly","timeout"} },
    { "wallet",             "removeprunedfunds",                &removeprunedfunds,             {"txid"} },
    { "wallet",             "rescanblockchain",                 &rescanblockchain,              {"start_height", "stop_height"} },
    { "wallet",             "sethdseed",                        &sethdseed,                     {"newkeypool","seed"} },

    /** Account functions (deprecated) */
    { "wallet",             "getaccount",                       &getaccount,                    {"address"} },
    { "wallet",             "getaddressesbyaccount",            &getaddressesbyaccount,         {"account"} },
    { "wallet",             "getreceivedbyaccount",             &getreceivedbylabel,            {"account","minconf"} },
    { "wallet",             "listreceivedbyaccount",            &listreceivedbylabel,           {"minconf","include_empty","include_watchonly"} },
    { "wallet",             "setaccount",                       &setlabel,                      {"address","account"} },
    { "wallet",             "sendfrom",                         &sendfrom,                      {"fromaccount","toaddress","amount","minconf","comment","comment_to"} },

    /** Label functions (to replace non-balance account functions) */
    { "wallet",             "getaddressesbylabel",              &getaddressesbylabel,           {"label"} },
    { "wallet",             "getreceivedbylabel",               &getreceivedbylabel,            {"label","minconf"} },
    { "wallet",             "listlabels",                       &listlabels,                    {"purpose"} },
    { "wallet",             "listreceivedbylabel",              &listreceivedbylabel,           {"minconf","include_empty","include_watchonly"} },
    { "wallet",             "setlabel",                         &setlabel,                      {"address","label"} },

    { "generating",         "generate",                         &generate,                      {"nblocks","maxtries"} },
    { "generating",         "generatecontinuous",               &generatecontinuous,            {"fGenerate"} },
};

void RegisterWalletRPCCommands(CRPCTable &t)
{
    for (unsigned int vcidx = 0; vcidx < ARRAYLEN(commands); vcidx++)
        t.appendCommand(commands[vcidx].name, &commands[vcidx]);
    RegisterZerocoinRPCCommands(t);
}<|MERGE_RESOLUTION|>--- conflicted
+++ resolved
@@ -261,17 +261,6 @@
             rbfStatus = "yes";
     }
     csvRecord[TRANSACTION_CSV_FIELD_BIP125_REPLACEABLE] = rbfStatus;
-<<<<<<< HEAD
-
-    /*
-    // TODO
-    for (const std::pair<const std::string, std::string>& item : wtx.mapValue)
-    {
-        entry.pushKV(item.first, item.second);
-    }
-    */
-=======
->>>>>>> ce0b022b
 }
 
 
@@ -2208,11 +2197,7 @@
                 if (involvesWatchonly || (::IsMine(*pwallet, r.destination) & ISMINE_WATCH_ONLY))
                     entry.pushKV("involvesWatchonly", true);
                 if (IsDeprecatedRPCEnabled("accounts")) 
-<<<<<<< HEAD
-					entry.pushKV("account", account);
-=======
                     entry.pushKV("account", account);
->>>>>>> ce0b022b
                 if (IsValidDestination(r.destination))
                 {
                     auto item = pwallet->mapAddressBook.find(r.destination);
@@ -2585,11 +2570,7 @@
                         case OUTPUT_STANDARD:
                             if (!fIsMyOutput) {
                                 if (pout->IsZerocoinMint()) {
-<<<<<<< HEAD
-                                    // TODO?
-=======
                                     // Do nothing
->>>>>>> ce0b022b
                                 } else { // basecoin
                                     CTxDestination dest;
                                     if (ExtractDestination(*pout->GetPScriptPubKey(), dest)) {
@@ -2603,20 +2584,8 @@
                             }
                             break;
 
-<<<<<<< HEAD
-                        case OUTPUT_CT:
-                            // TODO?
-                            break;
-
-                        case OUTPUT_RINGCT:
-                            // TODO?
-                            break;
-
-                        default:
-=======
                         default:
                             // Do nothing
->>>>>>> ce0b022b
                             break;
                         } // switch
                     } // for
@@ -2638,17 +2607,10 @@
 
     std::string help_text {};
     if (!IsDeprecatedRPCEnabled("accounts")) {
-<<<<<<< HEAD
-        help_text = "exporttransactions (dummy filename start end categories include_watchonly)\n"
-            "\nExports transactions between 'start' date and 'end' date matching 'categories' to a CSV file.\n"
-            "Note: To export from a specified the \"account\", use this RPC with an \"account\" argument and restart\n"
-            "veild with -deprecatedrpc=accounts\n"
-=======
         help_text = "exporttransactions (dummy filename start end filter include_watchonly)\n"
             "\nExports transactions between 'start' date and 'end' date matching 'filter' to a CSV file.\n"
             "Note: To export from a specified \"account\", restart veild with -deprecatedrpc=accounts and\n"
             "use this RPC with an \"account\" argument\n"
->>>>>>> ce0b022b
             "\nArguments:\n"
             "1. \"dummy\"      (string, optional) If set, should be \"*\" for backwards compatibility.\n"
             "2. \"filename\"   (string, optional) The filename with path (either absolute or relative to veild) [default=<datadir>/export/transactions.csv].\n"
@@ -2672,13 +2634,8 @@
             "\nAs a json rpc call\n"
             + HelpExampleRpc("exporttransactions", "\"*\", \"\", 2020-01-01, 2020-12-31");
     } else {
-<<<<<<< HEAD
-        help_text = "exporttransactions ( \"account\" filename start end categories include_watchonly)\n"
-            "\nExports transactions between 'start' date and 'end' date matching 'categories' to a CSV file for 'account'.\n"
-=======
         help_text = "exporttransactions ( \"account\" filename start end filter include_watchonly)\n"
             "\nExports transactions between 'start' date and 'end' date matching 'filter' to a CSV file for 'account'.\n"
->>>>>>> ce0b022b
             "\nArguments:\n"
             "1. \"dummy\"      (string, optional) If set, should be \"*\" for backwards compatibility.\n"
             "2. \"filename\"   (string, optional) The filename with path (either absolute or relative to veild) [default=<datadir>/export/transactions.csv].\n"
@@ -2721,14 +2678,9 @@
     // Determine export path
     const fs::path DEFAULT_EXPORT_DIR = GetDataDir() / "export";
     const fs::path DEFAULT_EXPORT_PATH = DEFAULT_EXPORT_DIR / "transactions.csv";
-<<<<<<< HEAD
-    std::string exportPath = !request.params[1].isNull() && !request.params[1].get_str().empty()
-            ? request.params[1].get_str() : DEFAULT_EXPORT_PATH.string();
-=======
     std::string exportPath =
                     (!request.params[1].isNull() && !request.params[1].get_str().empty()) ?
                         request.params[1].get_str() : DEFAULT_EXPORT_PATH.string();
->>>>>>> ce0b022b
     fs::path exportDir = fs::path(exportPath).parent_path();
     if (!exportDir.string().empty() && !fs::exists(exportDir)) {
         if (!fs::create_directories(exportDir))
