// Copyright (c) 2009-2010 Satoshi Nakamoto
// Copyright (c) 2009-2019 The Bitcoin Core developers
// Copyright (c) 2018-2020 The Veil developers
// Distributed under the MIT software license, see the accompanying
// file COPYING or http://www.opensource.org/licenses/mit-license.php.

#include <miner.h>

#include <amount.h>
#include <chain.h>
#include <chainparams.h>
#include <coins.h>
#include <consensus/consensus.h>
#include <consensus/tx_verify.h>
#include <consensus/merkle.h>
#include <consensus/validation.h>
#include <hash.h>
#include <net.h>
#include <policy/feerate.h>
#include <policy/policy.h>
#include <pow.h>
#include <primitives/transaction.h>
#include <script/standard.h>
#include <timedata.h>
#include <util.h>
#include <utilmoneystr.h>
#include <validationinterface.h>
#include <key_io.h>
#ifdef ENABLE_WALLET
#include <wallet/wallet.h>
#endif
#include <shutdown.h>

#include <veil/budget.h>
#include <veil/proofoffullnode/proofoffullnode.h>
#include <veil/zerocoin/zchain.h>

#include <algorithm>
#include <queue>
#include <utility>
#include <boost/thread.hpp>
#include "veil/zerocoin/accumulators.h"

// ProgPow
#include <crypto/ethash/lib/ethash/endianness.hpp>
#include <crypto/ethash/include/ethash/progpow.hpp>
#include <crypto/randomx/randomx.h>
#include "crypto/ethash/helpers.hpp"
#include "crypto/ethash/progpow_test_vectors.hpp"

const char * PROGPOW_STRING = "progpow";
const char * SHA256D_STRING = "sha256d";
const char * RANDOMX_STRING = "randomx";

int nMiningAlgorithm = MINE_RANDOMX;

bool fGenerateActive = false;

bool GenerateActive() { return fGenerateActive; };
void setGenerate(bool fGenerate) { fGenerateActive = fGenerate; };

std::map<uint256, int64_t>mapComputeTimeTransactions;

// Unconfirmed transactions in the memory pool often depend on other
// transactions in the memory pool. When we select transactions from the
// pool, we select by highest fee rate of a transaction combined with all
// its ancestors.
uint64_t nLastBlockTx = 0;
uint64_t nLastBlockWeight = 0;

int64_t UpdateTime(CBlock* pblock, const Consensus::Params& consensusParams, const CBlockIndex* pindexPrev)
{
    int64_t nOldTime = pblock->nTime;
    int64_t nNewTime = std::max(pindexPrev->GetMedianTimePast()+1, GetAdjustedTime());

    if (nOldTime < nNewTime)
        pblock->nTime = nNewTime;

    // Updating time can change work required on testnet:
    if (consensusParams.fPowAllowMinDifficultyBlocks)
        pblock->nBits = GetNextWorkRequired(pindexPrev, pblock, consensusParams, pblock->IsProofOfStake(), pblock->PowType());

    return nNewTime - nOldTime;
}

BlockAssembler::Options::Options() {
    blockMinFeeRate = CFeeRate(DEFAULT_BLOCK_MIN_TX_FEE);
    nBlockMaxWeight = DEFAULT_BLOCK_MAX_WEIGHT;
}

BlockAssembler::BlockAssembler(const CChainParams& params, const Options& options) : chainparams(params)
{
    blockMinFeeRate = options.blockMinFeeRate;
    // Limit weight to between 4K and MAX_BLOCK_WEIGHT-4K for sanity:
    nBlockMaxWeight = std::max<size_t>(4000, std::min<size_t>(MAX_BLOCK_WEIGHT/4, options.nBlockMaxWeight));
}

static BlockAssembler::Options DefaultOptions()
{
    // Block resource limits
    // If -blockmaxweight is not given, limit to DEFAULT_BLOCK_MAX_WEIGHT
    BlockAssembler::Options options;
    options.nBlockMaxWeight = gArgs.GetArg("-blockmaxweight", DEFAULT_BLOCK_MAX_WEIGHT);
    if (gArgs.IsArgSet("-blockmintxfee")) {
        CAmount n = 0;
        ParseMoney(gArgs.GetArg("-blockmintxfee", ""), n);
        options.blockMinFeeRate = CFeeRate(n);
    } else {
        options.blockMinFeeRate = CFeeRate(DEFAULT_BLOCK_MIN_TX_FEE);
    }
    return options;
}

BlockAssembler::BlockAssembler(const CChainParams& params) : BlockAssembler(params, DefaultOptions()) {}

void BlockAssembler::resetBlock()
{
    inBlock.clear();

    // Reserve space for coinbase tx
    nBlockWeight = 4000;
    nBlockSigOpsCost = 400;
    fIncludeWitness = false;

    // These counters do not include coinbase tx
    nBlockTx = 0;
    nFees = 0;
}

std::unique_ptr<CBlockTemplate> BlockAssembler::CreateNewBlock(const CScript& scriptPubKeyIn, bool fMineWitnessTx, bool fProofOfStake, bool fProofOfFullNode)
{
    int64_t nTimeStart = GetTimeMicros();
    int64_t nComputeTimeStart = GetTimeMillis();

    resetBlock();
#ifdef ENABLE_WALLET
    //Need wallet if this is for proof of stake,
    std::shared_ptr<CWallet> pwalletMain = nullptr;
#endif
    if (fProofOfStake) {
#ifdef ENABLE_WALLET
        if (!gArgs.GetBoolArg("-disablewallet", DEFAULT_DISABLE_WALLET)) {
            pwalletMain = GetMainWallet();
        }
        if (!pwalletMain) {
#endif
            error("Failing to get the Main Wallet for CreateNewBlock with Proof of Stake\n");
            return nullptr;
#ifdef ENABLE_WALLET
        }
#endif
    }

    pblocktemplate.reset(new CBlockTemplate());
    pblocktemplate->nFlags = TF_FAIL;

    if(!pblocktemplate.get()) {
        error("Failing to get the block template\n");
        return nullptr;
    }
    pblock = &pblocktemplate->block; // pointer for convenience

    // Add dummy coinbase tx as first transaction
    pblock->vtx.emplace_back();
    pblock->fProofOfStake = fProofOfStake;
    pblocktemplate->vTxFees.push_back(-1); // updated at end
    pblocktemplate->vTxSigOpsCost.push_back(-1); // updated at end

    CMutableTransaction txCoinStake;
    CBlockIndex* pindexPrev;
    {
        LOCK(cs_main);
        //Do not pass in the chain tip, because it can change. Instead pass the blockindex directly from mapblockindex, which is const.
        auto pindexTip = chainActive.Tip();
        if (!pindexTip)
            return nullptr;
        auto hashBest = pindexTip->GetBlockHash();
        pindexPrev = mapBlockIndex.at(hashBest);
    }
    if (fProofOfStake && pindexPrev->nHeight + 1 >= Params().HeightPoSStart()) {
        //POS block - one coinbase is null then non null coinstake
        //POW block - one coinbase that is not null
        pblock->nTime = GetAdjustedTime();
        pblock->nBits = GetNextWorkRequired(pindexPrev, pblock, chainparams.GetConsensus(), true, pblock->PowType());

        uint32_t nTxNewTime = 0;
#ifdef ENABLE_WALLET
        if (!gArgs.GetBoolArg("-disablewallet", DEFAULT_DISABLE_WALLET) && pwalletMain->CreateCoinStake(pindexPrev, pblock->nBits, txCoinStake, nTxNewTime, nComputeTimeStart)) {
            pblock->nTime = nTxNewTime;
        } else {
            return nullptr;
        }
#endif
    }

    LOCK(cs_main);

    assert(pindexPrev != nullptr);
    nHeight = pindexPrev->nHeight + 1;

    // Get the time before Computing the block version
    if (!fProofOfStake) {
        pblock->nTime = GetAdjustedTime();
        if (pblock->nTime < pindexPrev->GetBlockTime() - MAX_PAST_BLOCK_TIME) {
            pblock->nTime = pindexPrev->GetBlockTime() - MAX_PAST_BLOCK_TIME + 1;
        }
    }

    pblock->nVersion = ComputeBlockVersion(pindexPrev, chainparams.GetConsensus(), pblock->nTime, !fProofOfStake);
    // -regtest only: allow overriding block.nVersion with
    // -blockversion=N to test forking scenarios
    if (chainparams.MineBlocksOnDemand())
        pblock->nVersion = gArgs.GetArg("-blockversion", pblock->nVersion);

    const int64_t nMedianTimePast = pindexPrev->GetMedianTimePast();

    nLockTimeCutoff = (STANDARD_LOCKTIME_VERIFY_FLAGS & LOCKTIME_MEDIAN_TIME_PAST)
                       ? nMedianTimePast
                       : pblock->GetBlockTime();

    // Decide whether to include witness transactions
    // This is only needed in case the witness softfork activation is reverted
    // (which would require a very deep reorganization).
    // Note that the mempool would accept transactions with witness data before
    // IsWitnessEnabled, but we would only ever mine blocks after IsWitnessEnabled
    // unless there is a massive block reorganization with the witness softfork
    // not activated.
    // TODO: replace this with a call to main to assess validity of a mempool
    // transaction (which in most cases can be a no-op).
    fIncludeWitness = true;

    int nPackagesSelected = 0;
    int nDescendantsUpdated = 0;
    {
        TRY_LOCK(mempool.cs, fLockMem);
        if (!fLockMem) {
            error("Failing to get the lock on the mempool\n");
            pblocktemplate->nFlags |= TF_MEMPOOLFAIL;
            return nullptr;
        }
        addPackageTxs(nPackagesSelected, nDescendantsUpdated);
    }

    int64_t nTime1 = GetTimeMicros();

    nLastBlockTx = nBlockTx;
    nLastBlockWeight = nBlockWeight;

    CAmount nNetworkRewardReserve = pindexPrev ? pindexPrev->nNetworkRewardReserve : 0;
    std::string strRewardAddress = Params().NetworkRewardAddress();
    CTxDestination rewardDest = DecodeDestination(strRewardAddress);
    CScript rewardScript = GetScriptForDestination(rewardDest);

    //! find any coins that are sent to the network address, also make sure no conflicting zerocoin spends are included
    // todo reiterating over the spends here is not ideal, the new mining code is so complicated that this is the easiest solution at the moment
    std::set<uint256> setSerials;
    std::set<uint256> setPubcoins;
    std::set<uint256> setDuplicate;
    std::map<libzerocoin::CoinDenomination, int> mapDenomsSpent;
    std::map<libzerocoin::CoinDenomination, int> mapTxDenomsSpent;
    for (auto denom : libzerocoin::zerocoinDenomList) {
        mapTxDenomsSpent[denom] = 0;
        mapDenomsSpent[denom] = 0;
    }

    for (unsigned int i = 0; i < pblock->vtx.size(); i++) {
        if (pblock->vtx[i] == nullptr)
            continue;

        //Don't overload the block with too many zerocoinmints that will slow down validation and propogation of the block
        if (setPubcoins.size() >= Params().Zerocoin_PreferredMintsPerBlock())
            continue;

        bool fRemove = false;
        const CTransaction* ptx = pblock->vtx[i].get();
        std::set<uint256> setTxSerialHashes;
        std::set<uint256> setTxPubcoinHashes;
        if (ptx->IsZerocoinSpend()) {
            TxToSerialHashSet(ptx, setTxSerialHashes);

            //Double check that including this zerocoinspend transaction will not overrun the accumulator balance
            for (auto& p : mapTxDenomsSpent)
                p.second = 0;
            for (const CTxIn& in : ptx->vin) {
                if (in.IsZerocoinSpend()) {
                    CAmount nAmountSpent = in.GetZerocoinSpent();
                    auto denom = libzerocoin::AmountToZerocoinDenomination(nAmountSpent);
                    int nDenomBalance = pindexPrev->mapZerocoinSupply[denom] - mapDenomsSpent[denom] - mapTxDenomsSpent[denom] - 1;
                    if (nDenomBalance <= 1) {
                        //Including this transaction will spend more than is available in the accumulator
                        fRemove = true;
                        setDuplicate.emplace(ptx->GetHash());
                        LogPrintf("%s: skip tx spending denom %d\n", __func__, (int)denom);
                        break;
                    }

                    mapTxDenomsSpent[denom]++;
                }
            }
            if (fRemove)
                continue;
        }
        if (ptx->IsZerocoinMint())
            TxToPubcoinHashSet(ptx, setTxPubcoinHashes);

        //double check all zerocoin spends for duplicates or for already spent serials
        fRemove = false;
        for (const uint256& hashSerial : setTxSerialHashes) {
            if (setSerials.count(hashSerial)) {
                setDuplicate.emplace(ptx->GetHash());
                LogPrint(BCLog::BLOCKCREATION, "%s: removing duplicate serial tx %s\n", __func__, ptx->GetHash().GetHex());
                fRemove = true;
                break;
            } else {
                uint256 txid;
                if (IsSerialInBlockchain(hashSerial, nHeight, txid)) {
                    setDuplicate.emplace(ptx->GetHash());
                    LogPrint(BCLog::BLOCKCREATION, "%s: removing serial that is already in chain, tx=%s\n",
                             __func__, ptx->GetHash().GetHex());
                    fRemove = true;
                    break;
                }
            }
            setSerials.emplace(hashSerial);
        }
        if (fRemove)
            continue;

        //Double check for mint duplicates or already accumulated pubcoins
        for (const uint256& hashPubcoin : setTxPubcoinHashes) {
            if (setPubcoins.count(hashPubcoin)) {
                setDuplicate.emplace(ptx->GetHash());
                LogPrint(BCLog::BLOCKCREATION, "%s: removing duplicate pubcoin tx %s\n", __func__, ptx->GetHash().GetHex());
                fRemove = true;
                break;
            } else {
                uint256 txid;
                int nHeightTx = 0;
                if (IsPubcoinInBlockchain(hashPubcoin, nHeightTx, txid, chainActive.Tip())) {
                    setDuplicate.emplace(ptx->GetHash());
                    LogPrint(BCLog::BLOCKCREATION, "%s: removing already in chain pubcoin : tx %s\n",
                             __func__, ptx->GetHash().GetHex());
                    fRemove = true;
                    break;
                }
            }
            setPubcoins.emplace(hashPubcoin);
        }
        if (fRemove)
            continue;

        for (const auto& pout : ptx->vpout) {
            if (!pout->IsStandardOutput())
                continue;
            if (*pout->GetPScriptPubKey() == rewardScript) {
                nNetworkRewardReserve += pout->GetValue();
            }
        }

        for (auto denompair : mapTxDenomsSpent)
            mapDenomsSpent[denompair.first] += denompair.second;
    }

    //Remove duplicates
    std::vector<CTransactionRef> vtxReplace;
    CCoinsViewCache viewCheck(pcoinsTip.get());
    for (unsigned int i = 0; i < pblock->vtx.size(); i++) {
        if (pblock->vtx[i] == nullptr) {
            vtxReplace.emplace_back(pblock->vtx[i]);
            continue;
        }

        if (setDuplicate.count(pblock->vtx[i]->GetHash())) {
            mempool.removeRecursive(*pblock->vtx[i]);
            continue;
        }

        //Don't have inputs, skip this
        if (!pblock->vtx[i]->IsZerocoinSpend() && !pblock->vtx[i]->vin[0].IsAnonInput() &&
            !viewCheck.HaveInputs(*pblock->vtx[i])) {
            continue;
        }

        //Make sure tx's that overwrite other tx's do not get in (BIP30)
        for (size_t o = 0; o < pblock->vtx[i]->GetNumVOuts(); o++) {
            if (viewCheck.HaveCoin(COutPoint(pblock->vtx[i]->GetHash(), o))) {
                continue;
            }
        }

        vtxReplace.emplace_back(pblock->vtx[i]);
    }
    pblock->vtx = vtxReplace;

    CAmount nNetworkReward = nNetworkRewardReserve > Params().MaxNetworkReward() ? Params().MaxNetworkReward() : nNetworkRewardReserve;

    //! Create coinbase transaction.
    CMutableTransaction coinbaseTx;
    coinbaseTx.vin.resize(1);
    coinbaseTx.vin[0].prevout.SetNull();

    CAmount nBlockReward, nFounderPayment, nFoundationPayment, nBudgetPayment;
    veil::Budget().GetBlockRewards(nHeight, nBlockReward, nFounderPayment, nFoundationPayment, nBudgetPayment);

    if (nBudgetPayment > 0 && nFounderPayment > 0)
        coinbaseTx.vpout.resize(fProofOfStake ? 3 : 4);
    else if (nBudgetPayment > 0)
        coinbaseTx.vpout.resize(fProofOfStake ? 2 : 3);
    else {
        coinbaseTx.vpout.resize(1);
    }
    coinbaseTx.vpout[0] = MAKE_OUTPUT<CTxOutStandard>();

    if (!fProofOfStake) {
        //Miner gets the block reward and any network reward
        CAmount nMinerReward = nBlockReward + nNetworkReward;
        OUTPUT_PTR<CTxOutStandard> outCoinbase = MAKE_OUTPUT<CTxOutStandard>();
        outCoinbase->scriptPubKey = scriptPubKeyIn;
        outCoinbase->nValue = nMinerReward;
        coinbaseTx.vpout[0] = (std::move(outCoinbase));
    }

    // Budget Payment
    if (nBudgetPayment) {
        std::string strBudgetAddress = veil::Budget().GetBudgetAddress(chainActive.Height()+1); // KeyID for now
        CBitcoinAddress addressFounder(strBudgetAddress);
        assert(addressFounder.IsValid());
        CTxDestination dest = DecodeDestination(strBudgetAddress);
        auto budgetScript = GetScriptForDestination(dest);

        OUTPUT_PTR<CTxOutStandard> outBudget = MAKE_OUTPUT<CTxOutStandard>();
        outBudget->scriptPubKey = budgetScript;
        outBudget->nValue = nBudgetPayment;
        coinbaseTx.vpout[fProofOfStake ? 0 : 1] = (std::move(outBudget));

        std::string strFoundationAddress = veil::Budget().GetFoundationAddress(chainActive.Height()+1); // KeyID for now
        CTxDestination destFoundation = DecodeDestination(strFoundationAddress);
        auto foundationScript = GetScriptForDestination(destFoundation);

        OUTPUT_PTR<CTxOutStandard> outFoundation = MAKE_OUTPUT<CTxOutStandard>();
        outFoundation->scriptPubKey = foundationScript;
        outFoundation->nValue = nFoundationPayment;
        coinbaseTx.vpout[fProofOfStake ? 1 : 2] = (std::move(outFoundation));

        std::string strFounderAddress = veil::Budget().GetFounderAddress(); // KeyID for now
        CTxDestination destFounder = DecodeDestination(strFounderAddress);
        auto founderScript = GetScriptForDestination(destFounder);

        if (nFounderPayment) { // Founder payment will eventually hit 0
            OUTPUT_PTR<CTxOutStandard> outFounder = MAKE_OUTPUT<CTxOutStandard>();
            outFounder->scriptPubKey = founderScript;
            outFounder->nValue = nFounderPayment;
            coinbaseTx.vpout[fProofOfStake ? 2 : 3] = (std::move(outFounder));
        }
    }

    //Must add the height to the coinbase scriptsig
    coinbaseTx.vin[0].scriptSig = CScript() << nHeight << OP_0;
    if (fProofOfStake) {
        if (pblock->vtx.size() < 2)
            pblock->vtx.resize(2);
        if (!nBudgetPayment) {
            coinbaseTx.vpout[0]->SetValue(0);
            coinbaseTx.vpout[0]->SetScriptPubKey(CScript());
        }
        pblock->vtx[1] = MakeTransactionRef(std::move(txCoinStake));
    }
    pblock->vtx[0] = MakeTransactionRef(std::move(coinbaseTx));

    pblocktemplate->vTxFees[0] = -nFees;

    LogPrint(BCLog::BLOCKCREATION, "%s: block weight: %u txs: %u fees: %ld sigops %d Proof-Of-Stake:%d \n",
             __func__, GetBlockWeight(*pblock), nBlockTx, nFees, nBlockSigOpsCost, pblock->IsProofOfStake());

    // Fill in header
    pblock->hashPrevBlock  = pindexPrev->GetBlockHash();

    if (!fProofOfStake)
        UpdateTime(pblock, chainparams.GetConsensus(), pindexPrev);

    pblock->nBits          = GetNextWorkRequired(pindexPrev, pblock, chainparams.GetConsensus(), pblock->IsProofOfStake(), pblock->PowType());
    pblock->nNonce         = 0;
    pblock->hashMerkleRoot = BlockMerkleRoot(*pblock);
    pblock->hashWitnessMerkleRoot = BlockWitnessMerkleRoot(*pblock);
    pblocktemplate->vTxSigOpsCost[0] = WITNESS_SCALE_FACTOR * GetLegacySigOpCount(*pblock->vtx[0]);

    pblock->nNonce64       = 0;
    pblock->nHeight        = pindexPrev->nHeight + 1;
    pblock->mixHash        = uint256();

    //Calculate the accumulator checkpoint only if the previous cached checkpoint need to be updated
    AccumulatorMap mapAccumulators(Params().Zerocoin_Params());
    auto mapCheckpoints = mapAccumulators.GetCheckpoints(true);
    if (nHeight % 10 == 0) {
        if (!CalculateAccumulatorCheckpoint(nHeight, mapCheckpoints, mapAccumulators))
            LogPrint(BCLog::BLOCKCREATION, "%s: failed to get accumulator checkpoints\n", __func__);
        pblock->mapAccumulatorHashes = mapAccumulators.GetCheckpoints(true);
    } else {
        pblock->mapAccumulatorHashes = pindexPrev->mapAccumulatorHashes;
    }

    //Proof of full node
    if(fProofOfFullNode && !fProofOfStake)
        LogPrint(BCLog::BLOCKCREATION, "%s: A block can not be proof of full node and proof of work.\n", __func__);
    else if(fProofOfFullNode && fProofOfStake) {
        LOCK(cs_main);
        pblock->hashPoFN = veil::GetFullNodeHash(*pblock, pindexPrev);
    }

    // Once the merkleRoot, witnessMerkleRoot and mapAccumulatorHashes have been calculated we can calculate the hashVeilData
    pblock->hashVeilData = pblock->GetVeilDataHash();
    pblock->hashAccumulators = SerializeHash(pblock->mapAccumulatorHashes);

    //Sign block if this is a proof of stake block
    if (fProofOfStake) {
        if (chainActive.Height() < Params().HeightRingCtPoSStart()) {
            if (!pblock->vtx[1]->IsZerocoinSpend()) {
                error("%s: invalid block created. Stake is not zerocoinspend!", __func__);
                return nullptr;
            }
            auto spend = TxInToZerocoinSpend(pblock->vtx[1]->vin[0]);
            if (!spend) {
                LogPrint(BCLog::BLOCKCREATION, "%s: failed to get spend for txin", __func__);
                return nullptr;
            }

            auto bnSerial = spend->getCoinSerialNumber();

            CKey key;
#ifdef ENABLE_WALLET
            if (gArgs.GetBoolArg("-disablewallet", DEFAULT_DISABLE_WALLET) || !pwalletMain->GetZerocoinKey(bnSerial, key)) {
#endif
                LogPrint(BCLog::BLOCKCREATION, "%s: Failed to get zerocoin key from wallet!\n", __func__);
                return nullptr;
#ifdef ENABLE_WALLET
            }
#endif

            if (!key.Sign(pblock->GetHash(), pblock->vchBlockSig)) {
                LogPrint(BCLog::BLOCKCREATION, "%s: Failed to sign block hash\n", __func__);
                return nullptr;
            }
        }
        LogPrint(BCLog::BLOCKCREATION, "%s: FOUND STAKE!!\n block: \n%s\n", __func__, pblock->ToString());
    }

    if (pindexPrev && pindexPrev != chainActive.Tip()) {
        error("%s: stale tip.", __func__);
        pblocktemplate->nFlags |= TF_STAILTIP;
        return std::move(pblocktemplate);
    }

    CValidationState state;
    if (!TestBlockValidity(state, chainparams, *pblock, pindexPrev, false, false)) {
        error("%s: TestBlockValidity failed: %s", __func__, FormatStateMessage(state));
        return nullptr;
    }

    int64_t nTime2 = GetTimeMicros();
    int64_t nComputeTimeFinish = GetTimeMillis();

    LogPrint(BCLog::BENCH, "%s: packages: %.2fms (%d packages, %d updated descendants), validity: %.2fms (total %.2fms)\n",
             0.001 * (nTime1 - nTimeStart), nPackagesSelected, nDescendantsUpdated, 0.001 * (nTime2 - nTime1),
             0.001 * (nTime2 - nTimeStart));

    if (fProofOfStake) {
        mapComputeTimeTransactions.clear();
        mapComputeTimeTransactions[pblock->vtx[1]->GetHash()] = nComputeTimeFinish - nComputeTimeStart; //store the compute time of this transaction
    }

    pblocktemplate->nFlags = TF_SUCCESS;
    return std::move(pblocktemplate);
}

void BlockAssembler::onlyUnconfirmed(CTxMemPool::setEntries& testSet)
{
    for (CTxMemPool::setEntries::iterator iit = testSet.begin(); iit != testSet.end(); ) {
        // Only test txs not already in the block
        if (inBlock.count(*iit)) {
            testSet.erase(iit++);
        }
        else {
            iit++;
        }
    }
}

bool BlockAssembler::TestPackage(uint64_t packageSize, int64_t packageSigOpsCost) const
{
    // TODO: switch to weight-based accounting for packages instead of vsize-based accounting.
    if (nBlockWeight + WITNESS_SCALE_FACTOR * packageSize >= nBlockMaxWeight)
        return false;
    if (nBlockSigOpsCost + packageSigOpsCost >= MAX_BLOCK_SIGOPS_COST)
        return false;
    return true;
}

// Perform transaction-level checks before adding to block:
// - transaction finality (locktime)
// - premature witness (in case segwit transactions are added to mempool before
//   segwit activation)
bool BlockAssembler::TestPackageTransactions(const CTxMemPool::setEntries& package)
{
    for (CTxMemPool::txiter it : package) {
        if (!IsFinalTx(it->GetTx(), nHeight, nLockTimeCutoff))
            return false;
        if (!fIncludeWitness && it->GetTx().HasWitness())
            return false;
    }
    return true;
}

void BlockAssembler::AddToBlock(CTxMemPool::txiter iter)
{
    pblock->vtx.emplace_back(iter->GetSharedTx());
    pblocktemplate->vTxFees.push_back(iter->GetFee());
    pblocktemplate->vTxSigOpsCost.push_back(iter->GetSigOpCost());
    nBlockWeight += iter->GetTxWeight();
    ++nBlockTx;
    nBlockSigOpsCost += iter->GetSigOpCost();
    nFees += iter->GetFee();
    inBlock.insert(iter);

    bool fPrintPriority = gArgs.GetBoolArg("-printpriority", DEFAULT_PRINTPRIORITY);
    if (fPrintPriority) {
        LogPrintf("fee %s txid %s\n",
                  CFeeRate(iter->GetModifiedFee(), iter->GetTxSize()).ToString(),
                  iter->GetTx().GetHash().ToString());
    }
}

int BlockAssembler::UpdatePackagesForAdded(const CTxMemPool::setEntries& alreadyAdded,
        indexed_modified_transaction_set &mapModifiedTx)
{
    int nDescendantsUpdated = 0;
    for (CTxMemPool::txiter it : alreadyAdded) {
        CTxMemPool::setEntries descendants;
        mempool.CalculateDescendants(it, descendants);
        // Insert all descendants (not yet in block) into the modified set
        for (CTxMemPool::txiter desc : descendants) {
            if (alreadyAdded.count(desc))
                continue;
            ++nDescendantsUpdated;
            modtxiter mit = mapModifiedTx.find(desc);
            if (mit == mapModifiedTx.end()) {
                CTxMemPoolModifiedEntry modEntry(desc);
                modEntry.nSizeWithAncestors -= it->GetTxSize();
                modEntry.nModFeesWithAncestors -= it->GetModifiedFee();
                modEntry.nSigOpCostWithAncestors -= it->GetSigOpCost();
                mapModifiedTx.insert(modEntry);
            } else {
                mapModifiedTx.modify(mit, update_for_parent_inclusion(it));
            }
        }
    }
    return nDescendantsUpdated;
}

// Skip entries in mapTx that are already in a block or are present
// in mapModifiedTx (which implies that the mapTx ancestor state is
// stale due to ancestor inclusion in the block)
// Also skip transactions that we've already failed to add. This can happen if
// we consider a transaction in mapModifiedTx and it fails: we can then
// potentially consider it again while walking mapTx.  It's currently
// guaranteed to fail again, but as a belt-and-suspenders check we put it in
// failedTx and avoid re-evaluation, since the re-evaluation would be using
// cached size/sigops/fee values that are not actually correct.
bool BlockAssembler::SkipMapTxEntry(CTxMemPool::txiter it, indexed_modified_transaction_set &mapModifiedTx, CTxMemPool::setEntries &failedTx)
{
    assert (it != mempool.mapTx.end());
    return mapModifiedTx.count(it) || inBlock.count(it) || failedTx.count(it);
}

void BlockAssembler::SortForBlock(const CTxMemPool::setEntries& package, std::vector<CTxMemPool::txiter>& sortedEntries)
{
    // Sort package by ancestor count
    // If a transaction A depends on transaction B, then A's ancestor count
    // must be greater than B's.  So this is sufficient to validly order the
    // transactions for block inclusion.
    sortedEntries.clear();
    sortedEntries.insert(sortedEntries.begin(), package.begin(), package.end());
    std::sort(sortedEntries.begin(), sortedEntries.end(), CompareTxIterByAncestorCount());
}

// This transaction selection algorithm orders the mempool based
// on feerate of a transaction including all unconfirmed ancestors.
// Since we don't remove transactions from the mempool as we select them
// for block inclusion, we need an alternate method of updating the feerate
// of a transaction with its not-yet-selected ancestors as we go.
// This is accomplished by walking the in-mempool descendants of selected
// transactions and storing a temporary modified state in mapModifiedTxs.
// Each time through the loop, we compare the best transaction in
// mapModifiedTxs with the next transaction in the mempool to decide what
// transaction package to work on next.
void BlockAssembler::addPackageTxs(int &nPackagesSelected, int &nDescendantsUpdated)
{
    // mapModifiedTx will store sorted packages after they are modified
    // because some of their txs are already in the block
    indexed_modified_transaction_set mapModifiedTx;
    // Keep track of entries that failed inclusion, to avoid duplicate work
    CTxMemPool::setEntries failedTx;

    // Start by adding all descendants of previously added txs to mapModifiedTx
    // and modifying them for their already included ancestors
    UpdatePackagesForAdded(inBlock, mapModifiedTx);

    CTxMemPool::indexed_transaction_set::index<ancestor_score>::type::iterator mi = mempool.mapTx.get<ancestor_score>().begin();
    CTxMemPool::txiter iter;

    // Limit the number of attempts to add transactions to the block when it is
    // close to full; this is just a simple heuristic to finish quickly if the
    // mempool has a lot of entries.
    const int64_t MAX_CONSECUTIVE_FAILURES = 1000;
    int64_t nConsecutiveFailed = 0;

    while (mi != mempool.mapTx.get<ancestor_score>().end() || !mapModifiedTx.empty())
    {
        // First try to find a new transaction in mapTx to evaluate.
        if (mi != mempool.mapTx.get<ancestor_score>().end() &&
                SkipMapTxEntry(mempool.mapTx.project<0>(mi), mapModifiedTx, failedTx)) {
            ++mi;
            continue;
        }

        // Now that mi is not stale, determine which transaction to evaluate:
        // the next entry from mapTx, or the best from mapModifiedTx?
        bool fUsingModified = false;

        modtxscoreiter modit = mapModifiedTx.get<ancestor_score>().begin();
        if (mi == mempool.mapTx.get<ancestor_score>().end()) {
            // We're out of entries in mapTx; use the entry from mapModifiedTx
            iter = modit->iter;
            fUsingModified = true;
        } else {
            // Try to compare the mapTx entry to the mapModifiedTx entry
            iter = mempool.mapTx.project<0>(mi);
            if (modit != mapModifiedTx.get<ancestor_score>().end() &&
                    CompareTxMemPoolEntryByAncestorFee()(*modit, CTxMemPoolModifiedEntry(iter))) {
                // The best entry in mapModifiedTx has higher score
                // than the one from mapTx.
                // Switch which transaction (package) to consider
                iter = modit->iter;
                fUsingModified = true;
            } else {
                // Either no entry in mapModifiedTx, or it's worse than mapTx.
                // Increment mi for the next loop iteration.
                ++mi;
            }
        }

        // We skip mapTx entries that are inBlock, and mapModifiedTx shouldn't
        // contain anything that is inBlock.
        assert(!inBlock.count(iter));

        uint64_t packageSize = iter->GetSizeWithAncestors();
//        CAmount packageFees = iter->GetModFeesWithAncestors();
        int64_t packageSigOpsCost = iter->GetSigOpCostWithAncestors();
        if (fUsingModified) {
            packageSize = modit->nSizeWithAncestors;
//            packageFees = modit->nModFeesWithAncestors;
            packageSigOpsCost = modit->nSigOpCostWithAncestors;
        }

//        if (packageFees < blockMinFeeRate.GetFee(packageSize)) {
//            // Everything else we might consider has a lower fee rate
//            return;
//        }

        if (!TestPackage(packageSize, packageSigOpsCost)) {
            if (fUsingModified) {
                // Since we always look at the best entry in mapModifiedTx,
                // we must erase failed entries so that we can consider the
                // next best entry on the next loop iteration
                mapModifiedTx.get<ancestor_score>().erase(modit);
                failedTx.insert(iter);
            }

            ++nConsecutiveFailed;

            if (nConsecutiveFailed > MAX_CONSECUTIVE_FAILURES && nBlockWeight >
                    nBlockMaxWeight - 4000) {
                // Give up if we're close to full and haven't succeeded in a while
                break;
            }
            continue;
        }

        CTxMemPool::setEntries ancestors;
        uint64_t nNoLimit = std::numeric_limits<uint64_t>::max();
        std::string dummy;
        mempool.CalculateMemPoolAncestors(*iter, ancestors, nNoLimit, nNoLimit, nNoLimit, nNoLimit, dummy, false);

        onlyUnconfirmed(ancestors);
        ancestors.insert(iter);

        // Test if all tx's are Final
        if (!TestPackageTransactions(ancestors)) {
            if (fUsingModified) {
                mapModifiedTx.get<ancestor_score>().erase(modit);
                failedTx.insert(iter);
            }
            continue;
        }

        // This transaction will make it in; reset the failed counter.
        nConsecutiveFailed = 0;

        // Package can be added. Sort the entries in a valid order.
        std::vector<CTxMemPool::txiter> sortedEntries;
        SortForBlock(ancestors, sortedEntries);

        for (size_t i=0; i<sortedEntries.size(); ++i) {
            AddToBlock(sortedEntries[i]);
            // Erase from the modified set, if present
            mapModifiedTx.erase(sortedEntries[i]);
        }

        ++nPackagesSelected;

        // Update transactions that depend on each of these
        nDescendantsUpdated += UpdatePackagesForAdded(ancestors, mapModifiedTx);
    }
}

void IncrementExtraNonce(CBlock* pblock, const CBlockIndex* pindexPrev, unsigned int& nExtraNonce)
{
    // Update nExtraNonce
    static uint256 hashPrevBlock;
    if (hashPrevBlock != pblock->hashPrevBlock)
    {
        nExtraNonce = 0;
        hashPrevBlock = pblock->hashPrevBlock;
    }
    ++nExtraNonce;
    unsigned int nHeight = pindexPrev->nHeight+1; // Height first in coinbase required for block.version=2
    CMutableTransaction txCoinbase(*pblock->vtx[0]);
    txCoinbase.vin[0].scriptSig = (CScript() << nHeight << CScriptNum(nExtraNonce)) + COINBASE_FLAGS;
    assert(txCoinbase.vin[0].scriptSig.size() <= 100);

    pblock->vtx[0] = MakeTransactionRef(std::move(txCoinbase));
    pblock->hashMerkleRoot = BlockMerkleRoot(*pblock);

    bool malleated = false;
    pblock->hashWitnessMerkleRoot = BlockWitnessMerkleRoot(*pblock, &malleated);
}

bool fMintableCoins = false;
int nMintableLastCheck = 0;

CCriticalSection cs_nonce;
static int32_t nNonce_base = 0;
static arith_uint256 nHashes = 0;
static int32_t nTimeStart = 0;

void BitcoinMiner(std::shared_ptr<CReserveScript> coinbaseScript, bool fProofOfStake = false, bool fProofOfFullNode = false) {
    LogPrintf("Veil Miner started\n");

    unsigned int nExtraNonce = 0;
    static const int nInnerLoopCount = 0x010000;
    static uint32_t nStakeHashesLast = 0;
    bool enablewallet = false;
#ifdef ENABLE_WALLET
    enablewallet = !gArgs.GetBoolArg("-disablewallet", DEFAULT_DISABLE_WALLET);
#endif

    while (GenerateActive() || (fProofOfStake && enablewallet))
    {
        boost::this_thread::interruption_point();
#ifdef ENABLE_WALLET
        if (enablewallet && fProofOfStake) {
            if (IsInitialBlockDownload()) {
                MilliSleep(60000);
                continue;
            }

            //Need wallet if this is for proof of stake
            auto pwallet = GetMainWallet();

            int nHeight;
            int64_t nTimeLastBlock = 0;
            uint256 hashBestBlock;
            {
                LOCK(cs_main);
                nHeight = chainActive.Height();
                nTimeLastBlock = chainActive.Tip()->GetBlockTime();
                hashBestBlock = chainActive.Tip()->GetBlockHash();
            }

	    // XXX - TODO - Fix that Check preventing staking when over 3600 since last block
            if (!gArgs.GetBoolArg("-genoverride", false) && (GetAdjustedTime() - nTimeLastBlock > 60*60 || IsInitialBlockDownload() || !g_connman->GetNodeCount(CConnman::NumConnections::CONNECTIONS_ALL) || nHeight < Params().HeightPoSStart())) {
		LogPrintf("(debug): %s - Staking not started: start: %d < %d\n", __func__, nHeight, Params().HeightPoSStart());
		LogPrintf("            - genoverride: %s\n", gArgs.GetBoolArg("-genoverride", false) ? "true" : "false");
		LogPrintf("            - time: %d > %d\n", GetAdjustedTime() - nTimeLastBlock, 60*60);
		LogPrintf("            - initialblock: %s\n", IsInitialBlockDownload() ? "true" : "false");
		LogPrintf("            - connections: %s\n", g_connman->GetNodeCount(CConnman::NumConnections::CONNECTIONS_ALL) ? "true" : "false");
                MilliSleep(5000);
                continue;
            }

            if (!pwallet || !pwallet->IsStakingEnabled() || (pwallet->IsLocked() && !pwallet->IsUnlockedForStakingOnly())) {
                MilliSleep(5000);
                continue;
            }

            //control the amount of times the client will check for mintable coins
            if ((GetTime() - nMintableLastCheck > 5 * 60)) // 5 minute check time
            {
                nMintableLastCheck = GetTime();
                fMintableCoins = pwallet->MintableCoins();
            }

            bool fNextIter = false;
            while (!fMintableCoins || GetAdjustedTime() < nTimeLastBlock - MAX_PAST_BLOCK_TIME) {
                // Do a separate 1 minute check here to ensure fMintableCoins is updated
                if (!fMintableCoins) {
                    if (GetTime() - nMintableLastCheck > 1 * 60) // 1 minute check time
                    {
                        nMintableLastCheck = GetTime();
                        fMintableCoins = pwallet->MintableCoins();
                    }
                    if (!fMintableCoins)
                        fNextIter = true;
                }
                MilliSleep(2500);
                break;
            }
            if (fNextIter)
                continue;

            //search our map of hashed blocks, see if bestblock has been hashed yet
            if (mapHashedBlocks.count(hashBestBlock)) {
                auto it = mapStakeHashCounter.find(nHeight);
                if (it != mapStakeHashCounter.end() && it->second != nStakeHashesLast) {
                    nStakeHashesLast = it->second;
                    LogPrint(BCLog::BLOCKCREATION, "%s: Tried %d stake hashes for block %d last=%d\n",
                             __func__, nStakeHashesLast, nHeight+1, mapHashedBlocks.at(hashBestBlock));
                }
                // wait half of the nHashDrift with max wait of 3 minutes
                int rand = GetRandInt(20); // add small randomness to prevent all nodes from being on too similar of timing
                if (GetAdjustedTime() + MAX_FUTURE_BLOCK_TIME - mapHashedBlocks[hashBestBlock] < (60+rand)) {
                    MilliSleep(GetRandInt(10)*1000);
                    continue;
                }
            }
        }
#endif

<<<<<<< HEAD
        if (fGenerateBitcoins && !fProofOfStake) {
            // If the miner was turned on and we are in IsInitialBlockDownload(), sleep 60 seconds, before trying again
=======
        if (GenerateActive() && !fProofOfStake) {
            // If the miner was turned on and we are in IsInitialBlockDownload(),
            // sleep 60 seconds, before trying again
>>>>>>> 0697885d
            if (IsInitialBlockDownload() && !gArgs.GetBoolArg("-genoverride", false)) {
                MilliSleep(60000);
                continue;
            }
        }

        CScript scriptMining;
        if (coinbaseScript)
            scriptMining = coinbaseScript->reserveScript;
        std::unique_ptr<CBlockTemplate> pblocktemplate(
                        BlockAssembler(Params()).CreateNewBlock(scriptMining, false, fProofOfStake, fProofOfFullNode));
        if (!pblocktemplate || !pblocktemplate.get())
            continue;
        if (!(pblocktemplate->nFlags & TF_SUCCESS)) {
            continue;
        }

        CBlock *pblock = &pblocktemplate->block;
        int32_t nNonceLocal;

        if (!fProofOfStake)
        {
            {
                LOCK(cs_nonce);
                nNonceLocal = nNonce_base++;
                if (!nTimeStart)
                    nTimeStart = GetTime();
            }

            pblock->nNonce = 0;
            pblock->nNonce64 = rand();
            {
                LOCK(cs_main);
                nExtraNonce = nNonceLocal;
                IncrementExtraNonce(pblock, chainActive.Tip(), nExtraNonce);
            }

            int nTries = 0;
            if (pblock->IsProgPow() && pblock->nTime >= Params().PowUpdateTimestamp()) {
                uint256 mix_hash;
                while (nTries < nInnerLoopCount &&
                        !CheckProofOfWork(ProgPowHash(*pblock, mix_hash), pblock->nBits,
                                          Params().GetConsensus(), CBlockHeader::PROGPOW_BLOCK)) {
                    boost::this_thread::interruption_point();
                    ++nTries;
                    ++pblock->nNonce64;
                }
                pblock->mixHash = mix_hash;
            } else if (pblock->IsSha256D() && pblock->nTime >= Params().PowUpdateTimestamp()) {
                uint256 midStateHash = pblock->GetSha256dMidstate();
                while (nTries < nInnerLoopCount &&
                       !CheckProofOfWork(pblock->GetSha256D(midStateHash), pblock->nBits,
                                         Params().GetConsensus(), CBlockHeader::SHA256D_BLOCK)) {
                    boost::this_thread::interruption_point();
                    ++nTries;
                    ++pblock->nNonce64;
                }
            } else if (pblock->nTime < Params().PowUpdateTimestamp()) {
                while (nTries < nInnerLoopCount &&
                       !CheckProofOfWork(pblock->GetX16RTPoWHash(), pblock->nBits, Params().GetConsensus())) {
                    boost::this_thread::interruption_point();
                    ++nTries;
                    ++pblock->nNonce;
                }
            } else {
                LogPrintf("%s: Unknown hashing algorithm found!\n");
                return;
            }

            LOCK(cs_nonce);
            nHashes += nTries;
            int32_t nTimeDuration = GetTime() - nTimeStart;
            if (!nTimeDuration) nTimeDuration = 1;
            LogPrint(BCLog::BLOCKCREATION, "%s: PoW Hashspeed %d kh/s\n", __func__,
                     arith_uint256(nHashes/1000/nTimeDuration).getdouble());
            if (nTries == nInnerLoopCount) {
                continue;
            }
        }

        std::shared_ptr<const CBlock> shared_pblock = std::make_shared<const CBlock>(*pblock);
        if (!ProcessNewBlock(Params(), shared_pblock, true, nullptr)) {
            LogPrint(BCLog::BLOCKCREATION, "%s : Failed to process new block\n", __func__);
            continue;
        }

        if (!fProofOfStake)
            coinbaseScript->KeepScript();
    }
}

void BitcoinRandomXMiner(std::shared_ptr<CReserveScript> coinbaseScript, int vm_index, uint32_t startNonce) {
    LogPrintf("Veil RandomX Miner started\n");

    unsigned int nExtraNonce = 0;
    static const int nInnerLoopCount = RANDOMX_INNER_LOOP_COUNT;
    bool fBlockFoundAlready = false;

    while (GenerateActive())
    {
        boost::this_thread::interruption_point();

        if (GenerateActive()) { // If the miner was turned on and we are in IsInitialBlockDownload(), sleep 60 seconds, before trying again
            if (IsInitialBlockDownload() && !gArgs.GetBoolArg("-genoverride", false)) {
                MilliSleep(60000);
                continue;
            }
        }

        CScript scriptMining;
        if (coinbaseScript)
            scriptMining = coinbaseScript->reserveScript;
        std::unique_ptr<CBlockTemplate> pblocktemplate(BlockAssembler(Params()).CreateNewBlock(scriptMining, false));
        if (!pblocktemplate || !pblocktemplate.get())
            continue;
        if (!(pblocktemplate->nFlags & TF_SUCCESS)) {
            continue;
        }

        if (fKeyBlockedChanged)
            continue;

        CBlock *pblock = &pblocktemplate->block;
        int32_t nNonceLocal;

        {
            LOCK(cs_nonce);
            nNonceLocal = nNonce_base++;
            if (!nTimeStart)
                nTimeStart = GetTime();
        }

        pblock->nNonce = startNonce;
        {
            LOCK(cs_main);
            nExtraNonce = nNonceLocal;
            IncrementExtraNonce(pblock, chainActive.Tip(), nExtraNonce);
        }

        int nTries = 0;
        if (pblock->IsRandomX() && pblock->nTime >= Params().PowUpdateTimestamp()) {
            arith_uint256 bnTarget;
            bool fNegative;
            bool fOverflow;

            if (fKeyBlockedChanged || CheckIfMiningKeyShouldChange(GetKeyBlock(pblock->nHeight))) {
                fKeyBlockedChanged = true;
                continue;
            }

            bnTarget.SetCompact(pblock->nBits, &fNegative, &fOverflow);

            while (nTries < nInnerLoopCount) {
                boost::this_thread::interruption_point();

                if (fKeyBlockedChanged || CheckIfMiningKeyShouldChange(GetKeyBlock(pblock->nHeight))) {
                    fKeyBlockedChanged = true;
                    break;
                }

                if (pblock->nHeight <= chainActive.Height()) {
                    fBlockFoundAlready = true;
                    break;
                }

                char hash[RANDOMX_HASH_SIZE];
                // Build the header_hash
                uint256 nHeaderHash = pblock->GetRandomXHeaderHash();

                randomx_calculate_hash(vecRandomXVM[vm_index], &nHeaderHash, sizeof uint256(), hash);

                uint256 nHash = RandomXHashToUint256(hash);
                // Check proof of work matches claimed amount
                if (UintToArith256(nHash) < bnTarget) {
                    break;
                }

                ++nTries;
                ++pblock->nNonce;
            }
        }

        int32_t nTimeDuration = GetTime() - nTimeStart;
        double nHashSpeed = 0;
        if (!nTimeDuration) nTimeDuration = 1;
        {
            LOCK(cs_nonce);
            nHashes += nTries;
            nHashSpeed = arith_uint256(nHashes/nTimeDuration).getdouble();
        }
        LogPrint(BCLog::BLOCKCREATION, "%s: RandomX PoW Hashspeed %d hashes/s\n", __func__, nHashSpeed);

        if (nTries == nInnerLoopCount) {
            continue;
        }

        if (fBlockFoundAlready) {
            fBlockFoundAlready = false;
            continue;
        }

        std::shared_ptr<const CBlock> shared_pblock = std::make_shared<const CBlock>(*pblock);
        if (!ProcessNewBlock(Params(), shared_pblock, true, nullptr)) {
            LogPrint(BCLog::BLOCKCREATION, "%s: Failed to process new block\n", __func__);
            continue;
        }

        coinbaseScript->KeepScript();
    }
}

void static ThreadBitcoinMiner(std::shared_ptr<CReserveScript> coinbaseScript)
{
    LogPrintf("%s: starting\n", __func__);
    boost::this_thread::interruption_point();
    try {
        BitcoinMiner(coinbaseScript);
        boost::this_thread::interruption_point();
    } catch (std::exception& e) {
        LogPrintf("%s: exception\n", __func__);
    } catch (boost::thread_interrupted) {
       LogPrintf("%s: interrupted\n", __func__);
    }

    LogPrintf("%s: exiting\n", __func__);
}

void ThreadRandomXBitcoinMiner(std::shared_ptr<CReserveScript> coinbaseScript, const int vm_index, const uint32_t startNonce)
{
    LogPrintf("%s: starting\n", __func__);
    boost::this_thread::interruption_point();
    try {
        BitcoinRandomXMiner(coinbaseScript, vm_index, startNonce);
        boost::this_thread::interruption_point();
    } catch (std::exception& e) {
        LogPrintf("%s: exception\n", __func__);
    } catch (boost::thread_interrupted) {
       LogPrintf("%s: interrupted\n", __func__);
    }

    LogPrintf("%s: exiting\n", __func__);
}

void ThreadStakeMiner()
{
    LogPrintf("%s: starting\n", __func__);
    while (true) {
        boost::this_thread::interruption_point();
        if (ShutdownRequested())
            break;
        try {
            std::shared_ptr<CReserveScript> coinbase_script;
            bool fProofOfFullNode = true;
            BitcoinMiner(coinbase_script, true, fProofOfFullNode);
            boost::this_thread::interruption_point();
        } catch (std::exception& e) {
            LogPrintf("%s: exception\n", __func__);
        } catch (boost::thread_interrupted) {
            LogPrintf("%s: interrupted\n", __func__);
        }
    }

    LogPrintf("%s: exiting\n", __func__);
}

boost::thread_group* pthreadGroupPoW;
void LinkPoWThreadGroup(void* pthreadgroup)
{
    pthreadGroupPoW = (boost::thread_group*)pthreadgroup;
}

boost::thread_group* pthreadGroupRandomX;
void LinkRandomXThreadGroup(void* pthreadgroup)
{
    pthreadGroupRandomX = (boost::thread_group*)pthreadgroup;
}

void GenerateBitcoins(bool fGenerate, int nThreads, std::shared_ptr<CReserveScript> coinbaseScript)
{
    if (!pthreadGroupPoW) {
        error("%s: pthreadGroupPoW is null! Cannot mine.", __func__);
        return;
    }
    setGenerate(fGenerate);

    if (nThreads < 0) {
        // In regtest threads defaults to 1
        nThreads = 1;
    }

    // Set a minimum of 4 threads when mining randomx
    if (GetMiningAlgorithm() == MINE_RANDOMX && nThreads < 4) {
        nThreads = 4;
    }

    // Close any active mining threads before starting new threads
    if (pthreadGroupPoW->size() > 0) {
        pthreadGroupPoW->interrupt_all();
        pthreadGroupPoW->join_all();

        DeallocateVMVector();
        DeallocateDataSet();
    }

    if (pthreadGroupRandomX->size() > 0) {
        pthreadGroupRandomX->interrupt_all();
        pthreadGroupRandomX->join_all();
    }

    if (nThreads == 0 || !fGenerate)
        return;

    // XXX - Todo - find a way to clean out the old threads or reuse the threads already created
    if (GetMiningAlgorithm() == MINE_RANDOMX && GetTime() >= Params().PowUpdateTimestamp()) {
        pthreadGroupRandomX->create_thread(boost::bind(&StartRandomXMining, pthreadGroupPoW,
                                           nThreads, coinbaseScript));
    } else {
        for (int i = 0; i < nThreads; i++)
            pthreadGroupPoW->create_thread(boost::bind(&ThreadBitcoinMiner, coinbaseScript));
    }
}

int GetMiningAlgorithm() {
    return nMiningAlgorithm;
}

bool SetMiningAlgorithm(const std::string& algo, bool fSet) {
    int setAlgo = -1;

    if (algo == PROGPOW_STRING)      setAlgo = MINE_PROGPOW;
    else if (algo == SHA256D_STRING) setAlgo = MINE_SHA256D;
    else if (algo == RANDOMX_STRING) setAlgo = MINE_RANDOMX;

    if (setAlgo != -1) {
        if (fSet) nMiningAlgorithm = setAlgo;
        return true;
    }

    return false;
}<|MERGE_RESOLUTION|>--- conflicted
+++ resolved
@@ -945,14 +945,9 @@
         }
 #endif
 
-<<<<<<< HEAD
-        if (fGenerateBitcoins && !fProofOfStake) {
-            // If the miner was turned on and we are in IsInitialBlockDownload(), sleep 60 seconds, before trying again
-=======
         if (GenerateActive() && !fProofOfStake) {
             // If the miner was turned on and we are in IsInitialBlockDownload(),
             // sleep 60 seconds, before trying again
->>>>>>> 0697885d
             if (IsInitialBlockDownload() && !gArgs.GetBoolArg("-genoverride", false)) {
                 MilliSleep(60000);
                 continue;
