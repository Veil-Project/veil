// Copyright (c) 2010 Satoshi Nakamoto
// Copyright (c) 2009-2019 The Bitcoin Core developers
<<<<<<< HEAD
// Copyright (c) 2018-2019 Veil developers
// Distributed under the MIT software license, see the accompanying
// file COPYING or http://www.opensource.org/licenses/mit-license.php.

=======
// Copyright (c) 2018-2019 The Veil developers
>>>>>>> 7c17bcce
#include <chainparams.h>
#include <consensus/merkle.h>

#include <tinyformat.h>
#include <util.h>
#include <utilstrencodings.h>

#include <assert.h>

#include <chainparamsseeds.h>
#include "arith_uint256.h"
#include "key.h"
#include "key_io.h"
#include "tinyformat.h"

static CBlock CreateGenesisBlock(const char* pszTimestamp, const CScript& genesisOutputScript, uint32_t nTime, uint32_t nNonce, uint32_t nBits, int32_t nVersion, const CAmount& genesisReward)
{
    CMutableTransaction txNew;
    txNew.nVersion = 1;

    // Mining Reward
    txNew.vin.resize(1);
    txNew.vin[0].prevout.SetNull();
    txNew.vpout.resize(1);
    txNew.vin[0].scriptSig = CScript() << 486604799 << CScriptNum(4) << std::vector<unsigned char>((const unsigned char*)pszTimestamp, (const unsigned char*)pszTimestamp + strlen(pszTimestamp));

    OUTPUT_PTR<CTxOutStandard> outCoinbase = MAKE_OUTPUT<CTxOutStandard>();
    outCoinbase->scriptPubKey = genesisOutputScript;
    outCoinbase->nValue = genesisReward;
    txNew.vpout[0] = (std::move(outCoinbase));

    CBlock genesis;
    genesis.SetNull();
    genesis.nTime    = nTime;
    genesis.nBits    = nBits;
    genesis.nNonce   = nNonce;
    genesis.nVersion = nVersion;
    genesis.vtx.push_back(MakeTransactionRef(std::move(txNew)));
    genesis.hashPrevBlock.SetNull();
    genesis.hashMerkleRoot = BlockMerkleRoot(genesis);
    genesis.hashWitnessMerkleRoot = BlockWitnessMerkleRoot(genesis);
    genesis.hashPoFN = uint256();
    genesis.mapAccumulatorHashes = genesis.mapAccumulatorHashes;
    genesis.hashVeilData = genesis.GetVeilDataHash(); // This has to be done after both merkle roots and the map accumulatorHashes have been assigned

    // Use this to mine new genesis block
    arith_uint256 hashTarget = arith_uint256().SetCompact(genesis.nBits);
    uint256 thash;
    while (true)
    {
        thash = genesis.GetPoWHash();
        if (UintToArith256(thash) <= hashTarget)
            break;
        if ((genesis.nNonce & 0xF) == 0) {
            //printf("nonce %08X: hash = %s (target = %s)\n", genesis.nNonce, thash.ToString().c_str(), hashTarget.ToString().c_str());
        }
        ++genesis.nNonce;
        if (genesis.nNonce == 0)
        {
            printf("NONCE WRAPPED, incrementing time\n");
            ++genesis.nTime;
        }
    }

//    printf("genesis block hash: %s\n", genesis.GetHash().GetHex().c_str());
//    printf("genesis nonce: %d\n", genesis.nNonce);
//    printf("genesis merkle root: %s\n", genesis.hashMerkleRoot.GetHex().c_str());
//    printf("genesis witness merkle root: %s\n", genesis.hashWitnessMerkleRoot.GetHex().c_str());
//    printf("genesis veil data hash: %s\n", genesis.hashVeilData.GetHex().c_str());

    return genesis;
}

/**
 * Build the genesis block. Note that the output of its generation
 * transaction cannot be spent since it did not originally exist in the
 * database.
 *
 * CBlock(hash=000000000019d6, ver=1, hashPrevBlock=00000000000000, hashMerkleRoot=4a5e1e, nTime=1231006505, nBits=1d00ffff, nNonce=2083236893, vtx=1)
 *   CTransaction(hash=4a5e1e, ver=1, vin.size=1, vout.size=1, nLockTime=0)
 *     CTxIn(COutPoint(000000, -1), coinbase 04ffff001d0104455468652054696d65732030332f4a616e2f32303039204368616e63656c6c6f72206f6e206272696e6b206f66207365636f6e64206261696c6f757420666f722062616e6b73)
 *     CTxOut(nValue=50.00000000, scriptPubKey=0x5F1DF16B2B704C8A578D0B)
 *   vMerkleTree: 4a5e1e
 */
static CBlock CreateGenesisBlock(uint32_t nTime, uint32_t nNonce, uint32_t nBits, int32_t nVersion, const CAmount& genesisReward)
{
    const char* pszTimestamp = "NPR 01/Jan/2019 NASA Probe Sends Pictures Of An Object 4 Billion Miles From The Sun";
    const CScript genesisOutputScript = CScript() << ParseHex("04678afdb0fe5548271967f1a67130b7105cd6a828e03909a67962e0ea1f61deb649f6bc3f4cef38c4f35504e51ec112de5c384df7ba0b8d578a4c702b6bf11d5f") << OP_CHECKSIG;
    return CreateGenesisBlock(pszTimestamp, genesisOutputScript, nTime, nNonce, nBits, nVersion, genesisReward);
}

bool CChainParams::IsBech32Prefix(const std::vector<unsigned char> &vchPrefixIn) const
{
    for (auto &hrp : bech32Prefixes)  {
        if (vchPrefixIn == hrp) {
            return true;
        }
    }

    return false;
};

bool CChainParams::IsBech32Prefix(const std::vector<unsigned char> &vchPrefixIn, CChainParams::Base58Type &rtype) const
{
    for (size_t k = 0; k < MAX_BASE58_TYPES; ++k) {
        auto &hrp = bech32Prefixes[k];
        if (vchPrefixIn == hrp) {
            rtype = static_cast<CChainParams::Base58Type>(k);
            return true;
        }
    }

    return false;
};

bool CChainParams::IsBech32Prefix(const char *ps, size_t slen, CChainParams::Base58Type &rtype) const
{
    for (size_t k = 0; k < MAX_BASE58_TYPES; ++k)
    {
        const auto &hrp = bech32Prefixes[k];
        size_t hrplen = hrp.size();
        if (hrplen > 0
            && slen > hrplen
            && strncmp(ps, (const char*)&hrp[0], hrplen) == 0)
        {
            rtype = static_cast<CChainParams::Base58Type>(k);
            return true;
        };
    };

    return false;
};

void CChainParams::UpdateVersionBitsParameters(Consensus::DeploymentPos d, int64_t nStartTime, int64_t nTimeout)
{
    consensus.vDeployments[d].nStartTime = nStartTime;
    consensus.vDeployments[d].nTimeout = nTimeout;
}

libzerocoin::ZerocoinParams* CChainParams::Zerocoin_Params() const
{
    assert(this);
    static CBigNum bnDecModulus = 0;
    if (!bnDecModulus)
        bnDecModulus.SetDec(zerocoinModulus);
    static libzerocoin::ZerocoinParams ZCParamsDec = libzerocoin::ZerocoinParams(bnDecModulus);

    return &ZCParamsDec;
}

// Adjustment made to relect the proper balance of the accumulators of the the overspend exploits
int CChainParams::Zerocoin_OverSpendAdjustment(libzerocoin::CoinDenomination denom) const
{
    if (strNetworkID == "main") {
        switch (denom) {
            case libzerocoin::ZQ_TEN:
                return -(1 + 2325 + 1015);
            case libzerocoin::ZQ_ONE_HUNDRED:
                return 1;
            case libzerocoin::ZQ_ONE_THOUSAND:
                return 2325;
            case libzerocoin::ZQ_TEN_THOUSAND:
                return 1015;
            default:
                return 0;
        }
    }

    return 0;
}

/**
 * Main network
 */
/**
 * What makes a good checkpoint block?
 * + Is surrounded by blocks with reasonable timestamps
 *   (no blocks before with a timestamp after, none after with
 *    timestamp before)
 * + Contains no strange transactions
 */

class CMainParams : public CChainParams {
public:
    CMainParams() {
        strNetworkID = "main";
        consensus.nSubsidyHalvingInterval = 210000;
        consensus.BIP16Exception = uint256S("0x00000000000002dc756eebf4f49723ed8d30cc28a5f108eb94b1ba88ac4f9c22");
        consensus.BIP34Height = 227931;
        consensus.BIP34Hash = uint256S("0x000000000000024b89b42a942fe0d9fea3bb44ab7bd1b19115dd6a759c0808b8");
        consensus.BIP65Height = 388381; // 000000000000000004c2b624ed5d7756c508d90fd0da2c7c679febfa6c4735f0
        consensus.BIP66Height = 363725; // 00000000000000000379eaa19dce8c9b722d46ae6a57c2f1a988119488b50931

        consensus.powLimit = uint256S("7fffffffffffffffffffffffffffffffffffffffffffffffffffffffffffffff");
        consensus.nPowTargetSpacing = 120; // alternate PoW/PoS every one minute
        consensus.nDgwPastBlocks = 30; // number of blocks to average in Dark Gravity Wave
        consensus.fPowAllowMinDifficultyBlocks = false;
        consensus.fPowNoRetargeting = false;
        consensus.nRuleChangeActivationThreshold = 84; // 70% of confirmation window
        consensus.nMinerConfirmationWindow = 120; // 2 hours at 1 block per minute
        consensus.vDeployments[Consensus::DEPLOYMENT_TESTDUMMY].bit = 28;
        consensus.vDeployments[Consensus::DEPLOYMENT_TESTDUMMY].nStartTime = 1199145601; // January 1, 2008
        consensus.vDeployments[Consensus::DEPLOYMENT_TESTDUMMY].nTimeout = 1230767999; // December 31, 2008

        // Deployment of BIP68, BIP112, and BIP113.
        consensus.vDeployments[Consensus::DEPLOYMENT_CSV].bit = 0;
        consensus.vDeployments[Consensus::DEPLOYMENT_CSV].nStartTime = 1462060800; // May 1st, 2016
        consensus.vDeployments[Consensus::DEPLOYMENT_CSV].nTimeout = 1493596800; // May 1st, 2017

        // Deployment of SegWit (BIP141, BIP143, and BIP147)
        consensus.vDeployments[Consensus::DEPLOYMENT_SEGWIT].bit = 1;
        consensus.vDeployments[Consensus::DEPLOYMENT_SEGWIT].nStartTime = 1479168000; // November 15th, 2016.
        consensus.vDeployments[Consensus::DEPLOYMENT_SEGWIT].nTimeout = 1510704000; // November 15th, 2017.

        consensus.vDeployments[Consensus::DEPLOYMENT_POS_WEIGHT].bit = 2;
        consensus.vDeployments[Consensus::DEPLOYMENT_POS_WEIGHT].nStartTime = 1548161817;
        consensus.vDeployments[Consensus::DEPLOYMENT_POS_WEIGHT].nTimeout = 1576226440;

        consensus.vDeployments[Consensus::DEPLOYMENT_ZC_LIMP].bit = 3;
        consensus.vDeployments[Consensus::DEPLOYMENT_ZC_LIMP].nStartTime = 1556347500;
        consensus.vDeployments[Consensus::DEPLOYMENT_ZC_LIMP].nTimeout = 1579805817;

        // The best chain should have at least this much work.
        consensus.nMinimumChainWork = uint256S("0x0000000000000000000000000000000000000000000000000000000000000000");

        // By default assume that the signatures in ancestors of this block are valid.
        consensus.defaultAssumeValid = uint256S("0x42145acdde948865d73a8b318fea09b9e9cb826f93007c7a21b4f103822da86d"); //534292

        consensus.nMinRCTOutputDepth = 12;

        /**
         * The message start string is designed to be unlikely to occur in normal data.
         * The characters are rarely used upper ASCII, not valid as UTF-8, and produce
         * a large 32-bit integer with any alignment.
         */
        pchMessageStart[0] = 0xb6;
        pchMessageStart[1] = 0xcf;
        pchMessageStart[2] = 0xd0;
        pchMessageStart[3] = 0xa3;
        nDefaultPort = 58810;
        nPruneAfterHeight = 100000;

        int nTimeStart = 1540413025;
        arith_uint256 nBits;
        nBits.SetCompact(0x1e0ffff0);
        uint32_t nNonce = 3492319;
        genesis = CreateGenesisBlock(nTimeStart, nNonce, 0x1e0ffff0, 1, 50 * COIN);
        consensus.hashGenesisBlock = genesis.GetHash();
        assert(genesis.hashWitnessMerkleRoot == uint256S("0xa6d192b185dc382a8d7e7dbb5f7a212a54cb93b94e6b9e08869d9169c04993b0"));
        assert(consensus.hashGenesisBlock == uint256S("0x051be91d426dfff0a2a3b8895a0726d997c2749c501b581dd739687e706d7f0b"));
        assert(genesis.hashMerkleRoot == uint256S("0xa6d192b185dc382a8d7e7dbb5f7a212a54cb93b94e6b9e08869d9169c04993b0"));
        assert(genesis.hashVeilData == uint256S("0x8b7f273daa09d2d0fa6abeb27a2a87a4ee6c947ac04931f4f3b6b83f1cf7ad3f"));

        vSeeds.emplace_back("node01.veil-project.com");
        vSeeds.emplace_back("node02.veil-project.com");
        vSeeds.emplace_back("node03.veil-project.com");
        vSeeds.emplace_back("node04.veil-project.com");
        vSeeds.emplace_back("node05.veil-project.com");
        vSeeds.emplace_back("node06.veil-project.com");
        vSeeds.emplace_back("node07.veil-project.com");
        vSeeds.emplace_back("node08.veil-project.com");
        vSeeds.emplace_back("node09.veil-project.com"); // Mimir seeder
        vSeeds.emplace_back("node10.veil-project.com"); // Codeofalltrades seeder
        vSeeds.emplace_back("node11.veil-project.com"); // CaveSpectre seeder
        // single point DNS failure backups
        vSeeds.emplace_back("seed.veil.rune.network");             // Mimir seeder
        vSeeds.emplace_back("veilseed.codeofalltrades.com");       // Codeofalltrades seeder
        vSeeds.emplace_back("veilseed.veil-stats.com");            // Codeofalltrades seeder
        vSeeds.emplace_back("veil-seed.pontificatingnobody.com");  // CaveSpectre seeder

        base58Prefixes[PUBKEY_ADDRESS] = std::vector<unsigned char>(1,70);
        base58Prefixes[SCRIPT_ADDRESS] = std::vector<unsigned char>(1,5);
        base58Prefixes[SECRET_KEY] =     std::vector<unsigned char>(1,128);
        base58Prefixes[STEALTH_ADDRESS] ={0x84}; // v
        base58Prefixes[EXT_PUBLIC_KEY] = {0x04, 0x88, 0xB2, 0x1E};
        base58Prefixes[EXT_SECRET_KEY] = {0x04, 0x88, 0xAD, 0xE4};
        nBIP44ID = 0x800002ba;
        nRingCTAccount = 20000;
        nZerocoinAccount = 100000;

        //sv for "stealth veil" & bv for "basecoin veil"
        bech32Prefixes[STEALTH_ADDRESS].assign("sv","sv"+2);
        bech32Prefixes[BASE_ADDRESS].assign("bv", "bv"+2);
        bech32_hrp_stealth = "sv";
        bech32_hrp_base = "bv";

        fDefaultConsistencyChecks = false;
        fRequireStandard = true;
        fMineBlocksOnDemand = false;

        checkpointData = {
            {
                { 95, uint256S("0x09d5711299f02d411ae2b49e0e5ca351af747eb8b5644867c078cbeeadc02626")},
                { 280, uint256S("0x53e66a0f8f4139db93a1f38403012c95bbabef7620d61ae25fed7277e868477f")},
                { 1600, uint256S("0xb9f631a0b74b062baa8a01958b66058e8437ed751900ed84165543ec0ed312b5")},
                { 1880, uint256S("0x862c43c183583b364d8d2a35f9d1ca9198d844c1b972aab06c30520b59f6e4f6")},
                { 12500, uint256S("0xa36df367e933c731c59caf5b99a7b0a0d893858fead77e6248e01f44f3c621d7")},
                { 29000, uint256S("0xb1f7b8cc4669ba57c341c3dd49da16d174f9c2a0673c5f3556225b9f8bb4454e")},
                { 36000, uint256S("0x24d1d2662203f225bb16e9535928dd2493033c1ef10124f241d9a6f36d9bf242")},
                { 52000, uint256S("0x96867cbf3f54e5dbdc19d237d264df6734eaea5975e30db41922aa3c14bd64c0")},
                { 101000, uint256S("0x42145acdde948865d73a8b318fea09b9e9cb826f93007c7a21b4f103822da86d")},
                { 175500, uint256S("0xf0db2fb676587ccd8e65f509b970b782d2095e1010939bab4a6d59debd633aa8")},
                { 248600, uint256S("0x18903b67287bb5f0fa95c3ab75af2fcf9e483be3d64d3e112b9bc52acb71a2b6")},
                { 320000, uint256S("0xb8007b911602d6f79afe8f0f3a65f04182a19441e90d9c5ce9ce0e53a80073b5")},
                { 337000, uint256S("0x2933365852ca6fffa51a584efe419a1948d65cd186013e406d52377c3dde1890")},
            }
        };

        chainTxData = ChainTxData{
            // Data from rpc: getchaintxstats 4096 0000000000000000002e63058c023a9a1de233554f28c7b21380b6c9003f36a8
            /* nTime    */ 1567171584,
            /* nTxCount */ 963868,
            /* dTxRate  */ 0.0393
        };

        /* disable fallback fee on mainnet */
        m_fallback_fee_enabled = false;

        nMaxNetworkReward = 10 * COIN;
        strNetworkRewardAddress = "3AxxVeiLxxxxVeiLxxxxVeiLxxxwy7FAkd";
        nMaxPoWBlocks = 5;
        nConsecutivePoWHeight = 15000;

        /** Zerocoin */
        zerocoinModulus = "25195908475657893494027183240048398571429282126204032027777137836043662020707595556264018525880784"
                          "4069182906412495150821892985591491761845028084891200728449926873928072877767359714183472702618963750149718246911"
                          "6507761337985909570009733045974880842840179742910064245869181719511874612151517265463228221686998754918242243363"
                          "7259085141865462043576798423387184774447920739934236584823824281198163815010674810451660377306056201619676256133"
                          "8441436038339044149526344321901146575444541784240209246165157233507787077498171257724679629263863563732899121548"
                          "31438167899885040445364023527381951378636564391212010397122822120720357";
        nMaxZerocoinSpendsPerTransaction = 20; // Assume about 6.5kb each
        nMinZerocoinMintFee = 1 * CENT; //high fee required for zerocoin mints
        nMintRequiredConfirmations = 20; //the maximum amount of confirmations until accumulated in 19
        nRequiredAccumulation = 1;
        nDefaultSecurityLevel = 100; //full security level for accumulators
        nZerocoinRequiredStakeDepth = 200; //The required confirmations for a zerocoin to be stakable
        nZerocoinRequiredStakeDepthV2 = 1000; //The required confirmations for a zerocoin to be stakable
        nHeightPoSStart = 1500;
        nKernelModulus = 100;
        nCoinbaseMaturity = 100;
        nProofOfFullNodeRounds = 4;
        nLastPOWBlock = 2000000;
        nHeightSupplyCreationStop = 9816000; //Should create very close to 300m coins at this time
        nTimeEnforceWeightReduction = 1548619029; //Stake weight must be reduced for higher denominations
        nHeightProtocolBumpEnforcement = 86350; // 50 blocks before superblock
        nHeightCheckDenom = 321700;
        nHeightLightZerocoin = 335975;
        nValueBlacklist = (282125 + 60540) * COIN;
        nHeightEnforceBlacklist = 336413;
        nPreferredMintsPerBlock = 70; //Miner will not include more than this many mints per block
        nPreferredMintsPerTx = 15; //Do not consider a transaction as standard that includes more than this many mints

        /** RingCT/Stealth **/
        nDefaultRingSize = 11;

        /** Proof of Stake **/
        nMinimumStakeQuantity = 1 * COIN; //Stake has to be a minimum of 1 coin

        nMaxHeaderRequestWithoutPoW = 50;
    }
};

/**
 * Testnet (v3)
 */
class CTestNetParams : public CChainParams {
public:
    CTestNetParams() {
        strNetworkID = "test";
        consensus.nSubsidyHalvingInterval = 210000;
        consensus.BIP16Exception = uint256S("0x00000000dd30457c001f4095d208cc1296b0eed002427aa599874af7a432b105");
        consensus.BIP34Height = 21111;
        consensus.BIP34Hash = uint256S("0x0000000023b3a96d3484e5abb3755c413e7d41500f8e2a5c3f0dd01299cd8ef8");
        consensus.BIP65Height = 581885; // 00000000007f6655f22f98e72ed80d8b06dc761d5da09df0fa1dc4be4f861eb6
        consensus.BIP66Height = 330776; // 000000002104c8c45e99a8853285a3b592602a3ccde2b832481da85e9e4ba182
        consensus.powLimit = uint256S("0000ffffffffffffffffffffffffffffffffffffffffffffffffffffffffffff");
        consensus.nPowTargetSpacing = 120; // alternate PoW/PoS every one minute
        consensus.nDgwPastBlocks = 60; // number of blocks to average in Dark Gravity Wave
        consensus.fPowAllowMinDifficultyBlocks = true;
        consensus.fPowNoRetargeting = false;
        consensus.nRuleChangeActivationThreshold = 15; // 75% for testchains
        consensus.nMinerConfirmationWindow = 20; // 20 minutes
        consensus.vDeployments[Consensus::DEPLOYMENT_TESTDUMMY].bit = 28;
        consensus.vDeployments[Consensus::DEPLOYMENT_TESTDUMMY].nStartTime = 1199145601; // January 1, 2008
        consensus.vDeployments[Consensus::DEPLOYMENT_TESTDUMMY].nTimeout = 1230767999; // December 31, 2008

        // Deployment of BIP68, BIP112, and BIP113.
        consensus.vDeployments[Consensus::DEPLOYMENT_CSV].bit = 0;
        consensus.vDeployments[Consensus::DEPLOYMENT_CSV].nStartTime = 1456790400; // March 1st, 2016
        consensus.vDeployments[Consensus::DEPLOYMENT_CSV].nTimeout = 1493596800; // May 1st, 2017

        // Deployment of SegWit (BIP141, BIP143, and BIP147)
        consensus.vDeployments[Consensus::DEPLOYMENT_SEGWIT].bit = 1;
        consensus.vDeployments[Consensus::DEPLOYMENT_SEGWIT].nStartTime = 1462060800; // May 1st 2016
        consensus.vDeployments[Consensus::DEPLOYMENT_SEGWIT].nTimeout = 1493596800; // May 1st 2017

        consensus.vDeployments[Consensus::DEPLOYMENT_POS_WEIGHT].bit = 2;
        consensus.vDeployments[Consensus::DEPLOYMENT_POS_WEIGHT].nStartTime = Consensus::BIP9Deployment::ALWAYS_ACTIVE;
        consensus.vDeployments[Consensus::DEPLOYMENT_POS_WEIGHT].nTimeout = Consensus::BIP9Deployment::NO_TIMEOUT;

        consensus.vDeployments[Consensus::DEPLOYMENT_ZC_LIMP].bit = 3;
        consensus.vDeployments[Consensus::DEPLOYMENT_ZC_LIMP].nStartTime = Consensus::BIP9Deployment::ALWAYS_ACTIVE;
        consensus.vDeployments[Consensus::DEPLOYMENT_ZC_LIMP].nTimeout = Consensus::BIP9Deployment::NO_TIMEOUT;

        // The best chain should have at least this much work.
        consensus.nMinimumChainWork = uint256S("0x0000000000000000000000000000000000000000000000000000000000000000");

        // By default assume that the signatures in ancestors of this block are valid.
        consensus.defaultAssumeValid = uint256S("0xe95fc76c6c9016e8ed2e4e4a2641dfc91dbf6bad4df659f664d8f7614bc010c0"); //103000

        consensus.nMinRCTOutputDepth = 12;

        pchMessageStart[0] = 0xa8;
        pchMessageStart[1] = 0xd1;
        pchMessageStart[2] = 0xa7;
        pchMessageStart[3] = 0xc4;
        nDefaultPort = 58811;
        nPruneAfterHeight = 1000;

        int nTimeStart = 1548379385;
        uint32_t nNonce = 4234676;
        genesis = CreateGenesisBlock(nTimeStart, nNonce, 0x1e0ffff0, 1, 50 * COIN);
        consensus.hashGenesisBlock = genesis.GetHash();
        assert(consensus.hashGenesisBlock == uint256S("0xec7d8a93639c6bbf10954c71a2db69617bd90db72b353321927081836939df7a"));
        assert(genesis.hashMerkleRoot == uint256S("0xa6d192b185dc382a8d7e7dbb5f7a212a54cb93b94e6b9e08869d9169c04993b0"));
        assert(genesis.hashWitnessMerkleRoot == uint256S("0xa6d192b185dc382a8d7e7dbb5f7a212a54cb93b94e6b9e08869d9169c04993b0"));
        assert(genesis.hashVeilData == uint256S("0x8b7f273daa09d2d0fa6abeb27a2a87a4ee6c947ac04931f4f3b6b83f1cf7ad3f"));

        vFixedSeeds.clear();
        vSeeds.clear();

        vSeeds.emplace_back("testnode01.veil-project.com");
        vSeeds.emplace_back("testnode02.veil-project.com");
        vSeeds.emplace_back("testnode03.veil-project.com");
        vSeeds.emplace_back("testnode04.veil-project.com");
        vSeeds.emplace_back("testnode05.veil-project.com");
        vSeeds.emplace_back("testnode06.veil-project.com");
        vSeeds.emplace_back("testnode07.veil-project.com"); // Mimir seeder
        vSeeds.emplace_back("testnode08.veil-project.com"); // Codeofalltrades seeder
        vSeeds.emplace_back("testnode09.veil-project.com"); // CaveSpectre seeder
        // single point DNS failure backups
        vSeeds.emplace_back("seedtest.veil.rune.network");              // Mimir seeder
        vSeeds.emplace_back("veilseedtestnet.codeofalltrades.com");     // Codeofalltrades seeder
        vSeeds.emplace_back("veil-seed-test.pontificatingnobody.com");  // CaveSpectre seeder

        base58Prefixes[PUBKEY_ADDRESS] = std::vector<unsigned char>(1,111);
        base58Prefixes[SCRIPT_ADDRESS] = std::vector<unsigned char>(1,196);
        base58Prefixes[SECRET_KEY] =     std::vector<unsigned char>(1,239);
        base58Prefixes[STEALTH_ADDRESS]    = {0x84}; // v
        base58Prefixes[EXT_PUBLIC_KEY] = {0x04, 0x35, 0x87, 0xCF};
        base58Prefixes[EXT_SECRET_KEY] = {0x04, 0x35, 0x83, 0x94};

        bech32Prefixes[STEALTH_ADDRESS].assign("tps","tps"+3);
        bech32Prefixes[BASE_ADDRESS].assign("tv", "tv"+2);
        nBIP44ID = 0x80000001;
        nRingCTAccount = 20000;
        nZerocoinAccount = 100000;

        bech32_hrp_stealth = "tps";
        bech32_hrp_base = "tv";

        fDefaultConsistencyChecks = false;
        fRequireStandard = false;
        fMineBlocksOnDemand = false;

        nMaxPoWBlocks = 5;
        nConsecutivePoWHeight = 15000;

        checkpointData = {
            {
                    { 1, uint256S("0x918ebe520f7666375d7e4dbb0c269f675440b96b0413ab92bbf28b85126197cd")},
                    { 95, uint256S("0x1c1d4a474a167a3d474ad7ebda5dfc5560445f885519cb98595aab6f818b1f6f")}
            }
        };

        chainTxData = ChainTxData{
            // Data from rpc: getchaintxstats 4096 0000000000000037a8cd3e06cd5edbfe9dd1dbcc5dacab279376ef7cfc2b4c75
            /* nTime    */ 1546202591,
            /* nTxCount */ 15397,
            /* dTxRate  */ 0.0034
        };

        /* enable fallback fee on testnet */
        m_fallback_fee_enabled = true;

        strNetworkRewardAddress = "tv1qhzkv6xdc7zpfx9ldsrqpk84hkcf36kclsyyeeh";
        nMaxNetworkReward = 10 * COIN;

        /** Zerocoin */
        zerocoinModulus = "25195908475657893494027183240048398571429282126204032027777137836043662020707595556264018525880784"
                          "4069182906412495150821892985591491761845028084891200728449926873928072877767359714183472702618963750149718246911"
                          "6507761337985909570009733045974880842840179742910064245869181719511874612151517265463228221686998754918242243363"
                          "7259085141865462043576798423387184774447920739934236584823824281198163815010674810451660377306056201619676256133"
                          "8441436038339044149526344321901146575444541784240209246165157233507787077498171257724679629263863563732899121548"
                          "31438167899885040445364023527381951378636564391212010397122822120720357";
        nMaxZerocoinSpendsPerTransaction = 20; // Assume about 6.5kb each
        nMinZerocoinMintFee = 1 * CENT; //high fee required for zerocoin mints
        nMintRequiredConfirmations = 10; //the maximum amount of confirmations until accumulated in 19
        nRequiredAccumulation = 1;
        nDefaultSecurityLevel = 100; //full security level for accumulators
        nZerocoinRequiredStakeDepth = 10; //The required confirmations for a zerocoin to be stakable
        nZerocoinRequiredStakeDepthV2 = 10; //The required confirmations for a zerocoin to be stakable
        nHeightPoSStart = 100;
        nKernelModulus = 10;
        nCoinbaseMaturity = 10;
        nProofOfFullNodeRounds = 4;
        nLastPOWBlock = 2000000;
        nHeightSupplyCreationStop = 9816000; //Should create very close to 300m coins at this time
        nTimeEnforceWeightReduction = 1548849600; //Stake weight must be reduced for higher denominations (GMT): Wednesday, January 30, 2019 12:00:00 PM

        nHeightLightZerocoin = 9428;
        nHeightEnforceBlacklist = 0;

        /** RingCT/Stealth **/
        nDefaultRingSize = 11;

        nMaxHeaderRequestWithoutPoW = 50;
        nPreferredMintsPerBlock = 70; //Miner will not include more than this many mints per block
        nPreferredMintsPerTx = 15; //Do not consider a transaction as standard that includes more than this many mints

    }
};

/**
 * Regression test
 */
class CRegTestParams : public CChainParams {
public:
    CRegTestParams() {
        strNetworkID = "regtest";
        consensus.nSubsidyHalvingInterval = 150;
        consensus.BIP16Exception = uint256();
        consensus.BIP34Height = 100000000; // BIP34 has not activated on regtest (far in the future so block v1 are not rejected in tests)
        consensus.BIP34Hash = uint256();
        consensus.BIP65Height = 1351; // BIP65 activated on regtest (Used in rpc activation tests)
        consensus.BIP66Height = 1251; // BIP66 activated on regtest (Used in rpc activation tests)
        consensus.powLimit = uint256S("7fffffffffffffffffffffffffffffffffffffffffffffffffffffffffffffff");
        consensus.nPowTargetSpacing = 120; // alternate PoW/PoS every one minute
        consensus.nDgwPastBlocks = 60; // number of blocks to average in Dark Gravity Wave
        consensus.fPowAllowMinDifficultyBlocks = true;
        consensus.fPowNoRetargeting = true;
        consensus.nRuleChangeActivationThreshold = 108; // 75% for testchains
        consensus.nMinerConfirmationWindow = 144; // Faster than normal for regtest (144 instead of 2016)
        consensus.vDeployments[Consensus::DEPLOYMENT_TESTDUMMY].bit = 28;
        consensus.vDeployments[Consensus::DEPLOYMENT_TESTDUMMY].nStartTime = 0;
        consensus.vDeployments[Consensus::DEPLOYMENT_TESTDUMMY].nTimeout = Consensus::BIP9Deployment::NO_TIMEOUT;
        consensus.vDeployments[Consensus::DEPLOYMENT_CSV].bit = 0;
        consensus.vDeployments[Consensus::DEPLOYMENT_CSV].nStartTime = 0;
        consensus.vDeployments[Consensus::DEPLOYMENT_CSV].nTimeout = Consensus::BIP9Deployment::NO_TIMEOUT;
        consensus.vDeployments[Consensus::DEPLOYMENT_SEGWIT].bit = 1;
        consensus.vDeployments[Consensus::DEPLOYMENT_SEGWIT].nStartTime = Consensus::BIP9Deployment::ALWAYS_ACTIVE;
        consensus.vDeployments[Consensus::DEPLOYMENT_SEGWIT].nTimeout = Consensus::BIP9Deployment::NO_TIMEOUT;

        // The best chain should have at least this much work.
        consensus.nMinimumChainWork = uint256S("0x0000000000000000000000000000000000000000000000000000000000000000");

        // By default assume that the signatures in ancestors of this block are valid.
        consensus.defaultAssumeValid = uint256S("0x0000000000000000000000000000000000000000000000000000000000000000");

        consensus.nMinRCTOutputDepth = 12;

        pchMessageStart[0] = 0xfa;
        pchMessageStart[1] = 0xbf;
        pchMessageStart[2] = 0xb5;
        pchMessageStart[3] = 0xda;
        nDefaultPort = 58821;

        nPruneAfterHeight = 1000;
        nConsecutivePoWHeight = 1000000;
        nLastPOWBlock = 2000000;
        nHeightSupplyCreationStop = 9816000;

        genesis = CreateGenesisBlock(1296688602, 3962663, 0x207fffff, 1, 50 * COIN);
        consensus.hashGenesisBlock = genesis.GetHash();
//        assert(consensus.hashGenesisBlock == uint256S("0x0b229468d80839ed5162523e375f8da1d84adae0889745500625ea8a098b3f1d"));
//        assert(genesis.hashMerkleRoot == uint256S("0x5891ed0f483b598260f3cb95b2d13c4bf20bbc2ad44160e0c84a5fb1477402e3"));

        vFixedSeeds.clear(); //!< Regtest mode doesn't have any fixed seeds.
        vSeeds.clear();      //!< Regtest mode doesn't have any DNS seeds.

        fDefaultConsistencyChecks = true;
        fRequireStandard = false;
        fMineBlocksOnDemand = true;

        checkpointData = {
            {
            //    {0, uint256S("5372a455dfe82eb03a8eb7470ce8b256d151b3f43f698478e8958a67e2ef72da")},
            }
        };

        chainTxData = ChainTxData{
            0,
            0,
            0
        };

        base58Prefixes[PUBKEY_ADDRESS] = std::vector<unsigned char>(1,111);
        base58Prefixes[SCRIPT_ADDRESS] = std::vector<unsigned char>(1,196);
        base58Prefixes[SECRET_KEY] =     std::vector<unsigned char>(1,239);
        base58Prefixes[STEALTH_ADDRESS]    = {0x84}; // v
        base58Prefixes[EXT_PUBLIC_KEY] = {0x04, 0x35, 0x87, 0xCF};
        base58Prefixes[EXT_SECRET_KEY] = {0x04, 0x35, 0x83, 0x94};

        bech32Prefixes[STEALTH_ADDRESS].assign("tps","tps"+3);
        bech32Prefixes[BASE_ADDRESS].assign("tv", "tv"+2);
        nBIP44ID = 0x80000001;
        nRingCTAccount = 20000;
        nZerocoinAccount = 100000;

        bech32_hrp_stealth = "tps";
        bech32_hrp_base = "tv";

        fDefaultConsistencyChecks = false;
        fRequireStandard = false;
        fMineBlocksOnDemand = false;

        /* enable fallback fee on regtest */
        m_fallback_fee_enabled = true;

        strNetworkRewardAddress = "tv1qhzkv6xdc7zpfx9ldsrqpk84hkcf36kclsyyeeh";
        nMaxNetworkReward = 10 * COIN;

        /** Zerocoin */
        zerocoinModulus = "25195908475657893494027183240048398571429282126204032027777137836043662020707595556264018525880784"
                          "4069182906412495150821892985591491761845028084891200728449926873928072877767359714183472702618963750149718246911"
                          "6507761337985909570009733045974880842840179742910064245869181719511874612151517265463228221686998754918242243363"
                          "7259085141865462043576798423387184774447920739934236584823824281198163815010674810451660377306056201619676256133"
                          "8441436038339044149526344321901146575444541784240209246165157233507787077498171257724679629263863563732899121548"
                          "31438167899885040445364023527381951378636564391212010397122822120720357";
        nMaxZerocoinSpendsPerTransaction = 20; // Assume about 6.5kb each
        nMinZerocoinMintFee = 1 * CENT; //high fee required for zerocoin mints
        nMintRequiredConfirmations = 10; //the maximum amount of confirmations until accumulated in 19
        nRequiredAccumulation = 1;
        nDefaultSecurityLevel = 100; //full security level for accumulators
        nZerocoinRequiredStakeDepth = 10; //The required confirmations for a zerocoin to be stakable
        nHeightPoSStart = 100;
        nKernelModulus = 10;
        nCoinbaseMaturity = 10;
        nProofOfFullNodeRounds = 4;
        nLastPOWBlock = 2000000;
        nHeightSupplyCreationStop = 9816000; //Should create very close to 300m coins at this time
        nTimeEnforceWeightReduction = 1548849600; //Stake weight must be reduced for higher denominations (GMT): Wednesday, January 30, 2019 12:00:00 PM

        /** RingCT/Stealth **/
        nDefaultRingSize = 11;
        nMinimumStakeQuantity = 1 * COIN;
<<<<<<< HEAD
=======

        nHeightLightZerocoin = 10;
        nZerocoinRequiredStakeDepthV2 = 10; //The required confirmations for a zerocoin to be stakable
        nHeightEnforceBlacklist = 0;
>>>>>>> 7c17bcce

        nMaxHeaderRequestWithoutPoW = 50;
        nPreferredMintsPerBlock = 70; //Miner will not include more than this many mints per block
        nPreferredMintsPerTx = 15; //Do not consider a transaction as standard that includes more than this many mints
    }
};

static std::unique_ptr<CChainParams> globalChainParams;

const CChainParams &Params() {
    assert(globalChainParams);
    return *globalChainParams;
}

std::unique_ptr<CChainParams> CreateChainParams(const std::string& chain)
{
    if (chain == CBaseChainParams::MAIN)
        return std::unique_ptr<CChainParams>(new CMainParams());
    else if (chain == CBaseChainParams::TESTNET)
        return std::unique_ptr<CChainParams>(new CTestNetParams());
    else if (chain == CBaseChainParams::REGTEST)
        return std::unique_ptr<CChainParams>(new CRegTestParams());
    throw std::runtime_error(strprintf("%s: Unknown chain %s.", __func__, chain));
}

void SelectParams(const std::string& network)
{
    SelectBaseParams(network);
    globalChainParams = CreateChainParams(network);
}

void UpdateVersionBitsParameters(Consensus::DeploymentPos d, int64_t nStartTime, int64_t nTimeout)
{
    globalChainParams->UpdateVersionBitsParameters(d, nStartTime, nTimeout);
}<|MERGE_RESOLUTION|>--- conflicted
+++ resolved
@@ -1,13 +1,9 @@
 // Copyright (c) 2010 Satoshi Nakamoto
 // Copyright (c) 2009-2019 The Bitcoin Core developers
-<<<<<<< HEAD
 // Copyright (c) 2018-2019 Veil developers
 // Distributed under the MIT software license, see the accompanying
 // file COPYING or http://www.opensource.org/licenses/mit-license.php.
 
-=======
-// Copyright (c) 2018-2019 The Veil developers
->>>>>>> 7c17bcce
 #include <chainparams.h>
 #include <consensus/merkle.h>
 
@@ -654,13 +650,6 @@
         /** RingCT/Stealth **/
         nDefaultRingSize = 11;
         nMinimumStakeQuantity = 1 * COIN;
-<<<<<<< HEAD
-=======
-
-        nHeightLightZerocoin = 10;
-        nZerocoinRequiredStakeDepthV2 = 10; //The required confirmations for a zerocoin to be stakable
-        nHeightEnforceBlacklist = 0;
->>>>>>> 7c17bcce
 
         nMaxHeaderRequestWithoutPoW = 50;
         nPreferredMintsPerBlock = 70; //Miner will not include more than this many mints per block
