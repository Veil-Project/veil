--- conflicted
+++ resolved
@@ -1,9 +1,5 @@
 ---
-<<<<<<< HEAD
-name: "veil-win-1.2.0.99"
-=======
 name: "veil-win-1.1.1.99"
->>>>>>> 0697885d
 enable_cache: true
 suites:
 - "bionic"
